--- conflicted
+++ resolved
@@ -26,10 +26,6 @@
 import org.junit.Before;
 import org.junit.Ignore;
 import org.junit.Test;
-<<<<<<< HEAD
-=======
-import org.neo4j.cypher.javacompat.ExecutionEngine;
->>>>>>> a0c9deff
 import org.neo4j.gis.spatial.indexprovider.LayerNodeIndex;
 import org.neo4j.gis.spatial.indexprovider.SpatialIndexProvider;
 import org.neo4j.graphdb.Node;
@@ -156,27 +152,6 @@
         // Create an index
         Map<String, String> config = SpatialIndexProvider.SIMPLE_POINT_CONFIG;
         IndexManager indexMan = db.index();
-<<<<<<< HEAD
-        Index<Node> index = indexMan.forNodes("layer1", config);
-        assertNotNull(index);
-
-        Node node = null;
-        try (Transaction transaction = db.beginTx()) {
-            node = db.createNode();
-            node.setProperty("lat", 56.2);
-            node.setProperty("lon", 15.3);
-            transaction.success();
-        } catch (Exception e) {
-            e.printStackTrace();  //To change body of catch statement use File | Settings | File Templates.
-        }
-
-
-        try (Transaction transaction = db.beginTx()) {
-            index.add(node, "", "");
-            transaction.success();
-        } catch (Exception e) {
-            e.printStackTrace();
-=======
         try (Transaction tx = db.beginTx()) {
             indexMan.forNodes("layer1", config);
             tx.success();
@@ -189,7 +164,6 @@
             Index<Node> index = indexMan.forNodes("layer1");
             index.add(node, "", "");
             tx.success();
->>>>>>> a0c9deff
         }
         // Request deletion
         try (Transaction tx = db.beginTx()) {
@@ -210,53 +184,6 @@
         Map<String, String> config = SpatialIndexProvider.SIMPLE_POINT_CONFIG;
         IndexManager indexMan = db.index();
         Index<Node> index;
-<<<<<<< HEAD
-        Transaction tx = db.beginTx();
-        index = indexMan.forNodes("layer1", config);
-        assertNotNull(index);
-        Result result1 = db.execute("create (malmo{name:'Malmö',lat:56.2, lon:15.3})-[:TRAIN]->(stockholm{name:'Stockholm',lat:59.3,lon:18.0}) return malmo");
-        Node malmo = (Node) result1.columnAs( "malmo" ).next();
-        index.add(malmo, "dummy", "value");
-        tx.success();
-        tx.close();
-        tx = db.beginTx();
-        Map<String, Object> params = new HashMap<String, Object>();
-        //within Envelope
-        params.put(LayerNodeIndex.ENVELOPE_PARAMETER, new Double[]{15.0,
-                16.0, 56.0, 57.0});
-        IndexHits<Node> hits = index.query(LayerNodeIndex.WITHIN_QUERY, params);
-        assertTrue(hits.hasNext());
-
-        // within BBOX
-        hits = index.query(LayerNodeIndex.BBOX_QUERY,
-                "[15.0, 16.0, 56.0, 57.0]");
-        assertTrue(hits.hasNext());
-
-        //within any WKT geometry
-        hits = index.query(LayerNodeIndex.WITHIN_WKT_GEOMETRY_QUERY,
-                "POLYGON ((15 56, 15 57, 16 57, 16 56, 15 56))");
-        assertTrue(hits.hasNext());
-        //polygon with hole, excluding n1
-        hits = index.query(LayerNodeIndex.WITHIN_WKT_GEOMETRY_QUERY,
-                "POLYGON ((15 56, 15 57, 16 57, 16 56, 15 56)," +
-                        "(15.1 56.1, 15.1 56.3, 15.4 56.3, 15.4 56.1, 15.1 56.1))");
-        assertFalse(hits.hasNext());
-
-
-        //within distance
-        params.clear();
-        params.put(LayerNodeIndex.POINT_PARAMETER, new Double[]{56.5, 15.5});
-        params.put(LayerNodeIndex.DISTANCE_IN_KM_PARAMETER, 100.0);
-        hits = index.query(LayerNodeIndex.WITHIN_DISTANCE_QUERY,
-                params);
-        assertTrue(hits.hasNext());
-
-        Result result = db.execute("start malmo=node:layer1('bbox:[15.0, 16.0, 56.0, 57.0]') match p=(malmo)--(other) return malmo, other");
-        assertTrue(result.hasNext());
-        result = db.execute("start malmo=node:layer1('withinDistance:[56.0, 15.0,1000.0]') match p=(malmo)--(other) return malmo, other");
-        assertTrue(result.hasNext());
-        result.writeAsStringTo( new PrintWriter(System.out) );
-=======
         try (Transaction tx = db.beginTx()) {
             index = indexMan.forNodes("layer1", config);
             assertNotNull(index);
@@ -345,7 +272,6 @@
             assertFalse("Index should not have even one entry", hits.hasNext());
             tx.success();
         }
->>>>>>> a0c9deff
     }
 
     @Test
