/*
 * Copyright (c) "Neo4j"
 * Neo4j Sweden AB [http://neo4j.com]
 *
 * This file is part of Neo4j Spatial.
 *
 * Neo4j is free software: you can redistribute it and/or modify
 * it under the terms of the GNU General Public License as published by
 * the Free Software Foundation, either version 3 of the License, or
 * (at your option) any later version.
 *
 * This program is distributed in the hope that it will be useful,
 * but WITHOUT ANY WARRANTY; without even the implied warranty of
 * MERCHANTABILITY or FITNESS FOR A PARTICULAR PURPOSE.  See the
 * GNU General Public License for more details.
 *
 * You should have received a copy of the GNU General Public License
 * along with this program. If not, see <http://www.gnu.org/licenses/>.
 */
package org.neo4j.gis.spatial;

<<<<<<< HEAD
import org.apache.commons.io.FileUtils;
import org.geotools.data.neo4j.StyledImageExporter;
import org.geotools.geometry.jts.ReferencedEnvelope;
import org.junit.Test;
import org.junit.runners.Parameterized;
import org.locationtech.jts.geom.Coordinate;
import org.neo4j.dbms.api.DatabaseManagementService;
=======
import java.io.File;
import java.io.IOException;
import java.util.ArrayList;
import java.util.Arrays;
import java.util.Calendar;
import java.util.Collection;
import java.util.Date;
import java.util.HashMap;
import java.util.LinkedHashMap;
import java.util.List;
import java.util.Map;
import java.util.Map.Entry;
import java.util.Set;
import java.util.SortedMap;
import java.util.SortedSet;
import java.util.TreeMap;
import java.util.TreeSet;
import java.util.stream.Stream;
import org.geotools.api.referencing.crs.CoordinateReferenceSystem;
import org.geotools.data.neo4j.StyledImageExporter;
import org.geotools.geometry.jts.ReferencedEnvelope;
import org.junit.jupiter.params.ParameterizedTest;
import org.junit.jupiter.params.provider.Arguments;
import org.junit.jupiter.params.provider.MethodSource;
import org.locationtech.jts.geom.Coordinate;
>>>>>>> 25b5b00b
import org.neo4j.gis.spatial.filter.SearchRecords;
import org.neo4j.gis.spatial.index.IndexManager;
import org.neo4j.gis.spatial.osm.OSMDataset;
import org.neo4j.gis.spatial.osm.OSMLayer;
import org.neo4j.gis.spatial.osm.OSMModel;
import org.neo4j.gis.spatial.osm.OSMRelation;
import org.neo4j.gis.spatial.rtree.Envelope;
import org.neo4j.gis.spatial.rtree.filter.SearchAll;
<<<<<<< HEAD
import org.neo4j.graphdb.*;
=======
import org.neo4j.graphdb.Direction;
import org.neo4j.graphdb.Node;
import org.neo4j.graphdb.Relationship;
import org.neo4j.graphdb.Transaction;
>>>>>>> 25b5b00b
import org.neo4j.internal.kernel.api.security.SecurityContext;
import org.neo4j.kernel.internal.GraphDatabaseAPI;

public class OsmAnalysisTest extends TestOSMImportBase {

	public static final String spatialTestMode = System.getProperty("spatial.test.mode");
	public static final boolean usePoints = true;

	private static Stream<Arguments> parameters() {
		deleteBaseDir();
		String[] smallModels = new String[]{"one-street.osm", "two-street.osm"};
		//String[] mediumModels = new String[]{"map.osm", "map2.osm"};
		String[] largeModels = new String[]{"cyprus.osm", "croatia.osm", "denmark.osm"};

<<<<<<< HEAD
import static org.neo4j.configuration.GraphDatabaseSettings.DEFAULT_DATABASE_NAME;
import static org.neo4j.gis.spatial.osm.OSMModel.PROP_CHANGESET;

public class OsmAnalysisTest extends TestOSMImport {
    public static final String spatialTestMode = System.getProperty("spatial.test.mode");
    public static final boolean usePoints = true;
    private final int years;
    private final int days;

    public OsmAnalysisTest(String layerName, int years, int days) {
        super(layerName, true);
        this.years = years;
        this.days = days;
    }

    @Parameterized.Parameters(name = "{index}-{0}: years={1}, days={2}")
    public static Collection parameters() {
        deleteBaseDir();
        String[] smallModels = new String[]{"one-street.osm", "two-street.osm"};
        //String[] mediumModels = new String[]{"map.osm", "map2.osm"};
        String[] largeModels = new String[]{"cyprus.osm", "croatia.osm", "denmark.osm"};

        // Setup default test cases (short or medium only, no long cases)
        ArrayList<String> layersToTest = new ArrayList<>(Arrays.asList(smallModels));
//		layersToTest.addAll(Arrays.asList(mediumModels));

        // Now modify the test cases based on the spatial.test.mode setting
        if (spatialTestMode != null && spatialTestMode.equals("long")) {
            // Very long running tests
            layersToTest.addAll(Arrays.asList(largeModels));
        } else if (spatialTestMode != null && spatialTestMode.equals("short")) {
            // Tests used for a quick check
            layersToTest.clear();
            layersToTest.addAll(Arrays.asList(smallModels));
        } else if (spatialTestMode != null && spatialTestMode.equals("dev")) {
            // Tests relevant to current development
            layersToTest.clear();
            // layersToTest.add("/home/craig/Desktop/AWE/Data/MapData/baden-wurttemberg.osm/baden-wurttemberg.osm");
            // layersToTest.add("cyprus.osm");
            // layersToTest.add("croatia.osm");
            layersToTest.add("cyprus.osm");
        }

        int[] years = new int[]{3};
        int[] days = new int[]{1};

        // Finally build the set of complete test cases based on the collection above
        ArrayList<Object[]> suite = new ArrayList<>();
        for (final String layerName : layersToTest) {
            for (final int y : years) {
                for (final int d : days) {
                    suite.add(new Object[]{layerName, y, d});
                }
            }
        }
        System.out.println("This suite has " + suite.size() + " tests");
        for (Object[] params : suite) {
            System.out.println("\t" + Arrays.toString(params));
        }
        return suite;
    }

    @Test
    public void runTest() throws Exception {
        runAnalysis(layerName, years, days);
    }

    private DatabaseManagementService databases;
    private GraphDatabaseService db;

    protected GraphDatabaseService graphDb() {
        return db == null ? super.graphDb() : db;
    }

    protected void shutdownDatabase() {
        if (db != null) {
            databases.shutdown();
            databases = null;
            db = null;
        }
    }

    protected SpatialDatabaseService setDataset(String dataset) {
        if (db != null) {
            shutdownDatabase();
        }
        File dbDir = new File("var", dataset);
        if (dbDir.exists()) {
            try {
                FileUtils.deleteDirectory(dbDir);
            } catch (IOException e) {
                System.out.println("Failed to delete previous database directory '" + dbDir + "': " + e.getMessage());
            }
        }
        databases = new TestDatabaseManagementServiceBuilder(dbDir.toPath()).impermanent().build();
        db = databases.database(DEFAULT_DATABASE_NAME);
        return new SpatialDatabaseService(new IndexManager((GraphDatabaseAPI) db, SecurityContext.AUTH_DISABLED));
    }

    protected void runAnalysis(String osm, int years, int days) throws Exception {
        SpatialDatabaseService spatial = setDataset(osm);
        boolean alreadyImported;
        try (Transaction tx = graphDb().beginTx()) {
            alreadyImported = spatial.getLayer(tx, osm) != null;
            tx.commit();
        }
        if (!alreadyImported) {
            runImport(osm, usePoints);
        }
        testAnalysis2(osm, years, days);
        shutdownDatabase();
    }

    public void testAnalysis2(String osm, int years, int days) throws Exception {
        SpatialDatabaseService spatial = new SpatialDatabaseService(new IndexManager((GraphDatabaseAPI) db, SecurityContext.AUTH_DISABLED));
        LinkedHashMap<DynamicLayerConfig, Long> slides = new LinkedHashMap<>();
        Map<String, User> userIndex = new HashMap<>();
        int user_rank = 1;
        long latestTimestamp = 0L;
        long firstTimestamp = Long.MAX_VALUE;
        try (Transaction tx = graphDb().beginTx()) {
            OSMLayer layer = (OSMLayer) spatial.getLayer(tx, osm);
            OSMDataset dataset = OSMDataset.fromLayer(tx, layer);

            for (Node cNode : dataset.getAllChangesetNodes(tx)) {
                long timestamp = (Long) cNode.getProperty("timestamp", 0L);
                Node userNode = dataset.getUser(cNode);
                String name = (String) userNode.getProperty("user");

                User user = userIndex.get(name);
                if (user == null) {
                    user = new User(userNode.getId(), name);
                    userIndex.put(name, user);
                }
                user.addChangeset(cNode, timestamp);
                if (latestTimestamp < timestamp)
                    latestTimestamp = timestamp;
                if (firstTimestamp > timestamp)
                    firstTimestamp = timestamp;
            }
            tx.commit();
        }
        SortedSet<User> topTen = getTopTen(userIndex);
        try (Transaction tx = graphDb().beginTx()) {
            OSMLayer layer = (OSMLayer) spatial.getLayer(tx, osm);
            Date latest = new Date(latestTimestamp);
            Calendar time = Calendar.getInstance();
            time.setTime(latest);
            int slidesPerYear = 360 / days;
            int slideCount = slidesPerYear * years;
            long msPerSlide = (long) days * 24 * 3600000;
            int timeWindow = 15;
            StringBuilder userQuery = new StringBuilder();
            for (User user : topTen) {
                if (userQuery.length() > 0)
                    userQuery.append(" or ");
                userQuery.append("user = '").append(user.name).append("'");
                user_rank++;
            }
            for (int i = -timeWindow; i < slideCount; i++) {
                long timestamp = latestTimestamp - i * msPerSlide;
                long maxTime = timestamp + 15 * msPerSlide;
                time.setTimeInMillis(timestamp);
                Date date = new Date(timestamp);
                System.out.println("Preparing slides for " + date);
                String name = osm + "-" + date;
                DynamicLayerConfig config = layer.addLayerConfig(tx, name, Constants.GTYPE_GEOMETRY, "timestamp > " + timestamp + " and timestamp < "
                        + maxTime + " and (" + userQuery + ")");
                System.out.println("Added dynamic layer '" + config.getName() + "' with CQL: " + config.getQuery());
                slides.put(config, timestamp);
            }
            DynamicLayerConfig config = layer.addLayerConfig(tx, osm + "-top-ten", Constants.GTYPE_GEOMETRY, userQuery.toString());
            System.out.println("Added dynamic layer '" + config.getName() + "' with CQL: " + config.getQuery());
            slides.clear();
            slides.put(config, 0L);
            tx.commit();
        }

        StyledImageExporter imageExporter = new StyledImageExporter(graphDb());
        String exportDir = "target/export/" + osm + "/analysis";
        imageExporter.setExportDir(exportDir);
        imageExporter.setZoom(2.0);
        imageExporter.setOffset(-0.2, 0.25);
        imageExporter.setSize(1280, 800);
        imageExporter.setStyleFiles(new String[]{"sld/background.sld", "sld/rank.sld"});

        String[] layerPropertyNames = new String[]{"name", "timestamp", "user", "days", "user_rank"};
        StringBuilder userParams = new StringBuilder();
        user_rank = 1;
        for (User user : topTen) {
            if (userParams.length() > 0) userParams.append(",");
            userParams.append(user.name).append(":").append(user_rank);
            user_rank++;
        }

        boolean checkedOne = false;

        for (DynamicLayerConfig layerToExport : slides.keySet()) {
            try (Transaction tx = graphDb().beginTx()) {
                layerToExport.setExtraPropertyNames(tx, layerPropertyNames);
                layerToExport.getPropertyMappingManager().addPropertyMapper(tx, "timestamp", "days", "Days", Long.toString(slides.get(layerToExport)));
                layerToExport.getPropertyMappingManager().addPropertyMapper(tx, "user", "user_rank", "Map", userParams.toString());
                if (!checkedOne) {
                    int i = 0;
                    System.out.println("Checking layer '" + layerToExport + "' in detail");
                    SearchRecords records = layerToExport.getIndex().search(tx, new SearchAll());
                    for (SpatialRecord record : records) {
                        System.out.println("Got record " + i + ": " + record);
                        for (String name : record.getPropertyNames(tx)) {
                            System.out.println("\t" + name + ":\t" + record.getProperty(tx, name));
                            checkedOne = true;
                        }
                        if (i++ > 10)
                            break;
                    }
                }
                tx.commit();
            }

            imageExporter.saveLayerImage(new String[]{osm, layerToExport.getName()}, new File(layerToExport.getName() + ".png"));
            //break;
        }
    }

    public void testAnalysis(String osm) throws Exception {
        SpatialDatabaseService spatial = new SpatialDatabaseService(new IndexManager((GraphDatabaseAPI) db, SecurityContext.AUTH_DISABLED));
        SortedMap<String, Layer> layers;
        ReferencedEnvelope bbox;
        try (Transaction tx = graphDb().beginTx()) {
            OSMLayer layer = (OSMLayer) spatial.getLayer(tx, osm);
            OSMDataset dataset = OSMDataset.fromLayer(tx, layer);

            Map<String, User> userIndex = collectUserChangesetData(dataset.getAllUserNodes(tx));
            SortedSet<User> topTen = getTopTen(userIndex);

            layers = exportPoints(tx, osm, spatial, topTen);

            layers = removeEmptyLayers(tx, layers);
            bbox = getEnvelope(tx, layers.values());
            tx.commit();
        }

        StyledImageExporter imageExporter = new StyledImageExporter(graphDb());
        String exportDir = "target/export/" + osm + "/analysis";
        imageExporter.setExportDir(exportDir);
        imageExporter.setZoom(2.0);
        imageExporter.setOffset(-0.05, -0.05);
        imageExporter.setSize(1280, 800);

        for (String layerName : layers.keySet()) {
            SortedMap<String, Layer> layersSubset = new TreeMap<>(layers.headMap(layerName));

            String[] to_render = new String[Math.min(10, layersSubset.size() + 1)];
            to_render[0] = layerName;
            if (layersSubset.size() > 0) {
                for (int i = 1; i < to_render.length; i++) {
                    String name = layersSubset.lastKey();
                    layersSubset.remove(name);
                    to_render[i] = name;
                }
            }

            System.out.println("exporting " + layerName);
            imageExporter.saveLayerImage(
                    to_render, // (String[])
                    // layersSubset.keySet().toArray(new
                    // String[] {}),
                    "/Users/davidesavazzi/Desktop/amanzi/awe trial/osm_germany/germany_poi_small.sld",
                    new File(layerName + ".png"), bbox);
        }
    }

    private ReferencedEnvelope getEnvelope(Transaction tx, Collection<Layer> layers) {
        CoordinateReferenceSystem crs = null;

        Envelope envelope = null;
        for (Layer layer : layers) {
            Envelope bbox = layer.getIndex().getBoundingBox(tx);
            if (envelope == null) {
                envelope = new Envelope(bbox);
            } else {
                envelope.expandToInclude(bbox);
            }
            if (crs == null) {
                crs = layer.getCoordinateReferenceSystem(tx);
            }
        }

        return new ReferencedEnvelope(Utilities.fromNeo4jToJts(envelope), crs);
    }

    private SortedMap<String, Layer> removeEmptyLayers(Transaction tx, Map<String, Layer> layers) {
        SortedMap<String, Layer> result = new TreeMap<>();

        for (Entry<String, Layer> entry : layers.entrySet()) {
            if (entry.getValue().getIndex().count(tx) > 0) {
                result.put(entry.getKey(), entry.getValue());
            }
        }

        return result;
    }

    private SortedMap<String, Layer> exportPoints(Transaction tx, String layerPrefix, SpatialDatabaseService spatialService, Set<User> users) {
        SortedMap<String, Layer> layers = new TreeMap<>();
        int startYear = 2009;
        int endYear = 2011;

        for (int y = startYear; y <= endYear; y++) {
            for (int w = 1; w <= 52; w++) {
                if (y == 2011 && w == 36) {
                    break;
                }

                String name = layerPrefix + "-" + y + "_";
                if (w >= 10)
                    name += w;
                else
                    name += "0" + w;

                EditableLayerImpl layer = (EditableLayerImpl) spatialService.createLayer(tx, name, WKBGeometryEncoder.class, EditableLayerImpl.class);
                layer.setExtraPropertyNames(new String[]{"user_id", "user_name", "year", "month", "dayOfMonth", "weekOfYear"}, tx);

                layers.put(name, layer);
            }
        }

        for (User user : users) {
            Node userNode = tx.getNodeById(user.id);
            System.out.println("analyzing user: " + userNode.getProperty("name"));
            for (Relationship r : userNode.getRelationships(Direction.INCOMING, OSMRelation.USER)) {
                Node changeset = r.getStartNode();
                if (changeset.hasProperty("changeset")) {
                    System.out.println("analyzing changeset: " + changeset.getProperty("changeset"));
                    for (Relationship nr : changeset.getRelationships(Direction.INCOMING, OSMRelation.CHANGESET)) {
                        Node changedNode = nr.getStartNode();
                        if (changedNode.hasProperty("node_osm_id") && changedNode.hasProperty("timestamp")) {
                            long timestamp = (Long) changedNode.getProperty("timestamp");

                            Calendar c = Calendar.getInstance();
                            c.setTimeInMillis(timestamp);
                            int nodeYear = c.get(Calendar.YEAR);
                            int nodeWeek = c.get(Calendar.WEEK_OF_YEAR);

                            if (layers.containsKey(layerPrefix + "-" + nodeYear + "_" + nodeWeek)) {
                                EditableLayer l = (EditableLayer) layers.get(layerPrefix + "-" + nodeYear + "_" + nodeWeek);
                                l.add(tx, l.getGeometryFactory().createPoint(
                                        new Coordinate((Double) changedNode.getProperty("lon"), (Double) changedNode
                                                .getProperty("lat"))), new String[]{"user_id", "user_name", "year", "month",
                                                "dayOfMonth", "weekOfYear"},
                                        new Object[]{user.internalId, user.name, c.get(Calendar.YEAR), c.get(Calendar.MONTH),
                                                c.get(Calendar.DAY_OF_MONTH), c.get(Calendar.WEEK_OF_YEAR)});
                            }
                        }
                    }
                }
            }
        }

        return layers;
    }

    private SortedSet<User> getTopTen(Map<String, User> userIndex) {
        SortedSet<User> userList = new TreeSet<>(userIndex.values());
        SortedSet<User> topTen = new TreeSet<>();

        int count = 0;
        for (User user : userList) {
            if (count < 10) {
                topTen.add(user);
                user.internalId = count++;
            } else {
                break;
            }
        }

        for (User user : topTen) {
            System.out.println(user.id + "# " + user.name + " = " + user.changesets.size());
        }

        return topTen;
    }

    private Map<String, User> collectUserChangesetData(Iterable<Node> userNodes) {
        Map<String, User> userIndex = new HashMap<>();
        for (Node userNode : userNodes) {
            String name = (String) userNode.getProperty("name");
            User user = new User(userNode.getId(), name);
            userIndex.put(name, user);
            for (Relationship ur : userNode.getRelationships(Direction.INCOMING, OSMRelation.USER)) {
                Node node = ur.getStartNode();
                if (node.hasProperty(PROP_CHANGESET)) {
                    user.changesets.add(node.getId());
                }
            }
        }
        return userIndex;
    }

    static class User implements Comparable<User> {

        long id;
        int internalId;
        String name;
        List<Long> changesets = new ArrayList<>();
        long latestTimestamp = 0L;

        public User(long id, String name) {
            this.id = id;
            this.name = name;
        }

        public void addChangeset(Node cNode, long timestamp) {
            changesets.add(cNode.getId());
            if (latestTimestamp < timestamp)
                latestTimestamp = timestamp;
        }

        @Override
        public int compareTo(User other) {
            return -1 * Integer.compare(changesets.size(), other.changesets.size());
        }
    }
=======
		// Setup default test cases (short or medium only, no long cases)
		ArrayList<String> layersToTest = new ArrayList<>(Arrays.asList(smallModels));
//		layersToTest.addAll(Arrays.asList(mediumModels));

		// Now modify the test cases based on the spatial.test.mode setting
		if (spatialTestMode != null && spatialTestMode.equals("long")) {
			// Very long running tests
			layersToTest.addAll(Arrays.asList(largeModels));
		} else if (spatialTestMode != null && spatialTestMode.equals("short")) {
			// Tests used for a quick check
			layersToTest.clear();
			layersToTest.addAll(Arrays.asList(smallModels));
		} else if (spatialTestMode != null && spatialTestMode.equals("dev")) {
			// Tests relevant to current development
			layersToTest.clear();
			// layersToTest.add("/home/craig/Desktop/AWE/Data/MapData/baden-wurttemberg.osm/baden-wurttemberg.osm");
			// layersToTest.add("cyprus.osm");
			// layersToTest.add("croatia.osm");
			layersToTest.add("cyprus.osm");
		}

		int[] years = new int[]{3};
		int[] days = new int[]{1};

		// Finally build the set of complete test cases based on the collection above
		ArrayList<Arguments> params = new ArrayList<>();
		for (final String layerName : layersToTest) {
			for (final int y : years) {
				for (final int d : days) {
					params.add(Arguments.of(layerName, y, d));
				}
			}
		}
		System.out.println("This suite has " + params.size() + " tests");
		for (Arguments arguments : params) {
			System.out.println("\t" + Arrays.toString(arguments.get()));
		}
		return params.stream();
	}

	@ParameterizedTest
	@MethodSource("parameters")
	public void runTest(String layerName, int years, int days) throws Exception {
		runAnalysis(layerName, years, days);
	}

	protected void runAnalysis(String osm, int years, int days) throws Exception {
		SpatialDatabaseService spatial = new SpatialDatabaseService(
				new IndexManager((GraphDatabaseAPI) graphDb(), SecurityContext.AUTH_DISABLED));
		boolean alreadyImported;
		try (Transaction tx = graphDb().beginTx()) {
			alreadyImported = spatial.getLayer(tx, osm) != null;
			tx.commit();
		}
		if (!alreadyImported) {
			runImport(osm, usePoints);
		}
		testAnalysis2(osm, years, days);
	}

	public void testAnalysis2(String osm, int years, int days) throws IOException {
		SpatialDatabaseService spatial = new SpatialDatabaseService(
				new IndexManager((GraphDatabaseAPI) graphDb(), SecurityContext.AUTH_DISABLED));
		LinkedHashMap<DynamicLayerConfig, Long> slides = new LinkedHashMap<>();
		Map<String, User> userIndex = new HashMap<>();
		int user_rank = 1;
		long latestTimestamp = 0L;
		long firstTimestamp = Long.MAX_VALUE;
		try (Transaction tx = graphDb().beginTx()) {
			OSMLayer layer = (OSMLayer) spatial.getLayer(tx, osm);
			OSMDataset dataset = OSMDataset.fromLayer(tx, layer);

			for (Node cNode : dataset.getAllChangesetNodes(tx)) {
				long timestamp = (Long) cNode.getProperty("timestamp", 0L);
				Node userNode = dataset.getUser(cNode);
				String name = (String) userNode.getProperty("name");

				User user = userIndex.get(name);
				if (user == null) {
					user = new User(userNode.getElementId(), name);
					userIndex.put(name, user);
				}
				user.addChangeset(cNode, timestamp);
				if (latestTimestamp < timestamp) {
					latestTimestamp = timestamp;
				}
				if (firstTimestamp > timestamp) {
					firstTimestamp = timestamp;
				}
			}
			tx.commit();
		}
		SortedSet<User> topTen = getTopTen(userIndex);
		try (Transaction tx = graphDb().beginTx()) {
			OSMLayer layer = (OSMLayer) spatial.getLayer(tx, osm);
			Date latest = new Date(latestTimestamp);
			Calendar time = Calendar.getInstance();
			time.setTime(latest);
			int slidesPerYear = 360 / days;
			int slideCount = slidesPerYear * years;
			long msPerSlide = (long) days * 24 * 3600000;
			int timeWindow = 15;
			StringBuilder userQuery = new StringBuilder();
			for (User user : topTen) {
				if (userQuery.length() > 0) {
					userQuery.append(" or ");
				}
				userQuery.append("user = '").append(user.name).append("'");
				user_rank++;
			}
			for (int i = -timeWindow; i < slideCount; i++) {
				long timestamp = latestTimestamp - i * msPerSlide;
				long maxTime = timestamp + 15 * msPerSlide;
				time.setTimeInMillis(timestamp);
				Date date = new Date(timestamp);
				System.out.println("Preparing slides for " + date);
				String name = osm + "-" + date;
				DynamicLayerConfig config = layer.addLayerConfig(tx, name, Constants.GTYPE_GEOMETRY,
						"timestamp > " + timestamp + " and timestamp < "
								+ maxTime + " and (" + userQuery + ")");
				System.out.println("Added dynamic layer '" + config.getName() + "' with CQL: " + config.getQuery());
				slides.put(config, timestamp);
			}
			DynamicLayerConfig config = layer.addLayerConfig(tx, osm + "-top-ten", Constants.GTYPE_GEOMETRY,
					userQuery.toString());
			System.out.println("Added dynamic layer '" + config.getName() + "' with CQL: " + config.getQuery());
			slides.clear();
			slides.put(config, 0L);
			tx.commit();
		}

		StyledImageExporter imageExporter = new StyledImageExporter(graphDb());
		String exportDir = "target/export/" + osm + "/analysis";
		imageExporter.setExportDir(exportDir);
		imageExporter.setZoom(2.0);
		imageExporter.setOffset(-0.2, 0.25);
		imageExporter.setSize(1280, 800);
		imageExporter.setStyleFiles(new String[]{"sld/background.sld", "sld/rank.sld"});

		String[] layerPropertyNames = new String[]{"name", "timestamp", "user", "days", "user_rank"};
		StringBuilder userParams = new StringBuilder();
		user_rank = 1;
		for (User user : topTen) {
			if (userParams.length() > 0) {
				userParams.append(",");
			}
			userParams.append(user.name).append(":").append(user_rank);
			user_rank++;
		}

		boolean checkedOne = false;

		for (DynamicLayerConfig layerToExport : slides.keySet()) {
			try (Transaction tx = graphDb().beginTx()) {
				layerToExport.setExtraPropertyNames(tx, layerPropertyNames);
				layerToExport.getPropertyMappingManager()
						.addPropertyMapper(tx, "timestamp", "days", "Days", Long.toString(slides.get(layerToExport)));
				layerToExport.getPropertyMappingManager()
						.addPropertyMapper(tx, "user", "user_rank", "Map", userParams.toString());
				if (!checkedOne) {
					int i = 0;
					System.out.println("Checking layer '" + layerToExport + "' in detail");
					SearchRecords records = layerToExport.getIndex().search(tx, new SearchAll());
					for (SpatialRecord record : records) {
						System.out.println("Got record " + i + ": " + record);
						for (String name : record.getPropertyNames(tx)) {
							System.out.println("\t" + name + ":\t" + record.getProperty(tx, name));
							checkedOne = true;
						}
						if (i++ > 10) {
							break;
						}
					}
				}
				tx.commit();
			}

			imageExporter.saveLayerImage(new String[]{osm, layerToExport.getName()},
					new File(layerToExport.getName() + ".png"));
			//break;
		}
	}

	public void testAnalysis(String osm) throws Exception {
		SortedMap<String, Layer> layers;
		ReferencedEnvelope bbox;
		try (Transaction tx = graphDb().beginTx()) {
			Node osmImport = tx.findNode(OSMImporter.LABEL_DATASET, "name", osm);
			Node usersNode = osmImport.getSingleRelationship(OSMRelation.USERS, Direction.OUTGOING).getEndNode();

			Map<String, User> userIndex = collectUserChangesetData(usersNode);
			SortedSet<User> topTen = getTopTen(userIndex);

			SpatialDatabaseService spatial = new SpatialDatabaseService(
					new IndexManager((GraphDatabaseAPI) graphDb(), SecurityContext.AUTH_DISABLED));
			layers = exportPoints(tx, osm, spatial, topTen);

			layers = removeEmptyLayers(tx, layers);
			bbox = getEnvelope(tx, layers.values());
			tx.commit();
		}

		StyledImageExporter imageExporter = new StyledImageExporter(graphDb());
		String exportDir = "target/export/" + osm + "/analysis";
		imageExporter.setExportDir(exportDir);
		imageExporter.setZoom(2.0);
		imageExporter.setOffset(-0.05, -0.05);
		imageExporter.setSize(1280, 800);

		for (String layerName : layers.keySet()) {
			SortedMap<String, Layer> layersSubset = new TreeMap<>(layers.headMap(layerName));

			String[] to_render = new String[Math.min(10, layersSubset.size() + 1)];
			to_render[0] = layerName;
			if (layersSubset.size() > 0) {
				for (int i = 1; i < to_render.length; i++) {
					String name = layersSubset.lastKey();
					layersSubset.remove(name);
					to_render[i] = name;
				}
			}

			System.out.println("exporting " + layerName);
			imageExporter.saveLayerImage(
					to_render, // (String[])
					// layersSubset.keySet().toArray(new
					// String[] {}),
					"/Users/davidesavazzi/Desktop/amanzi/awe trial/osm_germany/germany_poi_small.sld",
					new File(layerName + ".png"), bbox);
		}
	}

	private ReferencedEnvelope getEnvelope(Transaction tx, Collection<Layer> layers) {
		CoordinateReferenceSystem crs = null;

		Envelope envelope = null;
		for (Layer layer : layers) {
			Envelope bbox = layer.getIndex().getBoundingBox(tx);
			if (envelope == null) {
				envelope = new Envelope(bbox);
			} else {
				envelope.expandToInclude(bbox);
			}
			if (crs == null) {
				crs = layer.getCoordinateReferenceSystem(tx);
			}
		}

		return new ReferencedEnvelope(Utilities.fromNeo4jToJts(envelope), crs);
	}

	private SortedMap<String, Layer> removeEmptyLayers(Transaction tx, Map<String, Layer> layers) {
		SortedMap<String, Layer> result = new TreeMap<>();

		for (Entry<String, Layer> entry : layers.entrySet()) {
			if (entry.getValue().getIndex().count(tx) > 0) {
				result.put(entry.getKey(), entry.getValue());
			}
		}

		return result;
	}

	private SortedMap<String, Layer> exportPoints(Transaction tx, String layerPrefix,
			SpatialDatabaseService spatialService, Set<User> users) {
		SortedMap<String, Layer> layers = new TreeMap<>();
		int startYear = 2009;
		int endYear = 2011;

		for (int y = startYear; y <= endYear; y++) {
			for (int w = 1; w <= 52; w++) {
				if (y == 2011 && w == 36) {
					break;
				}

				String name = layerPrefix + "-" + y + "_";
				if (w >= 10) {
					name += w;
				} else {
					name += "0" + w;
				}

				EditableLayerImpl layer = (EditableLayerImpl) spatialService.createLayer(tx, name,
						WKBGeometryEncoder.class, EditableLayerImpl.class);
				layer.setExtraPropertyNames(
						new String[]{"user_id", "user_name", "year", "month", "dayOfMonth", "weekOfYear"}, tx);

				layers.put(name, layer);
			}
		}

		for (User user : users) {
			Node userNode = tx.getNodeByElementId(user.id);
			System.out.println("analyzing user: " + userNode.getProperty("name"));
			for (Relationship r : userNode.getRelationships(Direction.INCOMING, OSMRelation.USER)) {
				Node changeset = r.getStartNode();
				if (changeset.hasProperty("changeset")) {
					System.out.println("analyzing changeset: " + changeset.getProperty("changeset"));
					for (Relationship nr : changeset.getRelationships(Direction.INCOMING, OSMRelation.CHANGESET)) {
						Node changedNode = nr.getStartNode();
						if (changedNode.hasProperty("node_osm_id") && changedNode.hasProperty("timestamp")) {
							long timestamp = (Long) changedNode.getProperty("timestamp");

							Calendar c = Calendar.getInstance();
							c.setTimeInMillis(timestamp);
							int nodeYear = c.get(Calendar.YEAR);
							int nodeWeek = c.get(Calendar.WEEK_OF_YEAR);

							if (layers.containsKey(layerPrefix + "-" + nodeYear + "_" + nodeWeek)) {
								EditableLayer l = (EditableLayer) layers.get(
										layerPrefix + "-" + nodeYear + "_" + nodeWeek);
								l.add(tx, l.getGeometryFactory().createPoint(
												new Coordinate((Double) changedNode.getProperty("lon"), (Double) changedNode
														.getProperty("lat"))),
										new String[]{"user_id", "user_name", "year", "month",
												"dayOfMonth", "weekOfYear"},
										new Object[]{user.internalId, user.name, c.get(Calendar.YEAR),
												c.get(Calendar.MONTH),
												c.get(Calendar.DAY_OF_MONTH), c.get(Calendar.WEEK_OF_YEAR)});
							}
						}
					}
				}
			}
		}

		return layers;
	}

	private SortedSet<User> getTopTen(Map<String, User> userIndex) {
		SortedSet<User> userList = new TreeSet<>(userIndex.values());
		SortedSet<User> topTen = new TreeSet<>();

		int count = 0;
		for (User user : userList) {
			if (count < 10) {
				topTen.add(user);
				user.internalId = count++;
			} else {
				break;
			}
		}

		for (User user : topTen) {
			System.out.println(user.id + "# " + user.name + " = " + user.changesets.size());
		}

		return topTen;
	}

	private Map<String, User> collectUserChangesetData(Node usersNode) {
		Map<String, User> userIndex = new HashMap<>();
		for (Relationship r : usersNode.getRelationships(Direction.OUTGOING, OSMRelation.OSM_USER)) {
			Node userNode = r.getEndNode();
			String name = (String) userNode.getProperty("name");

			User user = new User(userNode.getElementId(), name);
			userIndex.put(name, user);

			for (Relationship ur : userNode.getRelationships(Direction.INCOMING, OSMRelation.USER)) {
				Node node = ur.getStartNode();
				if (node.hasProperty("changeset")) {
					user.changesets.add(node.getElementId());
				}
			}
		}

		return userIndex;
	}

	static class User implements Comparable<User> {

		String id;
		int internalId;
		String name;
		List<String> changesets = new ArrayList<>();
		long latestTimestamp = 0L;

		public User(String id, String name) {
			this.id = id;
			this.name = name;
		}

		public void addChangeset(Node cNode, long timestamp) {
			changesets.add(cNode.getElementId());
			if (latestTimestamp < timestamp) {
				latestTimestamp = timestamp;
			}
		}

		@Override
		public int compareTo(User other) {
			return -1 * Integer.compare(changesets.size(), other.changesets.size());
		}
	}
>>>>>>> 25b5b00b
}<|MERGE_RESOLUTION|>--- conflicted
+++ resolved
@@ -19,17 +19,9 @@
  */
 package org.neo4j.gis.spatial;
 
-<<<<<<< HEAD
-import org.apache.commons.io.FileUtils;
-import org.geotools.data.neo4j.StyledImageExporter;
-import org.geotools.geometry.jts.ReferencedEnvelope;
-import org.junit.Test;
-import org.junit.runners.Parameterized;
-import org.locationtech.jts.geom.Coordinate;
-import org.neo4j.dbms.api.DatabaseManagementService;
-=======
+import static org.neo4j.gis.spatial.osm.OSMModel.PROP_CHANGESET;
+
 import java.io.File;
-import java.io.IOException;
 import java.util.ArrayList;
 import java.util.Arrays;
 import java.util.Calendar;
@@ -53,23 +45,17 @@
 import org.junit.jupiter.params.provider.Arguments;
 import org.junit.jupiter.params.provider.MethodSource;
 import org.locationtech.jts.geom.Coordinate;
->>>>>>> 25b5b00b
 import org.neo4j.gis.spatial.filter.SearchRecords;
 import org.neo4j.gis.spatial.index.IndexManager;
 import org.neo4j.gis.spatial.osm.OSMDataset;
 import org.neo4j.gis.spatial.osm.OSMLayer;
-import org.neo4j.gis.spatial.osm.OSMModel;
 import org.neo4j.gis.spatial.osm.OSMRelation;
 import org.neo4j.gis.spatial.rtree.Envelope;
 import org.neo4j.gis.spatial.rtree.filter.SearchAll;
-<<<<<<< HEAD
-import org.neo4j.graphdb.*;
-=======
 import org.neo4j.graphdb.Direction;
 import org.neo4j.graphdb.Node;
 import org.neo4j.graphdb.Relationship;
 import org.neo4j.graphdb.Transaction;
->>>>>>> 25b5b00b
 import org.neo4j.internal.kernel.api.security.SecurityContext;
 import org.neo4j.kernel.internal.GraphDatabaseAPI;
 
@@ -77,6 +63,8 @@
 
 	public static final String spatialTestMode = System.getProperty("spatial.test.mode");
 	public static final boolean usePoints = true;
+	private final int years;
+	private final int days;
 
 	private static Stream<Arguments> parameters() {
 		deleteBaseDir();
@@ -84,431 +72,6 @@
 		//String[] mediumModels = new String[]{"map.osm", "map2.osm"};
 		String[] largeModels = new String[]{"cyprus.osm", "croatia.osm", "denmark.osm"};
 
-<<<<<<< HEAD
-import static org.neo4j.configuration.GraphDatabaseSettings.DEFAULT_DATABASE_NAME;
-import static org.neo4j.gis.spatial.osm.OSMModel.PROP_CHANGESET;
-
-public class OsmAnalysisTest extends TestOSMImport {
-    public static final String spatialTestMode = System.getProperty("spatial.test.mode");
-    public static final boolean usePoints = true;
-    private final int years;
-    private final int days;
-
-    public OsmAnalysisTest(String layerName, int years, int days) {
-        super(layerName, true);
-        this.years = years;
-        this.days = days;
-    }
-
-    @Parameterized.Parameters(name = "{index}-{0}: years={1}, days={2}")
-    public static Collection parameters() {
-        deleteBaseDir();
-        String[] smallModels = new String[]{"one-street.osm", "two-street.osm"};
-        //String[] mediumModels = new String[]{"map.osm", "map2.osm"};
-        String[] largeModels = new String[]{"cyprus.osm", "croatia.osm", "denmark.osm"};
-
-        // Setup default test cases (short or medium only, no long cases)
-        ArrayList<String> layersToTest = new ArrayList<>(Arrays.asList(smallModels));
-//		layersToTest.addAll(Arrays.asList(mediumModels));
-
-        // Now modify the test cases based on the spatial.test.mode setting
-        if (spatialTestMode != null && spatialTestMode.equals("long")) {
-            // Very long running tests
-            layersToTest.addAll(Arrays.asList(largeModels));
-        } else if (spatialTestMode != null && spatialTestMode.equals("short")) {
-            // Tests used for a quick check
-            layersToTest.clear();
-            layersToTest.addAll(Arrays.asList(smallModels));
-        } else if (spatialTestMode != null && spatialTestMode.equals("dev")) {
-            // Tests relevant to current development
-            layersToTest.clear();
-            // layersToTest.add("/home/craig/Desktop/AWE/Data/MapData/baden-wurttemberg.osm/baden-wurttemberg.osm");
-            // layersToTest.add("cyprus.osm");
-            // layersToTest.add("croatia.osm");
-            layersToTest.add("cyprus.osm");
-        }
-
-        int[] years = new int[]{3};
-        int[] days = new int[]{1};
-
-        // Finally build the set of complete test cases based on the collection above
-        ArrayList<Object[]> suite = new ArrayList<>();
-        for (final String layerName : layersToTest) {
-            for (final int y : years) {
-                for (final int d : days) {
-                    suite.add(new Object[]{layerName, y, d});
-                }
-            }
-        }
-        System.out.println("This suite has " + suite.size() + " tests");
-        for (Object[] params : suite) {
-            System.out.println("\t" + Arrays.toString(params));
-        }
-        return suite;
-    }
-
-    @Test
-    public void runTest() throws Exception {
-        runAnalysis(layerName, years, days);
-    }
-
-    private DatabaseManagementService databases;
-    private GraphDatabaseService db;
-
-    protected GraphDatabaseService graphDb() {
-        return db == null ? super.graphDb() : db;
-    }
-
-    protected void shutdownDatabase() {
-        if (db != null) {
-            databases.shutdown();
-            databases = null;
-            db = null;
-        }
-    }
-
-    protected SpatialDatabaseService setDataset(String dataset) {
-        if (db != null) {
-            shutdownDatabase();
-        }
-        File dbDir = new File("var", dataset);
-        if (dbDir.exists()) {
-            try {
-                FileUtils.deleteDirectory(dbDir);
-            } catch (IOException e) {
-                System.out.println("Failed to delete previous database directory '" + dbDir + "': " + e.getMessage());
-            }
-        }
-        databases = new TestDatabaseManagementServiceBuilder(dbDir.toPath()).impermanent().build();
-        db = databases.database(DEFAULT_DATABASE_NAME);
-        return new SpatialDatabaseService(new IndexManager((GraphDatabaseAPI) db, SecurityContext.AUTH_DISABLED));
-    }
-
-    protected void runAnalysis(String osm, int years, int days) throws Exception {
-        SpatialDatabaseService spatial = setDataset(osm);
-        boolean alreadyImported;
-        try (Transaction tx = graphDb().beginTx()) {
-            alreadyImported = spatial.getLayer(tx, osm) != null;
-            tx.commit();
-        }
-        if (!alreadyImported) {
-            runImport(osm, usePoints);
-        }
-        testAnalysis2(osm, years, days);
-        shutdownDatabase();
-    }
-
-    public void testAnalysis2(String osm, int years, int days) throws Exception {
-        SpatialDatabaseService spatial = new SpatialDatabaseService(new IndexManager((GraphDatabaseAPI) db, SecurityContext.AUTH_DISABLED));
-        LinkedHashMap<DynamicLayerConfig, Long> slides = new LinkedHashMap<>();
-        Map<String, User> userIndex = new HashMap<>();
-        int user_rank = 1;
-        long latestTimestamp = 0L;
-        long firstTimestamp = Long.MAX_VALUE;
-        try (Transaction tx = graphDb().beginTx()) {
-            OSMLayer layer = (OSMLayer) spatial.getLayer(tx, osm);
-            OSMDataset dataset = OSMDataset.fromLayer(tx, layer);
-
-            for (Node cNode : dataset.getAllChangesetNodes(tx)) {
-                long timestamp = (Long) cNode.getProperty("timestamp", 0L);
-                Node userNode = dataset.getUser(cNode);
-                String name = (String) userNode.getProperty("user");
-
-                User user = userIndex.get(name);
-                if (user == null) {
-                    user = new User(userNode.getId(), name);
-                    userIndex.put(name, user);
-                }
-                user.addChangeset(cNode, timestamp);
-                if (latestTimestamp < timestamp)
-                    latestTimestamp = timestamp;
-                if (firstTimestamp > timestamp)
-                    firstTimestamp = timestamp;
-            }
-            tx.commit();
-        }
-        SortedSet<User> topTen = getTopTen(userIndex);
-        try (Transaction tx = graphDb().beginTx()) {
-            OSMLayer layer = (OSMLayer) spatial.getLayer(tx, osm);
-            Date latest = new Date(latestTimestamp);
-            Calendar time = Calendar.getInstance();
-            time.setTime(latest);
-            int slidesPerYear = 360 / days;
-            int slideCount = slidesPerYear * years;
-            long msPerSlide = (long) days * 24 * 3600000;
-            int timeWindow = 15;
-            StringBuilder userQuery = new StringBuilder();
-            for (User user : topTen) {
-                if (userQuery.length() > 0)
-                    userQuery.append(" or ");
-                userQuery.append("user = '").append(user.name).append("'");
-                user_rank++;
-            }
-            for (int i = -timeWindow; i < slideCount; i++) {
-                long timestamp = latestTimestamp - i * msPerSlide;
-                long maxTime = timestamp + 15 * msPerSlide;
-                time.setTimeInMillis(timestamp);
-                Date date = new Date(timestamp);
-                System.out.println("Preparing slides for " + date);
-                String name = osm + "-" + date;
-                DynamicLayerConfig config = layer.addLayerConfig(tx, name, Constants.GTYPE_GEOMETRY, "timestamp > " + timestamp + " and timestamp < "
-                        + maxTime + " and (" + userQuery + ")");
-                System.out.println("Added dynamic layer '" + config.getName() + "' with CQL: " + config.getQuery());
-                slides.put(config, timestamp);
-            }
-            DynamicLayerConfig config = layer.addLayerConfig(tx, osm + "-top-ten", Constants.GTYPE_GEOMETRY, userQuery.toString());
-            System.out.println("Added dynamic layer '" + config.getName() + "' with CQL: " + config.getQuery());
-            slides.clear();
-            slides.put(config, 0L);
-            tx.commit();
-        }
-
-        StyledImageExporter imageExporter = new StyledImageExporter(graphDb());
-        String exportDir = "target/export/" + osm + "/analysis";
-        imageExporter.setExportDir(exportDir);
-        imageExporter.setZoom(2.0);
-        imageExporter.setOffset(-0.2, 0.25);
-        imageExporter.setSize(1280, 800);
-        imageExporter.setStyleFiles(new String[]{"sld/background.sld", "sld/rank.sld"});
-
-        String[] layerPropertyNames = new String[]{"name", "timestamp", "user", "days", "user_rank"};
-        StringBuilder userParams = new StringBuilder();
-        user_rank = 1;
-        for (User user : topTen) {
-            if (userParams.length() > 0) userParams.append(",");
-            userParams.append(user.name).append(":").append(user_rank);
-            user_rank++;
-        }
-
-        boolean checkedOne = false;
-
-        for (DynamicLayerConfig layerToExport : slides.keySet()) {
-            try (Transaction tx = graphDb().beginTx()) {
-                layerToExport.setExtraPropertyNames(tx, layerPropertyNames);
-                layerToExport.getPropertyMappingManager().addPropertyMapper(tx, "timestamp", "days", "Days", Long.toString(slides.get(layerToExport)));
-                layerToExport.getPropertyMappingManager().addPropertyMapper(tx, "user", "user_rank", "Map", userParams.toString());
-                if (!checkedOne) {
-                    int i = 0;
-                    System.out.println("Checking layer '" + layerToExport + "' in detail");
-                    SearchRecords records = layerToExport.getIndex().search(tx, new SearchAll());
-                    for (SpatialRecord record : records) {
-                        System.out.println("Got record " + i + ": " + record);
-                        for (String name : record.getPropertyNames(tx)) {
-                            System.out.println("\t" + name + ":\t" + record.getProperty(tx, name));
-                            checkedOne = true;
-                        }
-                        if (i++ > 10)
-                            break;
-                    }
-                }
-                tx.commit();
-            }
-
-            imageExporter.saveLayerImage(new String[]{osm, layerToExport.getName()}, new File(layerToExport.getName() + ".png"));
-            //break;
-        }
-    }
-
-    public void testAnalysis(String osm) throws Exception {
-        SpatialDatabaseService spatial = new SpatialDatabaseService(new IndexManager((GraphDatabaseAPI) db, SecurityContext.AUTH_DISABLED));
-        SortedMap<String, Layer> layers;
-        ReferencedEnvelope bbox;
-        try (Transaction tx = graphDb().beginTx()) {
-            OSMLayer layer = (OSMLayer) spatial.getLayer(tx, osm);
-            OSMDataset dataset = OSMDataset.fromLayer(tx, layer);
-
-            Map<String, User> userIndex = collectUserChangesetData(dataset.getAllUserNodes(tx));
-            SortedSet<User> topTen = getTopTen(userIndex);
-
-            layers = exportPoints(tx, osm, spatial, topTen);
-
-            layers = removeEmptyLayers(tx, layers);
-            bbox = getEnvelope(tx, layers.values());
-            tx.commit();
-        }
-
-        StyledImageExporter imageExporter = new StyledImageExporter(graphDb());
-        String exportDir = "target/export/" + osm + "/analysis";
-        imageExporter.setExportDir(exportDir);
-        imageExporter.setZoom(2.0);
-        imageExporter.setOffset(-0.05, -0.05);
-        imageExporter.setSize(1280, 800);
-
-        for (String layerName : layers.keySet()) {
-            SortedMap<String, Layer> layersSubset = new TreeMap<>(layers.headMap(layerName));
-
-            String[] to_render = new String[Math.min(10, layersSubset.size() + 1)];
-            to_render[0] = layerName;
-            if (layersSubset.size() > 0) {
-                for (int i = 1; i < to_render.length; i++) {
-                    String name = layersSubset.lastKey();
-                    layersSubset.remove(name);
-                    to_render[i] = name;
-                }
-            }
-
-            System.out.println("exporting " + layerName);
-            imageExporter.saveLayerImage(
-                    to_render, // (String[])
-                    // layersSubset.keySet().toArray(new
-                    // String[] {}),
-                    "/Users/davidesavazzi/Desktop/amanzi/awe trial/osm_germany/germany_poi_small.sld",
-                    new File(layerName + ".png"), bbox);
-        }
-    }
-
-    private ReferencedEnvelope getEnvelope(Transaction tx, Collection<Layer> layers) {
-        CoordinateReferenceSystem crs = null;
-
-        Envelope envelope = null;
-        for (Layer layer : layers) {
-            Envelope bbox = layer.getIndex().getBoundingBox(tx);
-            if (envelope == null) {
-                envelope = new Envelope(bbox);
-            } else {
-                envelope.expandToInclude(bbox);
-            }
-            if (crs == null) {
-                crs = layer.getCoordinateReferenceSystem(tx);
-            }
-        }
-
-        return new ReferencedEnvelope(Utilities.fromNeo4jToJts(envelope), crs);
-    }
-
-    private SortedMap<String, Layer> removeEmptyLayers(Transaction tx, Map<String, Layer> layers) {
-        SortedMap<String, Layer> result = new TreeMap<>();
-
-        for (Entry<String, Layer> entry : layers.entrySet()) {
-            if (entry.getValue().getIndex().count(tx) > 0) {
-                result.put(entry.getKey(), entry.getValue());
-            }
-        }
-
-        return result;
-    }
-
-    private SortedMap<String, Layer> exportPoints(Transaction tx, String layerPrefix, SpatialDatabaseService spatialService, Set<User> users) {
-        SortedMap<String, Layer> layers = new TreeMap<>();
-        int startYear = 2009;
-        int endYear = 2011;
-
-        for (int y = startYear; y <= endYear; y++) {
-            for (int w = 1; w <= 52; w++) {
-                if (y == 2011 && w == 36) {
-                    break;
-                }
-
-                String name = layerPrefix + "-" + y + "_";
-                if (w >= 10)
-                    name += w;
-                else
-                    name += "0" + w;
-
-                EditableLayerImpl layer = (EditableLayerImpl) spatialService.createLayer(tx, name, WKBGeometryEncoder.class, EditableLayerImpl.class);
-                layer.setExtraPropertyNames(new String[]{"user_id", "user_name", "year", "month", "dayOfMonth", "weekOfYear"}, tx);
-
-                layers.put(name, layer);
-            }
-        }
-
-        for (User user : users) {
-            Node userNode = tx.getNodeById(user.id);
-            System.out.println("analyzing user: " + userNode.getProperty("name"));
-            for (Relationship r : userNode.getRelationships(Direction.INCOMING, OSMRelation.USER)) {
-                Node changeset = r.getStartNode();
-                if (changeset.hasProperty("changeset")) {
-                    System.out.println("analyzing changeset: " + changeset.getProperty("changeset"));
-                    for (Relationship nr : changeset.getRelationships(Direction.INCOMING, OSMRelation.CHANGESET)) {
-                        Node changedNode = nr.getStartNode();
-                        if (changedNode.hasProperty("node_osm_id") && changedNode.hasProperty("timestamp")) {
-                            long timestamp = (Long) changedNode.getProperty("timestamp");
-
-                            Calendar c = Calendar.getInstance();
-                            c.setTimeInMillis(timestamp);
-                            int nodeYear = c.get(Calendar.YEAR);
-                            int nodeWeek = c.get(Calendar.WEEK_OF_YEAR);
-
-                            if (layers.containsKey(layerPrefix + "-" + nodeYear + "_" + nodeWeek)) {
-                                EditableLayer l = (EditableLayer) layers.get(layerPrefix + "-" + nodeYear + "_" + nodeWeek);
-                                l.add(tx, l.getGeometryFactory().createPoint(
-                                        new Coordinate((Double) changedNode.getProperty("lon"), (Double) changedNode
-                                                .getProperty("lat"))), new String[]{"user_id", "user_name", "year", "month",
-                                                "dayOfMonth", "weekOfYear"},
-                                        new Object[]{user.internalId, user.name, c.get(Calendar.YEAR), c.get(Calendar.MONTH),
-                                                c.get(Calendar.DAY_OF_MONTH), c.get(Calendar.WEEK_OF_YEAR)});
-                            }
-                        }
-                    }
-                }
-            }
-        }
-
-        return layers;
-    }
-
-    private SortedSet<User> getTopTen(Map<String, User> userIndex) {
-        SortedSet<User> userList = new TreeSet<>(userIndex.values());
-        SortedSet<User> topTen = new TreeSet<>();
-
-        int count = 0;
-        for (User user : userList) {
-            if (count < 10) {
-                topTen.add(user);
-                user.internalId = count++;
-            } else {
-                break;
-            }
-        }
-
-        for (User user : topTen) {
-            System.out.println(user.id + "# " + user.name + " = " + user.changesets.size());
-        }
-
-        return topTen;
-    }
-
-    private Map<String, User> collectUserChangesetData(Iterable<Node> userNodes) {
-        Map<String, User> userIndex = new HashMap<>();
-        for (Node userNode : userNodes) {
-            String name = (String) userNode.getProperty("name");
-            User user = new User(userNode.getId(), name);
-            userIndex.put(name, user);
-            for (Relationship ur : userNode.getRelationships(Direction.INCOMING, OSMRelation.USER)) {
-                Node node = ur.getStartNode();
-                if (node.hasProperty(PROP_CHANGESET)) {
-                    user.changesets.add(node.getId());
-                }
-            }
-        }
-        return userIndex;
-    }
-
-    static class User implements Comparable<User> {
-
-        long id;
-        int internalId;
-        String name;
-        List<Long> changesets = new ArrayList<>();
-        long latestTimestamp = 0L;
-
-        public User(long id, String name) {
-            this.id = id;
-            this.name = name;
-        }
-
-        public void addChangeset(Node cNode, long timestamp) {
-            changesets.add(cNode.getId());
-            if (latestTimestamp < timestamp)
-                latestTimestamp = timestamp;
-        }
-
-        @Override
-        public int compareTo(User other) {
-            return -1 * Integer.compare(changesets.size(), other.changesets.size());
-        }
-    }
-=======
 		// Setup default test cases (short or medium only, no long cases)
 		ArrayList<String> layersToTest = new ArrayList<>(Arrays.asList(smallModels));
 //		layersToTest.addAll(Arrays.asList(mediumModels));
@@ -569,7 +132,7 @@
 		testAnalysis2(osm, years, days);
 	}
 
-	public void testAnalysis2(String osm, int years, int days) throws IOException {
+	public void testAnalysis2(String osm, int years, int days) throws Exception {
 		SpatialDatabaseService spatial = new SpatialDatabaseService(
 				new IndexManager((GraphDatabaseAPI) graphDb(), SecurityContext.AUTH_DISABLED));
 		LinkedHashMap<DynamicLayerConfig, Long> slides = new LinkedHashMap<>();
@@ -584,7 +147,7 @@
 			for (Node cNode : dataset.getAllChangesetNodes(tx)) {
 				long timestamp = (Long) cNode.getProperty("timestamp", 0L);
 				Node userNode = dataset.getUser(cNode);
-				String name = (String) userNode.getProperty("name");
+				String name = (String) userNode.getProperty("user");
 
 				User user = userIndex.get(name);
 				if (user == null) {
@@ -693,17 +256,18 @@
 	}
 
 	public void testAnalysis(String osm) throws Exception {
+
+		SpatialDatabaseService spatial = new SpatialDatabaseService(
+				new IndexManager((GraphDatabaseAPI) graphDb(), SecurityContext.AUTH_DISABLED));
 		SortedMap<String, Layer> layers;
 		ReferencedEnvelope bbox;
 		try (Transaction tx = graphDb().beginTx()) {
-			Node osmImport = tx.findNode(OSMImporter.LABEL_DATASET, "name", osm);
-			Node usersNode = osmImport.getSingleRelationship(OSMRelation.USERS, Direction.OUTGOING).getEndNode();
-
-			Map<String, User> userIndex = collectUserChangesetData(usersNode);
+			OSMLayer layer = (OSMLayer) spatial.getLayer(tx, osm);
+			OSMDataset dataset = OSMDataset.fromLayer(tx, layer);
+
+			Map<String, User> userIndex = collectUserChangesetData(dataset.getAllUserNodes(tx));
 			SortedSet<User> topTen = getTopTen(userIndex);
 
-			SpatialDatabaseService spatial = new SpatialDatabaseService(
-					new IndexManager((GraphDatabaseAPI) graphDb(), SecurityContext.AUTH_DISABLED));
 			layers = exportPoints(tx, osm, spatial, topTen);
 
 			layers = removeEmptyLayers(tx, layers);
@@ -859,23 +423,19 @@
 		return topTen;
 	}
 
-	private Map<String, User> collectUserChangesetData(Node usersNode) {
+	private Map<String, User> collectUserChangesetData(Iterable<Node> userNodes) {
 		Map<String, User> userIndex = new HashMap<>();
-		for (Relationship r : usersNode.getRelationships(Direction.OUTGOING, OSMRelation.OSM_USER)) {
-			Node userNode = r.getEndNode();
+		for (Node userNode : userNodes) {
 			String name = (String) userNode.getProperty("name");
-
 			User user = new User(userNode.getElementId(), name);
 			userIndex.put(name, user);
-
 			for (Relationship ur : userNode.getRelationships(Direction.INCOMING, OSMRelation.USER)) {
 				Node node = ur.getStartNode();
-				if (node.hasProperty("changeset")) {
+				if (node.hasProperty(PROP_CHANGESET)) {
 					user.changesets.add(node.getElementId());
 				}
 			}
 		}
-
 		return userIndex;
 	}
 
@@ -904,5 +464,4 @@
 			return -1 * Integer.compare(changesets.size(), other.changesets.size());
 		}
 	}
->>>>>>> 25b5b00b
 }