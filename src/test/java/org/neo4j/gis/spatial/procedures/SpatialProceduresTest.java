/*
 * Copyright (c) "Neo4j"
 * Neo4j Sweden AB [http://neo4j.com]
 *
 * This file is part of Neo4j Spatial.
 *
 * Neo4j is free software: you can redistribute it and/or modify
 * it under the terms of the GNU General Public License as published by
 * the Free Software Foundation, either version 3 of the License, or
 * (at your option) any later version.
 *
 * This program is distributed in the hope that it will be useful,
 * but WITHOUT ANY WARRANTY; without even the implied warranty of
 * MERCHANTABILITY or FITNESS FOR A PARTICULAR PURPOSE.  See the
 * GNU General Public License for more details.
 *
 * You should have received a copy of the GNU General Public License
 * along with this program. If not, see <http://www.gnu.org/licenses/>.
 */
package org.neo4j.gis.spatial.procedures;

import static java.util.Collections.emptyMap;
import static org.hamcrest.MatcherAssert.assertThat;
import static org.hamcrest.Matchers.anyOf;
import static org.hamcrest.Matchers.closeTo;
import static org.hamcrest.Matchers.containsString;
import static org.hamcrest.Matchers.equalTo;
import static org.hamcrest.Matchers.hasKey;
import static org.hamcrest.Matchers.not;
<<<<<<< HEAD
=======
import static org.junit.jupiter.api.Assertions.assertEquals;
import static org.junit.jupiter.api.Assertions.assertFalse;
import static org.junit.jupiter.api.Assertions.assertInstanceOf;
import static org.junit.jupiter.api.Assertions.assertTrue;
import static org.junit.jupiter.api.Assertions.fail;
>>>>>>> 12f6d46b
import static org.neo4j.configuration.GraphDatabaseSettings.DEFAULT_DATABASE_NAME;
import static org.neo4j.gis.spatial.Constants.LABEL_LAYER;
import static org.neo4j.gis.spatial.Constants.PROP_GEOMENCODER;
import static org.neo4j.gis.spatial.Constants.PROP_GEOMENCODER_CONFIG;
import static org.neo4j.gis.spatial.Constants.PROP_LAYER;
import static org.neo4j.gis.spatial.Constants.PROP_LAYER_CLASS;
import static org.neo4j.gis.spatial.osm.OSMModel.PROP_NODE_ID;
import static org.neo4j.gis.spatial.osm.OSMModel.PROP_RELATION_ID;
import static org.neo4j.gis.spatial.osm.OSMModel.PROP_WAY_ID;

import java.io.File;
import java.io.IOException;
import java.nio.file.Path;
import java.util.ArrayList;
import java.util.HashMap;
import java.util.LinkedHashMap;
import java.util.List;
import java.util.Map;
import java.util.function.Consumer;
import org.hamcrest.MatcherAssert;
import org.junit.jupiter.api.AfterEach;
<<<<<<< HEAD
import org.junit.jupiter.api.Assertions;
=======
>>>>>>> 12f6d46b
import org.junit.jupiter.api.BeforeEach;
import org.junit.jupiter.api.Disabled;
import org.junit.jupiter.api.Test;
import org.neo4j.configuration.GraphDatabaseInternalSettings;
import org.neo4j.configuration.GraphDatabaseSettings;
import org.neo4j.dbms.api.DatabaseManagementService;
import org.neo4j.exceptions.KernelException;
import org.neo4j.gis.spatial.Layer;
import org.neo4j.gis.spatial.SpatialDatabaseService;
import org.neo4j.gis.spatial.SpatialRelationshipTypes;
import org.neo4j.gis.spatial.index.Envelope;
import org.neo4j.gis.spatial.index.IndexManager;
import org.neo4j.gis.spatial.osm.OSMRelation;
import org.neo4j.gis.spatial.utilities.ReferenceNodes;
import org.neo4j.graphdb.Direction;
import org.neo4j.graphdb.GraphDatabaseService;
import org.neo4j.graphdb.Label;
import org.neo4j.graphdb.Node;
import org.neo4j.graphdb.Relationship;
import org.neo4j.graphdb.ResourceIterator;
import org.neo4j.graphdb.Result;
import org.neo4j.graphdb.Transaction;
import org.neo4j.graphdb.spatial.Geometry;
import org.neo4j.graphdb.spatial.Point;
import org.neo4j.internal.helpers.collection.Iterators;
import org.neo4j.io.fs.FileUtils;
import org.neo4j.kernel.api.KernelTransaction;
import org.neo4j.kernel.api.procedure.GlobalProcedures;
import org.neo4j.kernel.impl.coreapi.InternalTransaction;
import org.neo4j.kernel.internal.GraphDatabaseAPI;
import org.neo4j.test.TestDatabaseManagementServiceBuilder;

public class SpatialProceduresTest {

	private DatabaseManagementService databases;
	private GraphDatabaseService db;

	@BeforeEach
	public void setUp() throws KernelException, IOException {
		Path dbRoot = new File("target/procedures").toPath();
		FileUtils.deleteDirectory(dbRoot);
		databases = new TestDatabaseManagementServiceBuilder(dbRoot)
				.setConfig(GraphDatabaseSettings.procedure_unrestricted, List.of("spatial.*"))
				.setConfig(GraphDatabaseInternalSettings.trace_cursors, true)
				.impermanent().build();
		db = databases.database(DEFAULT_DATABASE_NAME);
		registerProceduresAndFunctions(db, SpatialProcedures.class);
	}

	@AfterEach
	public void tearDown() {
		databases.shutdown();
	}

	public static void testCall(GraphDatabaseService db, String call, Consumer<Map<String, Object>> consumer) {
		testCall(db, call, null, consumer);
	}

	public static Map<String, Object> map(Object... values) {
		Map<String, Object> map = new LinkedHashMap<>();
		for (int i = 0; i < values.length; i += 2) {
			map.put(values[i].toString(), values[i + 1]);
		}
		return map;
	}

	public static void testCall(GraphDatabaseService db, String call, Map<String, Object> params,
			Consumer<Map<String, Object>> consumer) {
		testCall(db, call, params, consumer, true);
	}

	public static void testCallFails(GraphDatabaseService db, String call, Map<String, Object> params, String error) {
		try {
			testResult(db, call, params, (res) -> {
				while (res.hasNext()) {
					res.next();
				}
			});
			Assertions.fail("Expected an exception containing '" + error + "', but no exception was thrown");
		} catch (Exception e) {
			Assertions.assertTrue(e.getMessage().contains(error));
		}
	}

	public static void testCall(GraphDatabaseService db, String call, Map<String, Object> params,
			Consumer<Map<String, Object>> consumer, boolean onlyOne) {
		testResult(db, call, params, (res) -> {
<<<<<<< HEAD
			Assertions.assertTrue(res.hasNext(), "Expect at least one result but got none: " + call);
			Map<String, Object> row = res.next();
			consumer.accept(row);
			if (onlyOne) {
				Assertions.assertFalse(res.hasNext(), "Expected only one result, but there are more");
=======
			assertTrue(res.hasNext(), "Expect at least one result but got none: " + call);
			Map<String, Object> row = res.next();
			consumer.accept(row);
			if (onlyOne) {
				assertFalse(res.hasNext(), "Expected only one result, but there are more");
>>>>>>> 12f6d46b
			}
		});
	}

	public static void testCallCount(GraphDatabaseService db, String call, Map<String, Object> params, int count) {
		testResult(db, call, params, (res) -> {
			int numLeft = count;
			while (numLeft > 0) {
<<<<<<< HEAD
				Assertions.assertTrue(res.hasNext(),
=======
				assertTrue(res.hasNext(),
>>>>>>> 12f6d46b
						"Expected " + count + " results but found only " + (count - numLeft));
				res.next();
				numLeft--;
			}
<<<<<<< HEAD
			Assertions.assertFalse(res.hasNext(), "Expected " + count + " results but there are more");
=======
			assertFalse(res.hasNext(), "Expected " + count + " results but there are more");
>>>>>>> 12f6d46b
		});
	}

	public static void testResult(GraphDatabaseService db, String call, Consumer<Result> resultConsumer) {
		testResult(db, call, null, resultConsumer);
	}

	public static void testResult(GraphDatabaseService db, String call, Map<String, Object> params,
			Consumer<Result> resultConsumer) {
		try (Transaction tx = db.beginTx()) {
			Map<String, Object> p = (params == null) ? map() : params;
			resultConsumer.accept(tx.execute(call, p));
			tx.commit();
		}
	}

	public static void registerProceduresAndFunctions(GraphDatabaseService db, Class<?> procedure)
			throws KernelException {
		GlobalProcedures procedures = ((GraphDatabaseAPI) db).getDependencyResolver()
				.resolveDependency(GlobalProcedures.class);
		procedures.registerProcedure(procedure);
		procedures.registerFunction(procedure);
	}

	private Layer makeLayerOfVariousTypes(SpatialDatabaseService spatial, Transaction tx, String name, int index) {
		switch (index % 3) {
			case 0:
				return spatial.getOrCreateSimplePointLayer(tx, name, SpatialDatabaseService.RTREE_INDEX_NAME, "x", "y");
			case 1:
				return spatial.getOrCreateNativePointLayer(tx, name, SpatialDatabaseService.RTREE_INDEX_NAME,
						"location");
			default:
				return spatial.getOrCreateDefaultLayer(tx, name);
		}
	}

	private void makeOldSpatialModel(Transaction tx, String... layers) {
		KernelTransaction ktx = ((InternalTransaction) tx).kernelTransaction();
		SpatialDatabaseService spatial = new SpatialDatabaseService(
				new IndexManager((GraphDatabaseAPI) db, ktx.securityContext()));
		ArrayList<Node> layerNodes = new ArrayList<>();
		int index = 0;
		// First create a set of layers
		for (String name : layers) {
			Layer layer = makeLayerOfVariousTypes(spatial, tx, name, index);
			layerNodes.add(layer.getLayerNode(tx));
			index++;
		}
		// Then downgrade to old format, without label and with reference node and relationships
		Node root = ReferenceNodes.createDeprecatedReferenceNode(tx, "spatial_root");
		for (Node node : layerNodes) {
			node.removeLabel(LABEL_LAYER);
			root.createRelationshipTo(node, SpatialRelationshipTypes.LAYER);
		}
	}

	@Test
	public void old_spatial_model_throws_errors() {
		try (Transaction tx = db.beginTx()) {
			makeOldSpatialModel(tx, "layer1", "layer2", "layer3");
			tx.commit();
		}
		testCallFails(db, "CALL spatial.layers", null,
				"Old reference node exists - please upgrade the spatial database to the new format");
	}

	@Test
	public void old_spatial_model_can_be_upgraded() {
		try (Transaction tx = db.beginTx()) {
			makeOldSpatialModel(tx, "layer1", "layer2", "layer3");
			tx.commit();
		}
		testCallFails(db, "CALL spatial.layers", null,
				"Old reference node exists - please upgrade the spatial database to the new format");
		testCallCount(db, "CALL spatial.upgrade", null, 3);
		testCallCount(db, "CALL spatial.layers", null, 3);
	}

	@Test
	public void add_node_to_non_existing_layer() {
		execute("CALL spatial.addPointLayer('some_name')");
		Node node = createNode("CREATE (n:Point {latitude:60.1,longitude:15.2}) RETURN n", "n");
		testCallFails(db, "CALL spatial.addNode.byId('wrong_name',$nodeId)", map("nodeId", node.getElementId()),
				"No such layer 'wrong_name'");
	}

	@Test
	public void add_node_point_layer() {
		execute("CALL spatial.addPointLayer('points')");
		executeWrite("CREATE (n:Point {latitude:60.1,longitude:15.2})");
		Node node = createNode("MATCH (n:Point) WITH n CALL spatial.addNode('points',n) YIELD node RETURN node",
				"node");
		testCall(db, "CALL spatial.bbox('points',{longitude:15.0,latitude:60.0},{longitude:15.3, latitude:60.2})",
				r -> Assertions.assertEquals(node, r.get("node")));
		testCall(db, "CALL spatial.withinDistance('points',{longitude:15.0,latitude:60.0},100)",
				r -> Assertions.assertEquals(node, r.get("node")));
	}

	@Test
	public void add_node_and_search_bbox_and_distance() {
		execute("CALL spatial.addPointLayerXY('geom','lon','lat')");
		Node node = createNode(
				"CREATE (n:Node {lat:60.1,lon:15.2}) WITH n CALL spatial.addNode('geom',n) YIELD node RETURN node",
				"node");
		testCall(db, "CALL spatial.bbox('geom',{lon:15.0,lat:60.0},{lon:15.3, lat:60.2})",
				r -> Assertions.assertEquals(node, r.get("node")));
		testCall(db, "CALL spatial.withinDistance('geom',{lon:15.0,lat:60.0},100)",
				r -> Assertions.assertEquals(node, r.get("node")));
	}

	@Test
	// This tests issue https://github.com/neo4j-contrib/spatial/issues/298
	public void add_node_point_layer_and_search_multiple_points_precision() {
		execute("CALL spatial.addPointLayer('bar')");
		execute(
				"create (n:Point) set n={latitude: 52.2029252, longitude: 0.0905302} with n call spatial.addNode('bar', n) yield node return node");
		execute(
				"create (n:Point) set n={latitude: 52.202925, longitude: 0.090530} with n call spatial.addNode('bar', n) yield node return node");
//        long countLow = execute("call spatial.withinDistance('bar', {latitude:52.202925,longitude:0.0905302}, 100) YIELD node RETURN node");
//        assertThat("Expected two nodes when using low precision", countLow, equalTo(2L));
		long countHigh = execute(
				"call spatial.withinDistance('bar', {latitude:52.2029252,longitude:0.0905302}, 100) YIELD node RETURN node");
		MatcherAssert.assertThat("Expected two nodes when using high precision", countHigh, equalTo(2L));
	}

	@Test
	public void add_node_and_search_bbox_and_distance_geohash() {
		execute("CALL spatial.addPointLayerGeohash('geom')");
		Node node = createNode(
				"CREATE (n:Node {latitude:60.1,longitude:15.2}) WITH n CALL spatial.addNode('geom',n) YIELD node RETURN node",
				"node");
		testCall(db, "CALL spatial.bbox('geom',{lon:15.0,lat:60.0},{lon:15.3, lat:60.2})",
				r -> Assertions.assertEquals(node, r.get("node")));
		testCall(db, "CALL spatial.withinDistance('geom',{lon:15.0,lat:60.0},100)",
				r -> Assertions.assertEquals(node, r.get("node")));
	}

	@Test
	public void add_node_and_search_bbox_and_distance_zorder() {
		execute("CALL spatial.addPointLayerZOrder('geom')");
		Node node = createNode(
				"CREATE (n:Node {latitude:60.1,longitude:15.2}) WITH n CALL spatial.addNode('geom',n) YIELD node RETURN node",
				"node");
		testCall(db, "CALL spatial.bbox('geom',{lon:15.0,lat:60.0},{lon:15.3, lat:60.2})",
				r -> Assertions.assertEquals(node, r.get("node")));
		testCall(db, "CALL spatial.withinDistance('geom',{lon:15.0,lat:60.0},100)",
				r -> Assertions.assertEquals(node, r.get("node")));
	}

	@Test
	public void add_node_and_search_bbox_and_distance_hilbert() {
		execute("CALL spatial.addPointLayerHilbert('geom')");
		Node node = createNode(
				"CREATE (n:Node {latitude:60.1,longitude:15.2}) WITH n CALL spatial.addNode('geom',n) YIELD node RETURN node",
				"node");
		testCall(db, "CALL spatial.bbox('geom',{lon:15.0,lat:60.0},{lon:15.3, lat:60.2})",
				r -> Assertions.assertEquals(node, r.get("node")));
		testCall(db, "CALL spatial.withinDistance('geom',{lon:15.0,lat:60.0},100)",
				r -> Assertions.assertEquals(node, r.get("node")));
	}

	@Test
	// This tests issue https://github.com/neo4j-contrib/spatial/issues/298
	public void add_node_point_layer_and_search_multiple_points_precision_geohash() {
		execute("CALL spatial.addPointLayerGeohash('bar')");
		execute(
				"create (n:Point) set n={latitude: 52.2029252, longitude: 0.0905302} with n call spatial.addNode('bar', n) yield node return node");
		execute(
				"create (n:Point) set n={latitude: 52.202925, longitude: 0.090530} with n call spatial.addNode('bar', n) yield node return node");
//        long countLow = execute("call spatial.withinDistance('bar', {latitude:52.202925,longitude:0.0905302}, 100) YIELD node RETURN node");
//        assertEquals("Expected two nodes when using low precision", countLow, equalTo(2L));
		long countHigh = execute(
				"call spatial.withinDistance('bar', {latitude:52.2029252,longitude:0.0905302}, 100) YIELD node RETURN node");
<<<<<<< HEAD
		Assertions.assertEquals(2L, countHigh, "Expected two nodes when using high precision");
=======
		assertEquals(2L, countHigh, "Expected two nodes when using high precision");
>>>>>>> 12f6d46b
	}

	//
	// Testing interaction between Neo4j Spatial and the Neo4j 3.0 Point type (point() and distance() functions)
	//

	@Test
	public void create_point_and_distance() {
		double distance = (Double) executeObject(
				"WITH point({latitude: 5.0, longitude: 4.0}) as geometry RETURN point.distance(geometry, point({latitude: 5.0, longitude: 4.0})) as distance",
				"distance");
		System.out.println(distance);
	}

	@Test
	// TODO: Support this once procedures are able to return Geometry types
	public void create_point_geometry_and_distance() {
		double distance = (double) executeObject(
				"WITH point({latitude: 5.0, longitude: 4.0}) as geom WITH spatial.asGeometry(geom) AS geometry RETURN point.distance(geometry, point({latitude: 5.0, longitude: 4.0})) as distance",
				"distance");
		System.out.println(distance);
	}

	@Test
	public void create_point_and_return() {
		Object geometry = executeObject("RETURN point({latitude: 5.0, longitude: 4.0}) as geometry", "geometry");
<<<<<<< HEAD
		Assertions.assertTrue(geometry instanceof Geometry, "Should be Geometry type");
=======
		assertInstanceOf(Geometry.class, geometry, "Should be Geometry type");
>>>>>>> 12f6d46b
	}

	@Test
	public void create_point_geometry_return() {
		Object geometry = executeObject(
				"WITH point({latitude: 5.0, longitude: 4.0}) as geom RETURN spatial.asGeometry(geom) AS geometry",
				"geometry");
<<<<<<< HEAD
		Assertions.assertTrue(geometry instanceof Geometry, "Should be Geometry type");
=======
		assertInstanceOf(Geometry.class, geometry, "Should be Geometry type");
>>>>>>> 12f6d46b
	}

	@Test
	public void literal_geometry_return() {
		Object geometry = executeObject(
				"WITH spatial.asGeometry({latitude: 5.0, longitude: 4.0}) AS geometry RETURN geometry", "geometry");
<<<<<<< HEAD
		Assertions.assertTrue(geometry instanceof Geometry, "Should be Geometry type");
=======
		assertInstanceOf(Geometry.class, geometry, "Should be Geometry type");
>>>>>>> 12f6d46b
	}

	@Test
	public void create_node_decode_to_geometry() {
		execute("CALL spatial.addWKTLayer('geom','geom')");
		Object geometry = executeObject(
				"CREATE (n:Node {geom:'POINT(4.0 5.0)'}) RETURN spatial.decodeGeometry('geom',n) AS geometry",
				"geometry");
<<<<<<< HEAD
		Assertions.assertTrue(geometry instanceof Geometry, "Should be Geometry type");
=======
		assertInstanceOf(Geometry.class, geometry, "Should be Geometry type");
>>>>>>> 12f6d46b
	}

	@Test
	// TODO: Currently this only works for point geometries because Neo4k 3.4 can only return Point geometries from procedures
	public void create_node_and_convert_to_geometry() {
		execute("CALL spatial.addWKTLayer('geom','geom')");
		Geometry geom = (Geometry) executeObject(
				"CREATE (n:Node {geom:'POINT(4.0 5.0)'}) RETURN spatial.decodeGeometry('geom',n) AS geometry",
				"geometry");
		double distance = (Double) executeObject("RETURN point.distance($geom, point({y: 6.0, x: 4.0})) as distance",
				map("geom", geom), "distance");
		MatcherAssert.assertThat("Expected the cartesian distance of 1.0", distance, closeTo(1.0, 0.00001));
	}

	@Test
	// TODO: Currently this only works for point geometries because Neo4j 3.4 can only return Point geometries from procedures
	public void create_point_and_pass_as_param() {
		Geometry geom = (Geometry) executeObject("RETURN point({latitude: 5.0, longitude: 4.0}) as geometry",
				"geometry");
		double distance = (Double) executeObject(
				"WITH spatial.asGeometry($geom) AS geometry RETURN point.distance(geometry, point({latitude: 5.1, longitude: 4.0})) as distance",
				map("geom", geom), "distance");
		MatcherAssert.assertThat("Expected the geographic distance of 11132km", distance, closeTo(11132.0, 1.0));
	}

	private long execute(String statement) {
		try (Transaction tx = db.beginTx()) {
			long count = Iterators.count(tx.execute(statement));
			tx.commit();
			return count;
		}
	}

	private long execute(String statement, Map<String, Object> params) {
		try (Transaction tx = db.beginTx()) {
			long count = Iterators.count(tx.execute(statement, params));
			tx.commit();
			return count;
		}
	}

	private void executeWrite(String call) {
		try (Transaction tx = db.beginTx()) {
			tx.execute(call).accept(v -> true);
			tx.commit();
		}
	}

	private Node createNode(String call, String column) {
		return createNode(call, null, column);
	}

	private Node createNode(String call, Map<String, Object> params, String column) {
		if (params == null) {
			params = emptyMap();
		}
		Node node;
		try (Transaction tx = db.beginTx()) {
			ResourceIterator<Object> nodes = tx.execute(call, params).columnAs(column);
			node = (Node) nodes.next();
			nodes.close();
			tx.commit();
		}
		return node;
	}

	private Object executeObject(String call, String column) {
		Object obj;
		try (Transaction tx = db.beginTx()) {
			ResourceIterator<Object> values = tx.execute(call).columnAs(column);
			obj = values.next();
			values.close();
			tx.commit();
		}
		return obj;
	}

	private Object executeObject(String call, Map<String, Object> params, String column) {
		Object obj;
		try (Transaction tx = db.beginTx()) {
			Map<String, Object> p = (params == null) ? map() : params;
			ResourceIterator<Object> values = tx.execute(call, p).columnAs(column);
			obj = values.next();
			values.close();
			tx.commit();
		}
		return obj;
	}

	@Test
	public void create_a_pointlayer_with_x_and_y() {
		testCall(db, "CALL spatial.addPointLayerXY('geom','lon','lat')",
				(r) -> Assertions.assertEquals("geom", (dump((Node) r.get("node"))).getProperty("layer")));
	}

	@Test
	public void create_a_pointlayer_with_config() {
		testCall(db, "CALL spatial.addPointLayerWithConfig('geom','lon:lat')",
				(r) -> Assertions.assertEquals("geom", (dump((Node) r.get("node"))).getProperty("layer")));
	}

	@Test
	public void create_a_pointlayer_with_config_on_existing_wkt_layer() {
		execute("CALL spatial.addWKTLayer('geom','wkt')");
		try {
			testCall(db, "CALL spatial.addPointLayerWithConfig('geom','lon:lat')",
					(r) -> Assertions.assertEquals("geom", (dump((Node) r.get("node"))).getProperty("layer")));
			Assertions.fail("Expected exception to be thrown");
		} catch (Exception e) {
			Assertions.assertTrue(e.getMessage().contains("Cannot create existing layer"));
		}
	}

	@Test
	public void create_a_pointlayer_with_config_on_existing_osm_layer() {
		execute("CALL spatial.addLayer('geom','OSM','')");
		try {
			testCall(db, "CALL spatial.addPointLayerWithConfig('geom','lon:lat')",
					(r) -> Assertions.assertEquals("geom", (dump((Node) r.get("node"))).getProperty("layer")));
			Assertions.fail("Expected exception to be thrown");
		} catch (Exception e) {
			Assertions.assertTrue(e.getMessage().contains("Cannot create existing layer"));
		}
	}

	@Test
	public void create_a_pointlayer_with_rtree() {
		testCall(db, "CALL spatial.addPointLayer('geom')",
				(r) -> Assertions.assertEquals("geom", (dump((Node) r.get("node"))).getProperty("layer")));
	}

	@Test
	public void create_a_pointlayer_with_geohash() {
		testCall(db, "CALL spatial.addPointLayerGeohash('geom')",
				(r) -> Assertions.assertEquals("geom", (dump((Node) r.get("node"))).getProperty("layer")));
	}

	@Test
	public void create_a_pointlayer_with_zorder() {
		testCall(db, "CALL spatial.addPointLayerZOrder('geom')",
				(r) -> Assertions.assertEquals("geom", (dump((Node) r.get("node"))).getProperty("layer")));
	}

	@Test
	public void create_a_pointlayer_with_hilbert() {
		testCall(db, "CALL spatial.addPointLayerHilbert('geom')",
				(r) -> Assertions.assertEquals("geom", (dump((Node) r.get("node"))).getProperty("layer")));
	}

	@Test
	public void create_and_delete_a_pointlayer_with_rtree() {
		testCall(db, "CALL spatial.addPointLayer('geom')",
				(r) -> Assertions.assertEquals("geom", (dump((Node) r.get("node"))).getProperty("layer")));
		testCallCount(db, "CALL spatial.layers()", null, 1);
		execute("CALL spatial.removeLayer('geom')");
		testCallCount(db, "CALL spatial.layers()", null, 0);
	}

	@Test
	public void create_and_delete_a_pointlayer_with_geohash() {
		testCall(db, "CALL spatial.addPointLayerGeohash('geom')",
				(r) -> Assertions.assertEquals("geom", (dump((Node) r.get("node"))).getProperty("layer")));
		testCallCount(db, "CALL spatial.layers()", null, 1);
		execute("CALL spatial.removeLayer('geom')");
		testCallCount(db, "CALL spatial.layers()", null, 0);
	}

	@Test
	public void create_and_delete_a_pointlayer_with_zorder() {
		testCall(db, "CALL spatial.addPointLayerZOrder('geom')",
				(r) -> Assertions.assertEquals("geom", (dump((Node) r.get("node"))).getProperty("layer")));
		testCallCount(db, "CALL spatial.layers()", null, 1);
		execute("CALL spatial.removeLayer('geom')");
		testCallCount(db, "CALL spatial.layers()", null, 0);
	}

	@Test
	public void create_and_delete_a_pointlayer_with_hilbert() {
		testCall(db, "CALL spatial.addPointLayerHilbert('geom')",
				(r) -> Assertions.assertEquals("geom", (dump((Node) r.get("node"))).getProperty("layer")));
		testCallCount(db, "CALL spatial.layers()", null, 1);
		execute("CALL spatial.removeLayer('geom')");
		testCallCount(db, "CALL spatial.layers()", null, 0);
	}

	@Test
	public void create_a_simple_pointlayer_using_named_encoder() {
		testCall(db, "CALL spatial.addLayerWithEncoder('geom','SimplePointEncoder','')", (r) -> {
			Node node = dump((Node) r.get("node"));
<<<<<<< HEAD
			Assertions.assertEquals("geom", node.getProperty("layer"));
			Assertions.assertEquals("org.neo4j.gis.spatial.encoders.SimplePointEncoder",
					node.getProperty("geomencoder"));
			Assertions.assertEquals("org.neo4j.gis.spatial.SimplePointLayer", node.getProperty("layer_class"));
			Assertions.assertFalse(node.hasProperty(PROP_GEOMENCODER_CONFIG));
=======
			assertEquals("geom", node.getProperty("layer"));
			assertEquals("org.neo4j.gis.spatial.encoders.SimplePointEncoder",
					node.getProperty("geomencoder"));
			assertEquals("org.neo4j.gis.spatial.SimplePointLayer", node.getProperty("layer_class"));
			assertFalse(node.hasProperty(PROP_GEOMENCODER_CONFIG));
>>>>>>> 12f6d46b
		});
	}

	@Test
	public void create_a_simple_pointlayer_using_named_and_configured_encoder() {
		testCall(db, "CALL spatial.addLayerWithEncoder('geom','SimplePointEncoder','x:y:mbr')", (r) -> {
			Node node = dump((Node) r.get("node"));
<<<<<<< HEAD
			Assertions.assertEquals("geom", node.getProperty(PROP_LAYER));
			Assertions.assertEquals("org.neo4j.gis.spatial.encoders.SimplePointEncoder",
					node.getProperty(PROP_GEOMENCODER));
			Assertions.assertEquals("org.neo4j.gis.spatial.SimplePointLayer", node.getProperty(PROP_LAYER_CLASS));
			Assertions.assertEquals("x:y:mbr", node.getProperty(PROP_GEOMENCODER_CONFIG));
=======
			assertEquals("geom", node.getProperty(PROP_LAYER));
			assertEquals("org.neo4j.gis.spatial.encoders.SimplePointEncoder",
					node.getProperty(PROP_GEOMENCODER));
			assertEquals("org.neo4j.gis.spatial.SimplePointLayer", node.getProperty(PROP_LAYER_CLASS));
			assertEquals("x:y:mbr", node.getProperty(PROP_GEOMENCODER_CONFIG));
>>>>>>> 12f6d46b
		});
	}

	@Test
	public void create_a_native_pointlayer_using_named_encoder() {
		testCall(db, "CALL spatial.addLayerWithEncoder('geom','NativePointEncoder','')", (r) -> {
			Node node = dump((Node) r.get("node"));
<<<<<<< HEAD
			Assertions.assertEquals("geom", node.getProperty(PROP_LAYER));
			Assertions.assertEquals("org.neo4j.gis.spatial.encoders.NativePointEncoder",
					node.getProperty(PROP_GEOMENCODER));
			Assertions.assertEquals("org.neo4j.gis.spatial.SimplePointLayer", node.getProperty(PROP_LAYER_CLASS));
			Assertions.assertFalse(node.hasProperty(PROP_GEOMENCODER_CONFIG));
=======
			assertEquals("geom", node.getProperty(PROP_LAYER));
			assertEquals("org.neo4j.gis.spatial.encoders.NativePointEncoder",
					node.getProperty(PROP_GEOMENCODER));
			assertEquals("org.neo4j.gis.spatial.SimplePointLayer", node.getProperty(PROP_LAYER_CLASS));
			assertFalse(node.hasProperty(PROP_GEOMENCODER_CONFIG));
>>>>>>> 12f6d46b
		});
	}

	@Test
	public void create_a_native_pointlayer_using_named_and_configured_encoder() {
		testCall(db, "CALL spatial.addLayerWithEncoder('geom','NativePointEncoder','pos:mbr')", (r) -> {
			Node node = dump((Node) r.get("node"));
<<<<<<< HEAD
			Assertions.assertEquals("geom", node.getProperty(PROP_LAYER));
			Assertions.assertEquals("org.neo4j.gis.spatial.encoders.NativePointEncoder",
					node.getProperty(PROP_GEOMENCODER));
			Assertions.assertEquals("org.neo4j.gis.spatial.SimplePointLayer", node.getProperty(PROP_LAYER_CLASS));
			Assertions.assertEquals("pos:mbr", node.getProperty(PROP_GEOMENCODER_CONFIG));
=======
			assertEquals("geom", node.getProperty(PROP_LAYER));
			assertEquals("org.neo4j.gis.spatial.encoders.NativePointEncoder",
					node.getProperty(PROP_GEOMENCODER));
			assertEquals("org.neo4j.gis.spatial.SimplePointLayer", node.getProperty(PROP_LAYER_CLASS));
			assertEquals("pos:mbr", node.getProperty(PROP_GEOMENCODER_CONFIG));
>>>>>>> 12f6d46b
		});
	}

	@Test
	public void create_a_native_pointlayer_using_named_and_configured_encoder_with_cartesian() {
		testCall(db, "CALL spatial.addLayerWithEncoder('geom','NativePointEncoder','pos:mbr:Cartesian')", (r) -> {
			Node node = dump((Node) r.get("node"));
<<<<<<< HEAD
			Assertions.assertEquals("geom", node.getProperty(PROP_LAYER));
			Assertions.assertEquals("org.neo4j.gis.spatial.encoders.NativePointEncoder",
					node.getProperty(PROP_GEOMENCODER));
			Assertions.assertEquals("org.neo4j.gis.spatial.SimplePointLayer", node.getProperty(PROP_LAYER_CLASS));
			Assertions.assertEquals("pos:mbr:Cartesian", node.getProperty(PROP_GEOMENCODER_CONFIG));
=======
			assertEquals("geom", node.getProperty(PROP_LAYER));
			assertEquals("org.neo4j.gis.spatial.encoders.NativePointEncoder",
					node.getProperty(PROP_GEOMENCODER));
			assertEquals("org.neo4j.gis.spatial.SimplePointLayer", node.getProperty(PROP_LAYER_CLASS));
			assertEquals("pos:mbr:Cartesian", node.getProperty(PROP_GEOMENCODER_CONFIG));
>>>>>>> 12f6d46b
		});
	}

	@Test
	public void create_a_native_pointlayer_using_named_and_configured_encoder_with_geographic() {
		testCall(db, "CALL spatial.addLayerWithEncoder('geom','NativePointEncoder','pos:mbr:WGS-84')", (r) -> {
			Node node = dump((Node) r.get("node"));
<<<<<<< HEAD
			Assertions.assertEquals("geom", node.getProperty(PROP_LAYER));
			Assertions.assertEquals("org.neo4j.gis.spatial.encoders.NativePointEncoder",
					node.getProperty(PROP_GEOMENCODER));
			Assertions.assertEquals("org.neo4j.gis.spatial.SimplePointLayer", node.getProperty(PROP_LAYER_CLASS));
			Assertions.assertEquals("pos:mbr:WGS-84", node.getProperty(PROP_GEOMENCODER_CONFIG));
=======
			assertEquals("geom", node.getProperty(PROP_LAYER));
			assertEquals("org.neo4j.gis.spatial.encoders.NativePointEncoder",
					node.getProperty(PROP_GEOMENCODER));
			assertEquals("org.neo4j.gis.spatial.SimplePointLayer", node.getProperty(PROP_LAYER_CLASS));
			assertEquals("pos:mbr:WGS-84", node.getProperty(PROP_GEOMENCODER_CONFIG));
>>>>>>> 12f6d46b
		});
	}

	@Test
	public void create_a_wkt_layer_using_know_format() {
		testCall(db, "CALL spatial.addLayer('geom','WKT',null)",
				(r) -> Assertions.assertEquals("geom", (dump((Node) r.get("node"))).getProperty("layer")));
	}

	@Test
	public void list_layer_names() {
		String wkt = "LINESTRING (15.2 60.1, 15.3 60.1)";
		execute("CALL spatial.addWKTLayer('geom','wkt')");
		execute("CALL spatial.addWKT('geom',$wkt)", map("wkt", wkt));

		testCall(db, "CALL spatial.layers()", (r) -> {
			Assertions.assertEquals("geom", r.get("name"));
			Assertions.assertEquals("EditableLayer(name='geom', encoder=WKTGeometryEncoder(geom='wkt', bbox='bbox'))",
					r.get("signature"));
		});
	}

	@Test
	public void add_and_remove_layer() {
		execute("CALL spatial.addWKTLayer('geom','wkt')");
		testCallCount(db, "CALL spatial.layers()", null, 1);
		execute("CALL spatial.removeLayer('geom')");
		testCallCount(db, "CALL spatial.layers()", null, 0);
	}

	@Test
	public void add_and_remove_multiple_layers() {
		int NUM_LAYERS = 100;
		String wkt = "LINESTRING (15.2 60.1, 15.3 60.1)";
		for (int i = 0; i < NUM_LAYERS; i++) {
			String name = "wktLayer_" + i;
			testCallCount(db, "CALL spatial.layers()", null, i);
			execute("CALL spatial.addWKTLayer($layerName,'wkt')", map("layerName", name));
			execute("CALL spatial.addWKT($layerName,$wkt)", map("wkt", wkt, "layerName", name));
			testCallCount(db, "CALL spatial.layers()", null, i + 1);
		}
		for (int i = 0; i < NUM_LAYERS; i++) {
			String name = "wktLayer_" + i;
			testCallCount(db, "CALL spatial.layers()", null, NUM_LAYERS - i);
			execute("CALL spatial.removeLayer($layerName)", map("layerName", name));
			testCallCount(db, "CALL spatial.layers()", null, NUM_LAYERS - i - 1);
		}
		testCallCount(db, "CALL spatial.layers()", null, 0);
	}

	@Test
	public void get_and_set_feature_attributes() {
		execute("CALL spatial.addWKTLayer('geom','wkt')");
		testCallCount(db, "CALL spatial.layers()", null, 1);
		testCallCount(db, "CALL spatial.getFeatureAttributes('geom')", null, 0);
		execute("CALL spatial.setFeatureAttributes('geom',['name','type','color'])");
		testCallCount(db, "CALL spatial.getFeatureAttributes('geom')", null, 3);
	}

	@Test
	public void list_spatial_procedures() {
		testResult(db, "CALL spatial.procedures()", (res) -> {
			Map<String, String> procs = new LinkedHashMap<>();
			while (res.hasNext()) {
				Map<String, Object> r = res.next();
				procs.put(r.get("name").toString(), r.get("signature").toString());
			}
			for (String key : procs.keySet()) {
				System.out.println(key + ": " + procs.get(key));
			}
			Assertions.assertEquals("spatial.procedures() :: (name :: STRING, signature :: STRING)",
					procs.get("spatial.procedures"));
<<<<<<< HEAD
			Assertions.assertEquals("spatial.layers() :: (name :: STRING, signature :: STRING)",
					procs.get("spatial.layers"));
			Assertions.assertEquals("spatial.layer(name :: STRING) :: (node :: NODE)", procs.get("spatial.layer"));
			Assertions.assertEquals(
=======
			assertEquals("spatial.layers() :: (name :: STRING, signature :: STRING)",
					procs.get("spatial.layers"));
			assertEquals("spatial.layer(name :: STRING) :: (node :: NODE)", procs.get("spatial.layer"));
			assertEquals(
>>>>>>> 12f6d46b
					"spatial.addLayer(name :: STRING, type :: STRING, encoderConfig :: STRING) :: (node :: NODE)",
					procs.get("spatial.addLayer"));
			Assertions.assertEquals("spatial.addNode(layerName :: STRING, node :: NODE) :: (node :: NODE)",
					procs.get("spatial.addNode"));
			Assertions.assertEquals("spatial.addWKT(layerName :: STRING, geometry :: STRING) :: (node :: NODE)",
					procs.get("spatial.addWKT"));
			Assertions.assertEquals("spatial.intersects(layerName :: STRING, geometry :: ANY) :: (node :: NODE)",
					procs.get("spatial.intersects"));
		});
	}

	@Test
	public void list_layer_types() {
		testResult(db, "CALL spatial.layerTypes()", (res) -> {
			Map<String, String> procs = new LinkedHashMap<>();
			while (res.hasNext()) {
				Map<String, Object> r = res.next();
				procs.put(r.get("name").toString(), r.get("signature").toString());
			}
			for (String key : procs.keySet()) {
				System.out.println(key + ": " + procs.get(key));
			}
			Assertions.assertEquals(
					"RegisteredLayerType(name='SimplePoint', geometryEncoder=SimplePointEncoder, layerClass=SimplePointLayer, index=LayerRTreeIndex, crs='WGS84(DD)', defaultConfig='longitude:latitude')",
					procs.get("simplepoint"));
			Assertions.assertEquals(
					"RegisteredLayerType(name='NativePoint', geometryEncoder=NativePointEncoder, layerClass=SimplePointLayer, index=LayerRTreeIndex, crs='WGS84(DD)', defaultConfig='location')",
					procs.get("nativepoint"));
			Assertions.assertEquals(
					"RegisteredLayerType(name='WKT', geometryEncoder=WKTGeometryEncoder, layerClass=EditableLayerImpl, index=LayerRTreeIndex, crs='WGS84(DD)', defaultConfig='geometry')",
					procs.get("wkt"));
			Assertions.assertEquals(
					"RegisteredLayerType(name='WKB', geometryEncoder=WKBGeometryEncoder, layerClass=EditableLayerImpl, index=LayerRTreeIndex, crs='WGS84(DD)', defaultConfig='geometry')",
					procs.get("wkb"));
			Assertions.assertEquals(
					"RegisteredLayerType(name='Geohash', geometryEncoder=SimplePointEncoder, layerClass=SimplePointLayer, index=LayerGeohashPointIndex, crs='WGS84(DD)', defaultConfig='longitude:latitude')",
					procs.get("geohash"));
			Assertions.assertEquals(
					"RegisteredLayerType(name='ZOrder', geometryEncoder=SimplePointEncoder, layerClass=SimplePointLayer, index=LayerZOrderPointIndex, crs='WGS84(DD)', defaultConfig='longitude:latitude')",
					procs.get("zorder"));
			Assertions.assertEquals(
					"RegisteredLayerType(name='Hilbert', geometryEncoder=SimplePointEncoder, layerClass=SimplePointLayer, index=LayerHilbertPointIndex, crs='WGS84(DD)', defaultConfig='longitude:latitude')",
					procs.get("hilbert"));
			Assertions.assertEquals(
					"RegisteredLayerType(name='NativeGeohash', geometryEncoder=NativePointEncoder, layerClass=SimplePointLayer, index=LayerGeohashPointIndex, crs='WGS84(DD)', defaultConfig='location')",
					procs.get("nativegeohash"));
			Assertions.assertEquals(
					"RegisteredLayerType(name='NativeZOrder', geometryEncoder=NativePointEncoder, layerClass=SimplePointLayer, index=LayerZOrderPointIndex, crs='WGS84(DD)', defaultConfig='location')",
					procs.get("nativezorder"));
			Assertions.assertEquals(
					"RegisteredLayerType(name='NativeHilbert', geometryEncoder=NativePointEncoder, layerClass=SimplePointLayer, index=LayerHilbertPointIndex, crs='WGS84(DD)', defaultConfig='location')",
					procs.get("nativehilbert"));
		});
	}

	@Test
	public void find_layer() {
		String wkt = "LINESTRING (15.2 60.1, 15.3 60.1)";
		execute("CALL spatial.addWKTLayer('geom','wkt')");
		execute("CALL spatial.addWKT('geom',$wkt)", map("wkt", wkt));

		testCall(db, "CALL spatial.layer('geom')",
				(r) -> Assertions.assertEquals("geom", (dump((Node) r.get("node"))).getProperty("layer")));
		testCallFails(db, "CALL spatial.layer('badname')", null, "No such layer 'badname'");
	}

	@Test
	public void add_a_node_to_the_spatial_rtree_index_for_simple_points() {
		execute("CALL spatial.addPointLayer('geom')");
		Node node = createNode("CREATE (n:Node {latitude:60.1,longitude:15.2}) RETURN n", "n");
		testCall(db, "MATCH (n:Node) WITH n CALL spatial.addNode('geom',n) YIELD node RETURN node",
<<<<<<< HEAD
				r -> Assertions.assertEquals(node, r.get("node")));
=======
				r -> assertEquals(node, r.get("node")));
>>>>>>> 12f6d46b
	}

	@Test
	public void add_a_node_to_the_spatial_geohash_index_for_simple_points() {
		execute("CALL spatial.addPointLayerGeohash('geom')");
		Node node = createNode("CREATE (n:Node {latitude:60.1,longitude:15.2}) RETURN n", "n");
		testCall(db, "MATCH (n:Node) WITH n CALL spatial.addNode('geom',n) YIELD node RETURN node",
<<<<<<< HEAD
				r -> Assertions.assertEquals(node, r.get("node")));
=======
				r -> assertEquals(node, r.get("node")));
>>>>>>> 12f6d46b
	}

	@Test
	public void add_a_node_to_the_spatial_zorder_index_for_simple_points() {
		execute("CALL spatial.addPointLayerZOrder('geom')");
		Node node = createNode("CREATE (n:Node {latitude:60.1,longitude:15.2}) RETURN n", "n");
		testCall(db, "MATCH (n:Node) WITH n CALL spatial.addNode('geom',n) YIELD node RETURN node",
<<<<<<< HEAD
				r -> Assertions.assertEquals(node, r.get("node")));
=======
				r -> assertEquals(node, r.get("node")));
>>>>>>> 12f6d46b
	}

	@Test
	public void add_a_node_to_the_spatial_hilbert_index_for_simple_points() {
		execute("CALL spatial.addPointLayerHilbert('geom')");
		Node node = createNode("CREATE (n:Node {latitude:60.1,longitude:15.2}) RETURN n", "n");
		testCall(db, "MATCH (n:Node) WITH n CALL spatial.addNode('geom',n) YIELD node RETURN node",
<<<<<<< HEAD
				r -> Assertions.assertEquals(node, r.get("node")));
=======
				r -> assertEquals(node, r.get("node")));
>>>>>>> 12f6d46b
	}

	@Test
	public void add_a_node_to_multiple_different_indexes_for_both_simple_and_native_points() {
		String[] encoders = new String[]{"Simple", "Native"};
		String[] indexes = new String[]{"Geohash", "ZOrder", "Hilbert", "RTree"};
		for (String encoder : encoders) {
			String procName = (encoder.equalsIgnoreCase("Native")) ? "addNativePointLayer" : "addPointLayer";
			for (String indexType : indexes) {
				String layerName = (encoder + indexType).toLowerCase();
				String query =
						"CALL spatial." + procName + (indexType.equals("RTree") ? "" : indexType) + "('" + layerName
								+ "')";
				execute(query);
			}
		}
		testResult(db, "CALL spatial.layers()", (res) -> {
			while (res.hasNext()) {
				Map<String, Object> r = res.next();
				String encoder =
						r.get("name").toString().contains("native") ? "NativePointEncoder" : "SimplePointEncoder";
				MatcherAssert.assertThat("Expect simple:native encoders to appear in simple:native layers",
						r.get("signature").toString(), containsString(encoder));
			}
		});
		testCallCount(db, "CALL spatial.layers()", null, indexes.length * encoders.length);
		Node node = createNode("CREATE (n:Node {latitude:60.1,longitude:15.2}) SET n.location=point(n) RETURN n", "n");
		for (String encoder : encoders) {
			for (String indexType : indexes) {
				String layerName = (encoder + indexType).toLowerCase();
<<<<<<< HEAD
				testCall(db, "MATCH (node:Node) RETURN node", r -> Assertions.assertEquals(node, r.get("node")));
=======
				testCall(db, "MATCH (node:Node) RETURN node", r -> assertEquals(node, r.get("node")));
>>>>>>> 12f6d46b
				testCall(db, "MATCH (n:Node) WITH n CALL spatial.addNode('" + layerName + "',n) YIELD node RETURN node",
						r -> Assertions.assertEquals(node, r.get("node")));
				testCall(db, "CALL spatial.withinDistance('" + layerName + "',{lon:15.0,lat:60.0},100)",
						r -> Assertions.assertEquals(node, r.get("node")));
			}
		}
		for (String encoder : encoders) {
			for (String indexType : indexes) {
				String layerName = (encoder + indexType).toLowerCase();
				execute("CALL spatial.removeLayer('" + layerName + "')");
			}
		}
		testCallCount(db, "CALL spatial.layers()", null, 0);
	}


	@Test
	public void testDistanceNode() {
		execute("CALL spatial.addPointLayer('geom')");
		Node node = createNode(
				"CREATE (n:Node {latitude:60.1,longitude:15.2}) WITH n CALL spatial.addNode('geom',n) YIELD node RETURN node",
				"node");
		testCall(db, "CALL spatial.withinDistance('geom',{lon:15.0,lat:60.0},100)",
				r -> Assertions.assertEquals(node, r.get("node")));
	}

	@Test
	public void testDistanceNodeWithGeohashIndex() {
		execute("CALL spatial.addPointLayer('geom','geohash')");
		Node node = createNode(
				"CREATE (n:Node {latitude:60.1,longitude:15.2}) WITH n CALL spatial.addNode('geom',n) YIELD node RETURN node",
				"node");
		testCall(db, "CALL spatial.withinDistance('geom',{lon:15.0,lat:60.0},100)",
				r -> Assertions.assertEquals(node, r.get("node")));
	}

	@Test
	public void testDistanceNodeGeohash() {
		execute("CALL spatial.addPointLayerGeohash('geom')");
		Node node = createNode(
				"CREATE (n:Node {latitude:60.1,longitude:15.2}) WITH n CALL spatial.addNode('geom',n) YIELD node RETURN node",
				"node");
		testCall(db, "CALL spatial.withinDistance('geom',{lon:15.0,lat:60.0},100)",
				r -> Assertions.assertEquals(node, r.get("node")));
	}

	@Test
	public void testDistanceNodeZOrder() {
		execute("CALL spatial.addPointLayerZOrder('geom')");
		Node node = createNode(
				"CREATE (n:Node {latitude:60.1,longitude:15.2}) WITH n CALL spatial.addNode('geom',n) YIELD node RETURN node",
				"node");
		testCall(db, "CALL spatial.withinDistance('geom',{lon:15.0,lat:60.0},100)",
				r -> Assertions.assertEquals(node, r.get("node")));
	}

	@Test
	public void testDistanceNodeHilbert() {
		execute("CALL spatial.addPointLayerHilbert('geom')");
		Node node = createNode(
				"CREATE (n:Node {latitude:60.1,longitude:15.2}) WITH n CALL spatial.addNode('geom',n) YIELD node RETURN node",
				"node");
		testCall(db, "CALL spatial.withinDistance('geom',{lon:15.0,lat:60.0},100)",
				r -> Assertions.assertEquals(node, r.get("node")));
	}

	@Test
	public void add_a_node_to_the_spatial_index_short() {
		execute("CALL spatial.addPointLayerXY('geom','lon','lat')");
		Node node = createNode("CREATE (n:Node {lat:60.1,lon:15.2}) RETURN n", "n");
		testCall(db, "MATCH (n:Node) WITH n CALL spatial.addNode('geom',n) YIELD node RETURN node",
<<<<<<< HEAD
				r -> Assertions.assertEquals(node, r.get("node")));
=======
				r -> assertEquals(node, r.get("node")));
>>>>>>> 12f6d46b
	}

	@Test
	public void add_a_node_to_the_spatial_index_short_with_geohash() {
		execute("CALL spatial.addPointLayerXY('geom','lon','lat','geohash')");
		Node node = createNode("CREATE (n:Node {lat:60.1,lon:15.2}) RETURN n", "n");
		testCall(db, "MATCH (n:Node) WITH n CALL spatial.addNode('geom',n) YIELD node RETURN node",
<<<<<<< HEAD
				r -> Assertions.assertEquals(node, r.get("node")));
=======
				r -> assertEquals(node, r.get("node")));
>>>>>>> 12f6d46b
	}

	@Test
	public void add_two_nodes_to_the_spatial_layer() {
		execute("CALL spatial.addPointLayerXY('geom','lon','lat')");
		String node1;
		String node2;
		try (Transaction tx = db.beginTx()) {
			Result result = tx.execute(
					"CREATE (n1:Node {lat:60.1,lon:15.2}),(n2:Node {lat:60.1,lon:15.3}) WITH n1,n2 CALL spatial.addNodes('geom',[n1,n2]) YIELD count RETURN n1,n2,count");
			Map<String, Object> row = result.next();
			node1 = ((Node) row.get("n1")).getElementId();
			node2 = ((Node) row.get("n2")).getElementId();
			long count = (Long) row.get("count");
<<<<<<< HEAD
			Assertions.assertEquals(2L, count);
=======
			assertEquals(2L, count);
>>>>>>> 12f6d46b
			result.close();
			tx.commit();
		}
		testResult(db, "CALL spatial.withinDistance('geom',{lon:15.0,lat:60.0},100)", res -> {
			Assertions.assertTrue(res.hasNext());
			Assertions.assertEquals(node1, ((Node) res.next().get("node")).getElementId());
			Assertions.assertTrue(res.hasNext());
			Assertions.assertEquals(node2, ((Node) res.next().get("node")).getElementId());
			Assertions.assertFalse(res.hasNext());
		});
		try (Transaction tx = db.beginTx()) {
			Node node = (Node) tx.execute("MATCH (node) WHERE elementId(node) = $nodeId RETURN node",
					map("nodeId", node1)).next().get("node");
			Result removeResult = tx.execute("CALL spatial.removeNode('geom',$node) YIELD nodeId RETURN nodeId",
					map("node", node));
<<<<<<< HEAD
			Assertions.assertEquals(node1, removeResult.next().get("nodeId"));
=======
			assertEquals(node1, removeResult.next().get("nodeId"));
>>>>>>> 12f6d46b
			removeResult.close();
			tx.commit();
		}
		testResult(db, "CALL spatial.withinDistance('geom',{lon:15.0,lat:60.0},100)", res -> {
			Assertions.assertTrue(res.hasNext());
			Assertions.assertEquals(node2, ((Node) res.next().get("node")).getElementId());
			Assertions.assertFalse(res.hasNext());
		});
		try (Transaction tx = db.beginTx()) {
			Result removeResult = tx.execute("CALL spatial.removeNode.byId('geom',$nodeId) YIELD nodeId RETURN nodeId",
					map("nodeId", node2));
<<<<<<< HEAD
			Assertions.assertEquals(node2, removeResult.next().get("nodeId"));
=======
			assertEquals(node2, removeResult.next().get("nodeId"));
>>>>>>> 12f6d46b
			removeResult.close();
			tx.commit();
		}
		testResult(db, "CALL spatial.withinDistance('geom',{lon:15.0,lat:60.0},100)",
				res -> Assertions.assertFalse(res.hasNext()));
	}

	@Test
	public void add_many_nodes_to_the_simple_point_layer_using_addNodes() {
		// Playing with this number in both tests leads to rough benchmarking of the addNode/addNodes comparison
		int count = 1000;
		execute("CALL spatial.addLayer('simple_poi','SimplePoint','')");
		String query = "UNWIND range(1,$count) as i\n" +
				"CREATE (n:Point {id:i, latitude:(56.0+toFloat(i)/100.0),longitude:(12.0+toFloat(i)/100.0)})\n" +
				"WITH collect(n) as points\n" +
				"CALL spatial.addNodes('simple_poi',points) YIELD count\n" +
				"RETURN count";
		testCountQuery("addNodes", query, count, "count", map("count", count));
		testRemoveNodes("simple_poi", count);
	}

	@Test
	public void add_many_nodes_to_the_simple_point_layer_using_addNode() {
		// Playing with this number in both tests leads to rough benchmarking of the addNode/addNodes comparison
		int count = 1000;
		execute("CALL spatial.addLayer('simple_poi','SimplePoint','')");
		String query = "UNWIND range(1,$count) as i\n" +
				"CREATE (n:Point {id:i, latitude:(56.0+toFloat(i)/100.0),longitude:(12.0+toFloat(i)/100.0)})\n" +
				"WITH n\n" +
				"CALL spatial.addNode('simple_poi',n) YIELD node\n" +
				"RETURN count(node)";
		testCountQuery("addNode", query, count, "count(node)", map("count", count));
		testRemoveNode("simple_poi", count);
	}

	@Test
	public void add_many_nodes_to_the_native_point_layer_using_addNodes() {
		// Playing with this number in both tests leads to rough benchmarking of the addNode/addNodes comparison
		int count = 1000;
		execute("CALL spatial.addLayer('native_poi','NativePoint','')");
		String query = "UNWIND range(1,$count) as i\n" +
				"WITH i, Point({latitude:(56.0+toFloat(i)/100.0),longitude:(12.0+toFloat(i)/100.0)}) AS location\n" +
				"CREATE (n:Point {id: i, location:location})\n" +
				"WITH collect(n) as points\n" +
				"CALL spatial.addNodes('native_poi',points) YIELD count\n" +
				"RETURN count";
		testCountQuery("addNodes", query, count, "count", map("count", count));
		testRemoveNodes("native_poi", count);
	}

	@Test
	public void add_many_nodes_to_the_native_point_layer_using_addNode() {
		// Playing with this number in both tests leads to rough benchmarking of the addNode/addNodes comparison
		int count = 1000;
		execute("CALL spatial.addLayer('native_poi','NativePoint','')");
		String query = "UNWIND range(1,$count) as i\n" +
				"WITH i, Point({latitude:(56.0+toFloat(i)/100.0),longitude:(12.0+toFloat(i)/100.0)}) AS location\n" +
				"CREATE (n:Point {id: i, location:location})\n" +
				"WITH n\n" +
				"CALL spatial.addNode('native_poi',n) YIELD node\n" +
				"RETURN count(node)";
		testCountQuery("addNode", query, count, "count(node)", map("count", count));
		testRemoveNode("native_poi", count);
	}

	private void testRemoveNode(String layer, int count) {
		// Check all nodes are there
		testCountQuery("withinDistance",
				"CALL spatial.withinDistance('" + layer + "',{lon:15.0,lat:60.0},1000) YIELD node RETURN count(node)",
				count, "count(node)", null);
		// Now remove half the points
		String remove = "UNWIND range(1,$count) as i\n" +
				"MATCH (n:Point {id:i})\n" +
				"WITH n\n" +
				"CALL spatial.removeNode('" + layer + "',n) YIELD nodeId\n" +
				"RETURN count(nodeId)";
		testCountQuery("removeNode", remove, count / 2, "count(nodeId)", map("count", count / 2));
		// Check that only half remain
		testCountQuery("withinDistance",
				"CALL spatial.withinDistance('" + layer + "',{lon:15.0,lat:60.0},1000) YIELD node RETURN count(node)",
				count / 2, "count(node)", null);
	}

	private void testRemoveNodes(String layer, int count) {
		// Check all nodes are there
		testCountQuery("withinDistance",
				"CALL spatial.withinDistance('" + layer + "',{lon:15.0,lat:60.0},1000) YIELD node RETURN count(node)",
				count, "count(node)", null);
		// Now remove half the points
		String remove = "UNWIND range(1,$count) as i\n" +
				"MATCH (n:Point {id:i})\n" +
				"WITH collect(n) as points\n" +
				"CALL spatial.removeNodes('" + layer + "',points) YIELD count\n" +
				"RETURN count";
		testCountQuery("removeNodes", remove, count / 2, "count", map("count", count / 2));
		// Check that only half remain
		testCountQuery("withinDistance",
				"CALL spatial.withinDistance('" + layer + "',{lon:15.0,lat:60.0},1000) YIELD node RETURN count(node)",
				count / 2, "count(node)", null);
	}

	@Test
	public void import_shapefile() {
		testCountQuery("importShapefile", "CALL spatial.importShapefile('shp/highway.shp')", 143, "count", null);
		testCallCount(db, "CALL spatial.layers()", null, 1);
	}

	@Test
	public void import_shapefile_without_extension() {
		testCountQuery("importShapefile", "CALL spatial.importShapefile('shp/highway')", 143, "count", null);
		testCallCount(db, "CALL spatial.layers()", null, 1);
	}

	@Test
	public void import_shapefile_to_layer() {
		execute("CALL spatial.addWKTLayer('geom','wkt')");
		testCountQuery("importShapefileToLayer", "CALL spatial.importShapefileToLayer('geom','shp/highway.shp')", 143,
				"count", null);
		testCallCount(db, "CALL spatial.layers()", null, 1);
	}

	@Test
	public void import_osm() {
		testCountQuery("importOSM", "CALL spatial.importOSM('map.osm')", 55, "count", null);
		testCallCount(db, "CALL spatial.layers()", null, 1);
	}

	@Test
	public void import_osm_twice_should_fail() {
		testCountQuery("importOSM", "CALL spatial.importOSM('map.osm')", 55, "count", null);
		testCallCount(db, "CALL spatial.layers()", null, 1);
		testCallFails(db, "CALL spatial.importOSM('map.osm')", null, "Layer already exists: 'map.osm'");
		testCallCount(db, "CALL spatial.layers()", null, 1);
	}

	@Test
	public void import_osm_without_extension() {
		testCountQuery("importOSM", "CALL spatial.importOSM('map')", 55, "count", null);
		testCallCount(db, "CALL spatial.layers()", null, 1);
	}

	@Test
	public void import_osm_to_layer() {
		execute("CALL spatial.addLayer('geom','OSM','')");
		testCountQuery("importOSMToLayer", "CALL spatial.importOSMToLayer('geom','map.osm')", 55, "count", null);
		testCallCount(db, "CALL spatial.layers()", null, 1);
	}

	@Test
	public void import_osm_twice_should_pass_with_different_layers() {
		execute("CALL spatial.addLayer('geom1','OSM','')");
		execute("CALL spatial.addLayer('geom2','OSM','')");

		testCountQuery("importOSM", "CALL spatial.importOSMToLayer('geom1','map.osm')", 55, "count", null);
		testCallCount(db, "CALL spatial.layers()", null, 2);
		testCallCount(db, "CALL spatial.withinDistance('geom1',{lon:6.3740429666,lat:50.93676351666},10000)", null,
				217);
		testCallCount(db, "CALL spatial.withinDistance('geom2',{lon:6.3740429666,lat:50.93676351666},10000)", null, 0);

		testCountQuery("importOSM", "CALL spatial.importOSMToLayer('geom2','map.osm')", 55, "count", null);
		testCallCount(db, "CALL spatial.layers()", null, 2);
		testCallCount(db, "CALL spatial.withinDistance('geom1',{lon:6.3740429666,lat:50.93676351666},10000)", null,
				217);
		testCallCount(db, "CALL spatial.withinDistance('geom2',{lon:6.3740429666,lat:50.93676351666},10000)", null,
				217);
	}

	@Disabled
	public void import_cracow_to_layer() {
		execute("CALL spatial.addLayer('geom','OSM','')");
		testCountQuery("importCracowToLayer", "CALL spatial.importOSMToLayer('geom','issue-347/cra.osm')", 256253,
				"count", null);
		testCallCount(db, "CALL spatial.layers()", null, 1);
	}

	@Test
	public void import_osm_to_layer_without_changesets() {
		execute("CALL spatial.addLayer('osm_example','OSM','')");
		testCountQuery("importOSMToLayerWithoutChangesets", "CALL spatial.importOSMToLayer('osm_example','sample.osm')",
				1, "count", null);
		testCallCount(db, "CALL spatial.layers()", null, 1);
	}

	@Test
	public void import_osm_and_add_geometry() {
		execute("CALL spatial.addLayer('geom','OSM','')");
		testCountQuery("importOSMToLayerAndAddGeometry", "CALL spatial.importOSMToLayer('geom','map.osm')", 55, "count",
				null);
		testCallCount(db, "CALL spatial.layers()", null, 1);
		testCallCount(db, "CALL spatial.withinDistance('geom',{lon:6.3740429666,lat:50.93676351666},100)", null, 0);
		testCallCount(db, "CALL spatial.withinDistance('geom',{lon:6.3740429666,lat:50.93676351666},10000)", null, 217);

		// Adding a point to the layer
		Node node = createNode(
				"CALL spatial.addWKT('geom', 'POINT(6.3740429666 50.93676351666)') YIELD node RETURN node", "node");
		testCall(db, "CALL spatial.withinDistance('geom',{lon:6.3740429666,lat:50.93676351666},100)",
				r -> Assertions.assertEquals(node, r.get("node")));
		testCallCount(db, "CALL spatial.withinDistance('geom',{lon:6.3740429666,lat:50.93676351666},100)", null, 1);
		testCallCount(db, "CALL spatial.withinDistance('geom',{lon:6.3740429666,lat:50.93676351666},10000)", null, 218);
	}

	@Test
	public void import_osm_and_polygons_withinDistance() {
		Map<String, Object> params = map("osmFile", "withinDistance.osm", "busShelterID", 2938842290L);
		execute("CALL spatial.addLayer('geom','OSM','')");
		testCountQuery("importOSMAndPolygonsWithinDistance", "CALL spatial.importOSMToLayer('geom',$osmFile)", 74,
				"count", params);
		testCallCount(db, "CALL spatial.layers()", null, 1);
		testCallCount(db,
				"MATCH (n) WHERE n.node_osm_id = $busShelterID CALL spatial.withinDistance('geom',n,100) YIELD node, distance RETURN node, distance",
				params, 516);
		testResult(db,
				"MATCH (n) WHERE n.node_osm_id = $busShelterID CALL spatial.withinDistance('geom',n,100) YIELD node, distance WITH node, distance ORDER BY distance LIMIT 20 MATCH (node)<-[:GEOM]-(osmNode) RETURN node, distance, osmNode, properties(osmNode) as props",
				params, res -> {
					while (res.hasNext()) {
						Map<String, Object> r = res.next();
						assertThat("Result should have 'node'", r, hasKey("node"));
						assertThat("Result should have 'distance'", r, hasKey("distance"));
						assertThat("Result should have 'osmNode'", r, hasKey("osmNode"));
						assertThat("Result should have 'props'", r, hasKey("props"));
						Node node = (Node) r.get("node");
						double distance = (Double) r.get("distance");
						Node osmNode = (Node) r.get("osmNode");
						@SuppressWarnings("rawtypes") Map<String, Object> props = (Map) r.get("props");
						System.out.println(
								"(node[" + node.getElementId() + "])<-[:GEOM {distance:" + distance + "}]-(osmNode["
										+ osmNode.getElementId() + "] " + props + ") ");
						assertThat("Node should have either way_osm_id or node_osm_id", props,
								anyOf(hasKey("node_osm_id"), hasKey("way_osm_id")));
					}
				});
		testResult(db,
				"MATCH (n) WHERE n.node_osm_id = $busShelterID CALL spatial.withinDistance('geom',n,100) YIELD node, distance WITH node, distance ORDER BY distance LIMIT 20 MATCH (n) WHERE elementId(n)=elementId(node) RETURN node, distance, spatial.decodeGeometry('geom',n) AS geometry",
				params, res -> {
					while (res.hasNext()) {
						Map<String, Object> r = res.next();
						assertThat("Result should have 'node'", r, hasKey("node"));
						assertThat("Result should have 'distance'", r, hasKey("distance"));
						assertThat("Result should have 'geometry'", r, hasKey("geometry"));
						Node node = (Node) r.get("node");
						double distance = (Double) r.get("distance");
						Object geometry = r.get("geometry");
						System.out.println(node.toString() + " at " + distance + ": " + geometry);
						if (geometry instanceof Point) {
							assertThat("Point has 2D coordinates",
									((Point) geometry).getCoordinate().getCoordinate().length, equalTo(2));
						} else if (geometry instanceof Map) {
							Map<String, Object> map = (Map<String, Object>) geometry;
							assertThat("Geometry should contain a type", map, hasKey("type"));
							assertThat("Geometry should contain coordinates", map, hasKey("coordinates"));
							assertThat("Geometry should not be a point", map.get("type"), not(equalTo("Point")));
						} else {
							Assertions.fail("Geometry should be either a point or a Map containing coordinates");
						}
					}
				});
	}

	private void testCountQuery(String name, String query, long count, String column, Map<String, Object> params) {
		// warmup
		try (Transaction tx = db.beginTx()) {
			Result results = tx.execute("EXPLAIN " + query, params == null ? map() : params);
			results.close();
			tx.commit();
		}
		long start = System.currentTimeMillis();
		testResult(db, query, params, res -> {
<<<<<<< HEAD
			Assertions.assertTrue(res.hasNext(), "Expected a single result");
					long c = (Long) res.next().get(column);
			Assertions.assertFalse(res.hasNext(), "Expected a single result");
			Assertions.assertEquals(count, c, "Expected count of " + count + " nodes but got " + c);
=======
			assertTrue(res.hasNext(), "Expected a single result");
					long c = (Long) res.next().get(column);
			assertFalse(res.hasNext(), "Expected a single result");
			assertEquals(count, c, "Expected count of " + count + " nodes but got " + c);
>>>>>>> 12f6d46b
				}
		);
		System.out.println(name + " query took " + (System.currentTimeMillis() - start) + "ms - " + params);
	}

	private Node addPointLayerXYWithNode(String name, double x, double y) {
		execute("CALL spatial.addPointLayerXY($name,'lon','lat')", map("name", name));
		Node node = createNode(
				"CREATE (n:Node {lat:$lat,lon:$lon}) WITH n CALL spatial.addNode($name,n) YIELD node RETURN node",
				map("name", name, "lat", y, "lon", x), "node");
		return node;
	}

	private Node addPointLayerWithNode(String name, double x, double y) {
		execute("CALL spatial.addPointLayer($name)", map("name", name));
		Node node = createNode(
				"CREATE (n:Node {latitude:$lat,longitude:$lon}) WITH n CALL spatial.addNode($name,n) YIELD node RETURN node",
				map("name", name, "lat", y, "lon", x), "node");
		return node;
	}

	private Node addPointLayerGeohashWithNode(String name, double x, double y) {
		execute("CALL spatial.addPointLayerGeohash($name)", map("name", name));
		Node node = createNode(
				"CREATE (n:Node {latitude:$lat,longitude:$lon}) WITH n CALL spatial.addNode($name,n) YIELD node RETURN node",
				map("name", name, "lat", y, "lon", x), "node");
		return node;
	}

	private Node addWKTLayerWithPointNode(String name, double x, double y) {
		execute("CALL spatial.addWKTLayer($name,'wkt')", map("name", name));
		Node node = createNode("CALL spatial.addWKT($name,$wkt)",
				map("name", name, "wkt", String.format("POINT (%f %f)", x, y)), "node");
		return node;
	}

	@Test
	public void merge_layers_of_identical_type() {
		Node nodeA = addPointLayerWithNode("geomA", 15.2, 60.1);
		testCall(db, "CALL spatial.bbox('geomA',{lon:15.0,lat:60.0}, {lon:15.3, lat:61.0})",
				r -> Assertions.assertEquals(nodeA, r.get("node")));
		Node nodeB = addPointLayerWithNode("geomB", 15.2, 60.1);
		testCall(db, "CALL spatial.bbox('geomB',{lon:15.0,lat:60.0}, {lon:15.3, lat:61.0})",
				r -> Assertions.assertEquals(nodeB, r.get("node")));
		Node nodeC = addPointLayerWithNode("geomC", 15.2, 60.1);
		testCall(db, "CALL spatial.bbox('geomC',{lon:15.0,lat:60.0}, {lon:15.3, lat:61.0})",
				r -> Assertions.assertEquals(nodeC, r.get("node")));

		testCall(db, "CALL spatial.merge.into($nameB,$nameC)", map("nameB", "geomB", "nameC", "geomC"),
				r -> Assertions.assertEquals(1L, r.get("count")));
		testCallCount(db, "CALL spatial.bbox('geomA',{lon:15.0,lat:60.0}, {lon:15.3, lat:61.0})", null, 1);
		testCallCount(db, "CALL spatial.bbox('geomB',{lon:15.0,lat:60.0}, {lon:15.3, lat:61.0})", null, 2);
		testCallCount(db, "CALL spatial.bbox('geomC',{lon:15.0,lat:60.0}, {lon:15.3, lat:61.0})", null, 0);

		testCall(db, "CALL spatial.merge.into($nameA,$nameB)", map("nameA", "geomA", "nameB", "geomB"),
				r -> Assertions.assertEquals(2L, r.get("count")));
		testCallCount(db, "CALL spatial.bbox('geomA',{lon:15.0,lat:60.0}, {lon:15.3, lat:61.0})", null, 3);
		testCallCount(db, "CALL spatial.bbox('geomB',{lon:15.0,lat:60.0}, {lon:15.3, lat:61.0})", null, 0);
		testCallCount(db, "CALL spatial.bbox('geomC',{lon:15.0,lat:60.0}, {lon:15.3, lat:61.0})", null, 0);
	}

	@Test
	public void merge_layers_of_similar_type() {
		Node nodeA = addPointLayerXYWithNode("geomA", 15.2, 60.1);
		testCall(db, "CALL spatial.bbox('geomA',{lon:15.0,lat:60.0}, {lon:15.3, lat:61.0})",
				r -> Assertions.assertEquals(nodeA, r.get("node")));
		Node nodeB = addPointLayerWithNode("geomB", 15.2, 60.1);
		testCall(db, "CALL spatial.bbox('geomB',{lon:15.0,lat:60.0}, {lon:15.3, lat:61.0})",
				r -> Assertions.assertEquals(nodeB, r.get("node")));
		Node nodeC = addPointLayerGeohashWithNode("geomC", 15.2, 60.1);
		testCall(db, "CALL spatial.bbox('geomC',{lon:15.0,lat:60.0}, {lon:15.3, lat:61.0})",
				r -> Assertions.assertEquals(nodeC, r.get("node")));

		testCall(db, "CALL spatial.merge.into($nameB,$nameC)", map("nameB", "geomB", "nameC", "geomC"),
				r -> Assertions.assertEquals(1L, r.get("count")));
		testCallCount(db, "CALL spatial.bbox('geomA',{lon:15.0,lat:60.0}, {lon:15.3, lat:61.0})", null, 1);
		testCallCount(db, "CALL spatial.bbox('geomB',{lon:15.0,lat:60.0}, {lon:15.3, lat:61.0})", null, 2);
		testCallCount(db, "CALL spatial.bbox('geomC',{lon:15.0,lat:60.0}, {lon:15.3, lat:61.0})", null, 0);

		testCall(db, "CALL spatial.merge.into($nameA,$nameB)", map("nameA", "geomA", "nameB", "geomB"),
				r -> Assertions.assertEquals(2L, r.get("count")));
		testCallCount(db, "CALL spatial.bbox('geomA',{lon:15.0,lat:60.0}, {lon:15.3, lat:61.0})", null, 3);
		testCallCount(db, "CALL spatial.bbox('geomB',{lon:15.0,lat:60.0}, {lon:15.3, lat:61.0})", null, 0);
		testCallCount(db, "CALL spatial.bbox('geomC',{lon:15.0,lat:60.0}, {lon:15.3, lat:61.0})", null, 0);
	}

	@Test
	public void fail_to_merge_layers_of_different_type() {
		Node nodeA = addPointLayerXYWithNode("geomA", 15.2, 60.1);
		testCall(db, "CALL spatial.bbox('geomA',{lon:15.0,lat:60.0}, {lon:15.3, lat:61.0})",
				r -> Assertions.assertEquals(nodeA, r.get("node")));
		Node nodeB = addWKTLayerWithPointNode("geomB", 15.2, 60.1);
		testCall(db, "CALL spatial.bbox('geomB',{lon:15.0,lat:60.0}, {lon:15.3, lat:61.0})",
				r -> Assertions.assertEquals(nodeB, r.get("node")));
		testCallFails(db, "CALL spatial.merge.into($nameA,$nameB)", map("nameA", "geomA", "nameB", "geomB"),
				"layer classes are not compatible");
	}

	@Test
	public void fail_to_merge_non_OSM_into_OSM() {
		execute("CALL spatial.addLayer('osm','OSM','')");
		testCountQuery("importOSMToLayerAndAddGeometry", "CALL spatial.importOSMToLayer($name,'map.osm')", 55, "count",
				map("name", "osm"));
		testCallCount(db, "CALL spatial.layers()", null, 1);
		testCallCount(db, "CALL spatial.withinDistance($name,{lon:$lon,lat:$lat},100)",
				map("name", "osm", "lon", 15.2, "lat", 60.1), 0);
		testCallCount(db, "CALL spatial.withinDistance($name,{lon:6.3740429666,lat:50.93676351666},1000)",
				map("name", "osm"), 217);

		// Adding a point to the layer
		Node node = createNode(
				"CALL spatial.addWKT($name,$wkt)",
				map("name", "osm", "wkt", String.format("POINT (%f %f)", 15.2, 60.1)), "node");
		testCall(db, "CALL spatial.withinDistance($name,{lon:$lon,lat:$lat},100)",
				map("name", "osm", "lon", 15.2, "lat", 60.1), r -> Assertions.assertEquals(node, r.get("node")));
		testCallCount(db, "CALL spatial.withinDistance($name,{lon:$lon,lat:$lat},100)",
				map("name", "osm", "lon", 15.2, "lat", 60.1), 1);
		testCallCount(db, "CALL spatial.withinDistance($name,{lon:6.3740429666,lat:50.93676351666},1000)",
				map("name", "osm"), 217);

		Node nodeA = addPointLayerXYWithNode("geomA", 15.2, 60.1);
		testCall(db, "CALL spatial.bbox('geomA',{lon:15.0,lat:60.0}, {lon:15.3, lat:61.0})",
				r -> Assertions.assertEquals(nodeA, r.get("node")));
		Node nodeB = addWKTLayerWithPointNode("geomB", 15.2, 60.1);
		testCall(db, "CALL spatial.bbox('geomB',{lon:15.0,lat:60.0}, {lon:15.3, lat:61.0})",
				r -> Assertions.assertEquals(nodeB, r.get("node")));
		testCallFails(db, "CALL spatial.merge.into($name,$nameA)", map("name", "osm", "nameA", "geomA"),
				"Cannot merge non-OSM layer into OSM layer");
		testCallFails(db, "CALL spatial.merge.into($name,$nameB)", map("name", "osm", "nameB", "geomB"),
				"Cannot merge non-OSM layer into OSM layer");
	}

	private static class NodeIdRecorder implements Consumer<Result> {

		ArrayList<String> nodeIds = new ArrayList<>();
		HashMap<Long, String> osmIds = new HashMap<>();
		HashMap<Envelope, ArrayList<String>> envelopes = new HashMap<>();

		@Override
		public void accept(Result result) {
			while (result.hasNext()) {
				Node geom = (Node) result.next().get("node");
				double[] bbox = (double[]) geom.getProperty("bbox");
				Envelope env = new Envelope(bbox[0], bbox[1], bbox[2], bbox[3]);
				Relationship geomRel = geom.getSingleRelationship(OSMRelation.GEOM, Direction.INCOMING);
				if (geomRel == null) {
					System.out.printf("Geometry node %s has no attached model node%n", geom.getElementId());
				} else {
					Node node = geomRel.getStartNode();
					nodeIds.add(node.getElementId());
					ArrayList<String> envNodes = envelopes.computeIfAbsent(env, k -> new ArrayList<>());
					envNodes.add(node.getElementId());
					Map<String, Object> properties = node.getAllProperties();
					boolean found = false;
					for (String osmIdKey : new String[]{PROP_NODE_ID, PROP_WAY_ID, PROP_RELATION_ID}) {
						if (!found) {
							if (properties.containsKey(osmIdKey)) {
								found = true;
								long osmId = (Long) node.getProperty(osmIdKey);
								osmIds.put(osmId, node.getElementId());
							}
						}
					}
					if (!found) {
						StringBuilder sb = new StringBuilder();
						for (Label label : node.getLabels()) {
							if (!sb.isEmpty()) {
								sb.append(",");
							}
							sb.append(label.name());
						}
						System.out.printf("Found no OSM id in node %s (%s)%n", node.getElementId(), sb);
					}
				}
			}
		}

		public void debug(String name) {
			System.out.printf("Results for '%s':%n", name);
			System.out.printf("\t%d node ids%n", nodeIds.size());
			System.out.printf("\t%d OSM ids%n", osmIds.size());
			System.out.printf("\t%d envelops%n", envelopes.size());
			for (Envelope env : envelopes.keySet()) {
				List<String> ids = envelopes.get(env);
				if (ids.size() > 1) {
					System.out.printf("\t\t%d entries found in %s%n", ids.size(), env);
				}
			}
		}

		public void shouldContain(NodeIdRecorder expected) {
			ArrayList<Long> missing = new ArrayList<>();
			ArrayList<Long> found = new ArrayList<>();
			for (long bid : expected.osmIds.keySet()) {
				if (!this.osmIds.containsKey(bid)) {
					//System.out.printf("Failed to find expected node %d in results%n", bid);
					missing.add(bid);
				} else {
					found.add(bid);
				}
			}
			System.out.printf("There were %d/%d found nodes%n", found.size(), this.nodeIds.size());
			System.out.printf("There were %d/%d missing nodes%n", missing.size(), this.nodeIds.size());
		}
	}

	@Test
	public void should_not_fail_to_merge_OSM_into_very_similar_OSM() {
		for (String name : new String[]{"osmA", "osmB"}) {
			execute("CALL spatial.addLayer($name,'OSM','')", map("name", name));
			testCountQuery("should_not_fail_to_merge_OSM_into_very_similar_OSM.importOSMToLayer('" + name + "')",
					"CALL spatial.importOSMToLayer($name,'map.osm')", 55, "count", map("name", name));
			testCallCount(db, "CALL spatial.withinDistance($name,{lon:$lon,lat:$lat},100)",
					map("name", name, "lon", 15.2, "lat", 60.1), 0);
			testCallCount(db, "CALL spatial.withinDistance($name,{lon:6.3740429666,lat:50.93676351666},1000)",
					map("name", name), 217);
		}
		testCallCount(db, "CALL spatial.layers()", null, 2);

		// Adding a point to the second layer
		Node node = createNode("CALL spatial.addWKT($name,$wkt)",
				map("name", "osmB", "wkt", String.format("POINT (%f %f)", 15.2, 60.1)), "node");
		testCall(db, "CALL spatial.withinDistance($name,{lon:$lon,lat:$lat},100)",
				map("name", "osmB", "lon", 15.2, "lat", 60.1), r -> Assertions.assertEquals(node, r.get("node")));
		testCallCount(db, "CALL spatial.withinDistance($name,{lon:$lon,lat:$lat},100)",
				map("name", "osmB", "lon", 15.2, "lat", 60.1), 1);
		testCallCount(db, "CALL spatial.withinDistance($name,{lon:6.3740429666,lat:50.93676351666},1000)",
				map("name", "osmB"), 217);
		NodeIdRecorder bnodesFound = new NodeIdRecorder();
		testResult(db, "CALL spatial.withinDistance($name,{lon:6.3740429666,lat:50.93676351666},1000)",
				map("name", "osmB"), bnodesFound);
		bnodesFound.debug("withinDistance('osmB')");

		// Assert that osmA does not have the extra node
		testCallCount(db, "CALL spatial.withinDistance($name,{lon:$lon,lat:$lat},100)",
				map("name", "osmB", "lon", 15.2, "lat", 60.1), 1);

		// try merge osmB into osmA - should succeed, but does not yet
		testCall(db, "CALL spatial.merge.into($nameA,$nameB)", map("nameA", "osmA", "nameB", "osmB"),
				r -> Assertions.assertEquals(1L, r.get("count")));

		// Extra debugging to find differences
		NodeIdRecorder anodesFound = new NodeIdRecorder();
		testResult(db, "CALL spatial.withinDistance($name,{lon:6.3740429666,lat:50.93676351666},1000)",
				map("name", "osmA"), anodesFound);
		anodesFound.debug("withinDistance('osmA'+'osmB')");
		anodesFound.shouldContain(bnodesFound);

		// Here we should assert that osmA now does have the extra node
		testCallCount(db, "CALL spatial.withinDistance($name,{lon:6.3740429666,lat:50.93676351666},1000)",
				map("name", "osmA"), 217);
		testCallCount(db, "CALL spatial.withinDistance($name,{lon:6.3740429666,lat:50.93676351666},1000)",
				map("name", "osmB"), 0);
		testCallCount(db, "CALL spatial.withinDistance($name,{lon:$lon,lat:$lat},100)",
				map("name", "osmA", "lon", 15.2, "lat", 60.1), 1);
	}

	@Test
	public void find_geometries_in_a_bounding_box_short() {
		Node node = addPointLayerXYWithNode("geom", 15.2, 60.1);
		testCall(db, "CALL spatial.bbox('geom',{lon:15.0,lat:60.0}, {lon:15.3, lat:61.0})",
				r -> Assertions.assertEquals(node, r.get("node")));
	}

	@Test
	public void find_geometries_in_a_bounding_box() {
		Node node = addPointLayerWithNode("geom", 15.2, 60.1);
		testCall(db, "CALL spatial.bbox('geom',{lon:15.0,lat:60.0}, {lon:15.3, lat:61.0})",
				r -> Assertions.assertEquals(node, r.get("node")));
	}

	@Test
	public void find_geometries_in_a_polygon() {
		execute("CALL spatial.addPointLayer('geom')");
		executeWrite(
				"UNWIND [{name:'a',latitude:60.1,longitude:15.2},{name:'b',latitude:60.3,longitude:15.5}] as point CREATE (n:Node) SET n += point WITH n CALL spatial.addNode('geom',n) YIELD node RETURN node.name as name");
		String polygon = "POLYGON((15.3 60.2, 15.3 60.4, 15.7 60.4, 15.7 60.2, 15.3 60.2))";
		testCall(db, "CALL spatial.intersects('geom','" + polygon + "') YIELD node RETURN node.name as name",
				r -> Assertions.assertEquals("b", r.get("name")));
	}

	@Test
	public void find_geometries_in_a_bounding_box_geohash() {
		Node node = addPointLayerGeohashWithNode("geom", 15.2, 60.1);
		testCall(db, "CALL spatial.bbox('geom',{lon:15.0,lat:60.0}, {lon:15.3, lat:61.0})",
				r -> Assertions.assertEquals(node, r.get("node")));
	}

	@Test
	public void find_geometries_in_a_polygon_geohash() {
		execute("CALL spatial.addPointLayerGeohash('geom')");
		executeWrite(
				"UNWIND [{name:'a',latitude:60.1,longitude:15.2},{name:'b',latitude:60.3,longitude:15.5}] as point CREATE (n:Node) SET n += point WITH n CALL spatial.addNode('geom',n) YIELD node RETURN node.name as name");
		String polygon = "POLYGON((15.3 60.2, 15.3 60.4, 15.7 60.4, 15.7 60.2, 15.3 60.2))";
		testCall(db, "CALL spatial.intersects('geom','" + polygon + "') YIELD node RETURN node.name as name",
				r -> Assertions.assertEquals("b", r.get("name")));
	}

	@Test
	public void find_geometries_in_a_bounding_box_zorder() {
		execute("CALL spatial.addPointLayerZOrder('geom')");
		Node node = createNode(
				"CREATE (n:Node {latitude:60.1,longitude:15.2}) WITH n CALL spatial.addNode('geom',n) YIELD node RETURN node",
				"node");
		testCall(db, "CALL spatial.bbox('geom',{lon:15.0,lat:60.0}, {lon:15.3, lat:61.0})",
				r -> Assertions.assertEquals(node, r.get("node")));
	}

	@Test
	public void find_geometries_in_a_polygon_zorder() {
		execute("CALL spatial.addPointLayerZOrder('geom')");
		executeWrite(
				"UNWIND [{name:'a',latitude:60.1,longitude:15.2},{name:'b',latitude:60.3,longitude:15.5}] as point CREATE (n:Node) SET n += point WITH n CALL spatial.addNode('geom',n) YIELD node RETURN node.name as name");
		String polygon = "POLYGON((15.3 60.2, 15.3 60.4, 15.7 60.4, 15.7 60.2, 15.3 60.2))";
		testCall(db, "CALL spatial.intersects('geom','" + polygon + "') YIELD node RETURN node.name as name",
				r -> Assertions.assertEquals("b", r.get("name")));
	}

	@Test
	public void find_geometries_in_a_bounding_box_hilbert() {
		execute("CALL spatial.addPointLayerHilbert('geom')");
		Node node = createNode(
				"CREATE (n:Node {latitude:60.1,longitude:15.2}) WITH n CALL spatial.addNode('geom',n) YIELD node RETURN node",
				"node");
		testCall(db, "CALL spatial.bbox('geom',{lon:15.0,lat:60.0}, {lon:15.3, lat:61.0})",
				r -> Assertions.assertEquals(node, r.get("node")));
	}

	@Test
	public void find_geometries_in_a_polygon_hilbert() {
		execute("CALL spatial.addPointLayerHilbert('geom')");
		executeWrite(
				"UNWIND [{name:'a',latitude:60.1,longitude:15.2},{name:'b',latitude:60.3,longitude:15.5}] as point CREATE (n:Node) SET n += point WITH n CALL spatial.addNode('geom',n) YIELD node RETURN node.name as name");
		String polygon = "POLYGON((15.3 60.2, 15.3 60.4, 15.7 60.4, 15.7 60.2, 15.3 60.2))";
		testCall(db, "CALL spatial.intersects('geom','" + polygon + "') YIELD node RETURN node.name as name",
				r -> Assertions.assertEquals("b", r.get("name")));
	}

	@Test
	public void create_a_WKT_layer() {
		testCall(db, "CALL spatial.addWKTLayer('geom','wkt')",
				r -> Assertions.assertEquals("wkt", dump(((Node) r.get("node"))).getProperty("geomencoder_config")));
	}

	private static Node dump(Node n) {
		System.out.printf("id %s props %s%n", n.getElementId(), n.getAllProperties());
		System.out.flush();
		return n;
	}

	@Test
	public void add_a_WKT_geometry_to_a_layer() {
		String lineString = "LINESTRING (15.2 60.1, 15.3 60.1)";

		execute("CALL spatial.addWKTLayer('geom','wkt')");
		testCall(db, "CALL spatial.addWKT('geom',$wkt)", map("wkt", lineString),
				r -> Assertions.assertEquals(lineString, dump(((Node) r.get("node"))).getProperty("wkt")));
	}

	@Test
	public void find_geometries_close_to_a_point_wkt() {
		String lineString = "LINESTRING (15.2 60.1, 15.3 60.1)";
		execute("CALL spatial.addLayer('geom','WKT','wkt')");
		execute("CALL spatial.addWKT('geom',$wkt)", map("wkt", lineString));
		testCall(db, "CALL spatial.closest('geom',{lon:15.2, lat:60.1}, 1.0)",
				r -> Assertions.assertEquals(lineString, (dump((Node) r.get("node"))).getProperty("wkt")));
	}

	@Test
	public void find_geometries_close_to_a_point_geohash() {
		String lineString = "POINT (15.2 60.1)";
		execute("CALL spatial.addLayer('geom','geohash','lon:lat')");
		execute("CALL spatial.addWKT('geom',$wkt)", map("wkt", lineString));
		testCallCount(db, "CALL spatial.closest('geom',{lon:15.2, lat:60.1}, 1.0)", null, 1);
	}

	@Test
	public void find_geometries_close_to_a_point_zorder() {
		String lineString = "POINT (15.2 60.1)";
		execute("CALL spatial.addLayer('geom','zorder','lon:lat')");
		execute("CALL spatial.addWKT('geom',$wkt)", map("wkt", lineString));
		testCallCount(db, "CALL spatial.closest('geom',{lon:15.2, lat:60.1}, 1.0)", null, 1);
	}

	@Test
	public void find_geometries_close_to_a_point_hilbert() {
		String lineString = "POINT (15.2 60.1)";
		execute("CALL spatial.addLayer('geom','hilbert','lon:lat')");
		execute("CALL spatial.addWKT('geom',$wkt)", map("wkt", lineString));
		testCallCount(db, "CALL spatial.closest('geom',{lon:15.2, lat:60.1}, 1.0)", null, 1);
	}

	@Test
	public void find_no_geometries_using_closest_on_empty_layer() {
		execute("CALL spatial.addLayer('geom','WKT','wkt')");
		testCallCount(db, "CALL spatial.closest('geom',{lon:15.2, lat:60.1}, 1.0)", null, 0);
	}

    /*

    @Test
    @Documented("update_a_WKT_geometry_in_a_layer")
    public void update_a_WKT_geometry_in_a_layer() {
        data.get();
        String geom = "geom";
        String response = post(Status.OK, "{\"layer\":\"" + geom + "\", \"format\":\"WKT\",\"nodePropertyName\":\"wkt\"}", ENDPOINT + "/graphdb/addEditableLayer");
        String wkt = "LINESTRING (15.2 60.1, 15.3 60.1)";
        String wkt2 = "LINESTRING (16.2 60.1, 15.3 60.1)";
        response = post(Status.OK, "{\"layer\":\"" + geom + "\", \"geometry\":\"" + wkt + "\"}", ENDPOINT + "/graphdb/addGeometryWKTToLayer");
        String self = (String) ((JSONObject) ((JSONArray) new JSONParser().parse(response)).get(0)).get("self");
        String geomId = self.substring(self.lastIndexOf("/") + 1);
        response = post(Status.OK, "{\"layer\":\"" + geom + "\", \"geometry\":\"" + wkt2 + "\",\"geometryNodeId\":" + geomId + "}", ENDPOINT + "/graphdb/updateGeometryFromWKT");

        assertTrue(response.contains(wkt2));
        assertTrue(response.contains("http://localhost:" + PORT + "/db/data/node/" + geomId));

    }

    @Test
    public void find_geometries_within__distance() {
        data.get();
        String response = post(Status.OK, "{\"layer\":\"geom\", \"lat\":\"lat\", \"lon\":\"lon\"}", ENDPOINT + "/graphdb/addSimplePointLayer");
        response = post(Status.CREATED, "{\"name\":\"geom\", \"config\":{\"provider\":\"spatial\", \"geometry_type\":\"point\",\"lat\":\"lat\",\"lon\":\"lon\"}}", "http://localhost:" + PORT + "/db/data/index/node/");
        response = post(Status.CREATED, "{\"lat\":60.1, \"lon\":15.2}", "http://localhost:" + PORT + "/db/data/node");
        int nodeId = getNodeId(response);
        response = post(Status.OK, "{\"layer\":\"geom\", \"node\":\"http://localhost:" + PORT + "/db/data/node/" + nodeId + "\"}", ENDPOINT + "/graphdb/addNodeToLayer");
        response = post(Status.OK, "{\"layer\":\"geom\", \"pointX\":15.0,\"pointY\":60.0,\"distanceInKm\":100}", ENDPOINT + "/graphdb/findGeometriesWithinDistance");
        assertTrue(response.contains("60.1"));
    }


    @Test
    @Documented("add_a_wkt_node_to_the_spatial_index")
    public void add_a_wkt_node_to_the_spatial_index() {
        data.get();
        String response = post(Status.OK, "{\"layer\":\"geom\", \"lat\":\"lat\", \"lon\":\"lon\"}", ENDPOINT + "/graphdb/addSimplePointLayer");
        //response = post(Status.CREATED,"{\"name\":\"geom_wkt\", \"config\":{\"provider\":\"spatial\", \"wkt\":\"wkt\"}}", "http://localhost:"+PORT+"/db/data/index/node/");
        response = post(Status.OK, "{\"layer\":\"geom_wkt\", \"format\":\"WKT\",\"nodePropertyName\":\"wkt\"}", ENDPOINT + "/graphdb/addEditableLayer");
        response = post(Status.CREATED, "{\"wkt\":\"POINT(15.2 60.1)\"}", "http://localhost:" + PORT + "/db/data/node");
        int nodeId = getNodeId(response);
        response = post(Status.OK, "{\"layer\":\"geom_wkt\", \"node\":\"http://localhost:" + PORT + "/db/data/node/" + nodeId + "\"}", ENDPOINT + "/graphdb/addNodeToLayer");
        assertTrue(findNodeInBox("geom_wkt", 15.0, 15.3, 60.0, 61.0).contains("60.1"));
        //update the node
        response = put(Status.NO_CONTENT, "{\"wkt\":\"POINT(31 61)\"}", "http://localhost:" + PORT + "/db/data/node/" + nodeId + "/properties");
        response = post(Status.OK, "{\"layer\":\"geom_wkt\", \"node\":\"http://localhost:" + PORT + "/db/data/node/" + nodeId + "\"}", ENDPOINT + "/graphdb/addNodeToLayer");
//        assertFalse(findNodeInBox("geom_wkt", 15.0, 15.3, 60.0, 61.0).contains("60.1"));
        assertTrue(findNodeInBox("geom_wkt", 30, 32, 60.0, 62.0).contains("31"));


    }

    @Test
    @Documented("Find geometries in a bounding box.")
    public void find_geometries_in_a_bounding_box_using_cypher() {
        data.get();
        String response = post(Status.OK, "{\"layer\":\"geom\", \"lat\":\"lat\", \"lon\":\"lon\"}", ENDPOINT + "/graphdb/addSimplePointLayer");
        response = post(Status.CREATED, "{\"name\":\"geom\", \"config\":{\"provider\":\"spatial\", \"geometry_type\":\"point\",\"lat\":\"lat\",\"lon\":\"lon\"}}", "http://localhost:" + PORT + "/db/data/index/node/");
        response = post(Status.CREATED, "{\"lat\":60.1, \"lon\":15.2}", "http://localhost:" + PORT + "/db/data/node");
        int nodeId = getNodeId(response);
        // add domain-node via index, so that the geometry companion is created and added to the layer
        response = post(Status.CREATED, "{\"value\":\"dummy\",\"key\":\"dummy\", \"uri\":\"http://localhost:" + PORT + "/db/data/node/" + nodeId + "\"}", "http://localhost:" + PORT + "/db/data/index/node/geom");

        response = post(Status.OK, "{\"query\":\"start node = node:geom(\'bbox:[15.0,15.3,60.0,60.2]\') return node\"}", "http://localhost:" + PORT + "/db/data/cypher");

        ObjectMapper mapper = new ObjectMapper();
        JsonNode node = mapper.readTree(response).get("data").get(0).get(0).get("data");
        assertEquals(15.2, node.get("lon").getDoubleValue());
        assertEquals(60.1, node.get("lat").getDoubleValue());
    }

    @Test
    @Documented("find_geometries_within__distance_using_cypher")
    public void find_geometries_within__distance_using_cypher() {
        data.get();
        String response = post(Status.OK, "{\"layer\":\"geom\", \"lat\":\"lat\", \"lon\":\"lon\"}", ENDPOINT + "/graphdb/addSimplePointLayer");
        response = post(Status.CREATED, "{\"name\":\"geom\", \"config\":{\"provider\":\"spatial\", \"geometry_type\":\"point\",\"lat\":\"lat\",\"lon\":\"lon\"}}", "http://localhost:" + PORT + "/db/data/index/node/");
        response = post(Status.CREATED, "{\"lat\":60.1, \"lon\":15.2}", "http://localhost:" + PORT + "/db/data/node");
        int nodeId = getNodeId(response);

        // add domain-node via index, so that the geometry companion is created and added to the layer
        response = post(Status.CREATED, "{\"value\":\"dummy\",\"key\":\"dummy\", \"uri\":\"http://localhost:" + PORT + "/db/data/node/" + nodeId + "\"}", "http://localhost:" + PORT + "/db/data/index/node/geom");
        response = post(Status.OK, "{\"query\":\"start node = node:geom(\'withinDistance:[60.0,15.0, 100.0]\') return node\"}", "http://localhost:" + PORT + "/db/data/cypher");

        ObjectMapper mapper = new ObjectMapper();
        JsonNode node = mapper.readTree(response).get("data").get(0).get(0).get("data");
        assertEquals(15.2, node.get("lon").getDoubleValue());
        assertEquals(60.1, node.get("lat").getDoubleValue());
    }

    */
}<|MERGE_RESOLUTION|>--- conflicted
+++ resolved
@@ -27,14 +27,10 @@
 import static org.hamcrest.Matchers.equalTo;
 import static org.hamcrest.Matchers.hasKey;
 import static org.hamcrest.Matchers.not;
-<<<<<<< HEAD
-=======
 import static org.junit.jupiter.api.Assertions.assertEquals;
 import static org.junit.jupiter.api.Assertions.assertFalse;
 import static org.junit.jupiter.api.Assertions.assertInstanceOf;
 import static org.junit.jupiter.api.Assertions.assertTrue;
-import static org.junit.jupiter.api.Assertions.fail;
->>>>>>> 12f6d46b
 import static org.neo4j.configuration.GraphDatabaseSettings.DEFAULT_DATABASE_NAME;
 import static org.neo4j.gis.spatial.Constants.LABEL_LAYER;
 import static org.neo4j.gis.spatial.Constants.PROP_GEOMENCODER;
@@ -56,10 +52,7 @@
 import java.util.function.Consumer;
 import org.hamcrest.MatcherAssert;
 import org.junit.jupiter.api.AfterEach;
-<<<<<<< HEAD
 import org.junit.jupiter.api.Assertions;
-=======
->>>>>>> 12f6d46b
 import org.junit.jupiter.api.BeforeEach;
 import org.junit.jupiter.api.Disabled;
 import org.junit.jupiter.api.Test;
@@ -147,19 +140,11 @@
 	public static void testCall(GraphDatabaseService db, String call, Map<String, Object> params,
 			Consumer<Map<String, Object>> consumer, boolean onlyOne) {
 		testResult(db, call, params, (res) -> {
-<<<<<<< HEAD
-			Assertions.assertTrue(res.hasNext(), "Expect at least one result but got none: " + call);
-			Map<String, Object> row = res.next();
-			consumer.accept(row);
-			if (onlyOne) {
-				Assertions.assertFalse(res.hasNext(), "Expected only one result, but there are more");
-=======
 			assertTrue(res.hasNext(), "Expect at least one result but got none: " + call);
 			Map<String, Object> row = res.next();
 			consumer.accept(row);
 			if (onlyOne) {
 				assertFalse(res.hasNext(), "Expected only one result, but there are more");
->>>>>>> 12f6d46b
 			}
 		});
 	}
@@ -168,20 +153,12 @@
 		testResult(db, call, params, (res) -> {
 			int numLeft = count;
 			while (numLeft > 0) {
-<<<<<<< HEAD
 				Assertions.assertTrue(res.hasNext(),
-=======
-				assertTrue(res.hasNext(),
->>>>>>> 12f6d46b
 						"Expected " + count + " results but found only " + (count - numLeft));
 				res.next();
 				numLeft--;
 			}
-<<<<<<< HEAD
-			Assertions.assertFalse(res.hasNext(), "Expected " + count + " results but there are more");
-=======
 			assertFalse(res.hasNext(), "Expected " + count + " results but there are more");
->>>>>>> 12f6d46b
 		});
 	}
 
@@ -355,11 +332,7 @@
 //        assertEquals("Expected two nodes when using low precision", countLow, equalTo(2L));
 		long countHigh = execute(
 				"call spatial.withinDistance('bar', {latitude:52.2029252,longitude:0.0905302}, 100) YIELD node RETURN node");
-<<<<<<< HEAD
 		Assertions.assertEquals(2L, countHigh, "Expected two nodes when using high precision");
-=======
-		assertEquals(2L, countHigh, "Expected two nodes when using high precision");
->>>>>>> 12f6d46b
 	}
 
 	//
@@ -386,11 +359,7 @@
 	@Test
 	public void create_point_and_return() {
 		Object geometry = executeObject("RETURN point({latitude: 5.0, longitude: 4.0}) as geometry", "geometry");
-<<<<<<< HEAD
-		Assertions.assertTrue(geometry instanceof Geometry, "Should be Geometry type");
-=======
 		assertInstanceOf(Geometry.class, geometry, "Should be Geometry type");
->>>>>>> 12f6d46b
 	}
 
 	@Test
@@ -398,22 +367,14 @@
 		Object geometry = executeObject(
 				"WITH point({latitude: 5.0, longitude: 4.0}) as geom RETURN spatial.asGeometry(geom) AS geometry",
 				"geometry");
-<<<<<<< HEAD
-		Assertions.assertTrue(geometry instanceof Geometry, "Should be Geometry type");
-=======
 		assertInstanceOf(Geometry.class, geometry, "Should be Geometry type");
->>>>>>> 12f6d46b
 	}
 
 	@Test
 	public void literal_geometry_return() {
 		Object geometry = executeObject(
 				"WITH spatial.asGeometry({latitude: 5.0, longitude: 4.0}) AS geometry RETURN geometry", "geometry");
-<<<<<<< HEAD
-		Assertions.assertTrue(geometry instanceof Geometry, "Should be Geometry type");
-=======
 		assertInstanceOf(Geometry.class, geometry, "Should be Geometry type");
->>>>>>> 12f6d46b
 	}
 
 	@Test
@@ -422,11 +383,7 @@
 		Object geometry = executeObject(
 				"CREATE (n:Node {geom:'POINT(4.0 5.0)'}) RETURN spatial.decodeGeometry('geom',n) AS geometry",
 				"geometry");
-<<<<<<< HEAD
-		Assertions.assertTrue(geometry instanceof Geometry, "Should be Geometry type");
-=======
 		assertInstanceOf(Geometry.class, geometry, "Should be Geometry type");
->>>>>>> 12f6d46b
 	}
 
 	@Test
@@ -616,19 +573,11 @@
 	public void create_a_simple_pointlayer_using_named_encoder() {
 		testCall(db, "CALL spatial.addLayerWithEncoder('geom','SimplePointEncoder','')", (r) -> {
 			Node node = dump((Node) r.get("node"));
-<<<<<<< HEAD
 			Assertions.assertEquals("geom", node.getProperty("layer"));
 			Assertions.assertEquals("org.neo4j.gis.spatial.encoders.SimplePointEncoder",
 					node.getProperty("geomencoder"));
 			Assertions.assertEquals("org.neo4j.gis.spatial.SimplePointLayer", node.getProperty("layer_class"));
 			Assertions.assertFalse(node.hasProperty(PROP_GEOMENCODER_CONFIG));
-=======
-			assertEquals("geom", node.getProperty("layer"));
-			assertEquals("org.neo4j.gis.spatial.encoders.SimplePointEncoder",
-					node.getProperty("geomencoder"));
-			assertEquals("org.neo4j.gis.spatial.SimplePointLayer", node.getProperty("layer_class"));
-			assertFalse(node.hasProperty(PROP_GEOMENCODER_CONFIG));
->>>>>>> 12f6d46b
 		});
 	}
 
@@ -636,19 +585,11 @@
 	public void create_a_simple_pointlayer_using_named_and_configured_encoder() {
 		testCall(db, "CALL spatial.addLayerWithEncoder('geom','SimplePointEncoder','x:y:mbr')", (r) -> {
 			Node node = dump((Node) r.get("node"));
-<<<<<<< HEAD
 			Assertions.assertEquals("geom", node.getProperty(PROP_LAYER));
 			Assertions.assertEquals("org.neo4j.gis.spatial.encoders.SimplePointEncoder",
 					node.getProperty(PROP_GEOMENCODER));
 			Assertions.assertEquals("org.neo4j.gis.spatial.SimplePointLayer", node.getProperty(PROP_LAYER_CLASS));
 			Assertions.assertEquals("x:y:mbr", node.getProperty(PROP_GEOMENCODER_CONFIG));
-=======
-			assertEquals("geom", node.getProperty(PROP_LAYER));
-			assertEquals("org.neo4j.gis.spatial.encoders.SimplePointEncoder",
-					node.getProperty(PROP_GEOMENCODER));
-			assertEquals("org.neo4j.gis.spatial.SimplePointLayer", node.getProperty(PROP_LAYER_CLASS));
-			assertEquals("x:y:mbr", node.getProperty(PROP_GEOMENCODER_CONFIG));
->>>>>>> 12f6d46b
 		});
 	}
 
@@ -656,19 +597,11 @@
 	public void create_a_native_pointlayer_using_named_encoder() {
 		testCall(db, "CALL spatial.addLayerWithEncoder('geom','NativePointEncoder','')", (r) -> {
 			Node node = dump((Node) r.get("node"));
-<<<<<<< HEAD
 			Assertions.assertEquals("geom", node.getProperty(PROP_LAYER));
 			Assertions.assertEquals("org.neo4j.gis.spatial.encoders.NativePointEncoder",
 					node.getProperty(PROP_GEOMENCODER));
 			Assertions.assertEquals("org.neo4j.gis.spatial.SimplePointLayer", node.getProperty(PROP_LAYER_CLASS));
 			Assertions.assertFalse(node.hasProperty(PROP_GEOMENCODER_CONFIG));
-=======
-			assertEquals("geom", node.getProperty(PROP_LAYER));
-			assertEquals("org.neo4j.gis.spatial.encoders.NativePointEncoder",
-					node.getProperty(PROP_GEOMENCODER));
-			assertEquals("org.neo4j.gis.spatial.SimplePointLayer", node.getProperty(PROP_LAYER_CLASS));
-			assertFalse(node.hasProperty(PROP_GEOMENCODER_CONFIG));
->>>>>>> 12f6d46b
 		});
 	}
 
@@ -676,19 +609,11 @@
 	public void create_a_native_pointlayer_using_named_and_configured_encoder() {
 		testCall(db, "CALL spatial.addLayerWithEncoder('geom','NativePointEncoder','pos:mbr')", (r) -> {
 			Node node = dump((Node) r.get("node"));
-<<<<<<< HEAD
 			Assertions.assertEquals("geom", node.getProperty(PROP_LAYER));
 			Assertions.assertEquals("org.neo4j.gis.spatial.encoders.NativePointEncoder",
 					node.getProperty(PROP_GEOMENCODER));
 			Assertions.assertEquals("org.neo4j.gis.spatial.SimplePointLayer", node.getProperty(PROP_LAYER_CLASS));
 			Assertions.assertEquals("pos:mbr", node.getProperty(PROP_GEOMENCODER_CONFIG));
-=======
-			assertEquals("geom", node.getProperty(PROP_LAYER));
-			assertEquals("org.neo4j.gis.spatial.encoders.NativePointEncoder",
-					node.getProperty(PROP_GEOMENCODER));
-			assertEquals("org.neo4j.gis.spatial.SimplePointLayer", node.getProperty(PROP_LAYER_CLASS));
-			assertEquals("pos:mbr", node.getProperty(PROP_GEOMENCODER_CONFIG));
->>>>>>> 12f6d46b
 		});
 	}
 
@@ -696,19 +621,11 @@
 	public void create_a_native_pointlayer_using_named_and_configured_encoder_with_cartesian() {
 		testCall(db, "CALL spatial.addLayerWithEncoder('geom','NativePointEncoder','pos:mbr:Cartesian')", (r) -> {
 			Node node = dump((Node) r.get("node"));
-<<<<<<< HEAD
 			Assertions.assertEquals("geom", node.getProperty(PROP_LAYER));
 			Assertions.assertEquals("org.neo4j.gis.spatial.encoders.NativePointEncoder",
 					node.getProperty(PROP_GEOMENCODER));
 			Assertions.assertEquals("org.neo4j.gis.spatial.SimplePointLayer", node.getProperty(PROP_LAYER_CLASS));
 			Assertions.assertEquals("pos:mbr:Cartesian", node.getProperty(PROP_GEOMENCODER_CONFIG));
-=======
-			assertEquals("geom", node.getProperty(PROP_LAYER));
-			assertEquals("org.neo4j.gis.spatial.encoders.NativePointEncoder",
-					node.getProperty(PROP_GEOMENCODER));
-			assertEquals("org.neo4j.gis.spatial.SimplePointLayer", node.getProperty(PROP_LAYER_CLASS));
-			assertEquals("pos:mbr:Cartesian", node.getProperty(PROP_GEOMENCODER_CONFIG));
->>>>>>> 12f6d46b
 		});
 	}
 
@@ -716,19 +633,11 @@
 	public void create_a_native_pointlayer_using_named_and_configured_encoder_with_geographic() {
 		testCall(db, "CALL spatial.addLayerWithEncoder('geom','NativePointEncoder','pos:mbr:WGS-84')", (r) -> {
 			Node node = dump((Node) r.get("node"));
-<<<<<<< HEAD
 			Assertions.assertEquals("geom", node.getProperty(PROP_LAYER));
 			Assertions.assertEquals("org.neo4j.gis.spatial.encoders.NativePointEncoder",
 					node.getProperty(PROP_GEOMENCODER));
 			Assertions.assertEquals("org.neo4j.gis.spatial.SimplePointLayer", node.getProperty(PROP_LAYER_CLASS));
 			Assertions.assertEquals("pos:mbr:WGS-84", node.getProperty(PROP_GEOMENCODER_CONFIG));
-=======
-			assertEquals("geom", node.getProperty(PROP_LAYER));
-			assertEquals("org.neo4j.gis.spatial.encoders.NativePointEncoder",
-					node.getProperty(PROP_GEOMENCODER));
-			assertEquals("org.neo4j.gis.spatial.SimplePointLayer", node.getProperty(PROP_LAYER_CLASS));
-			assertEquals("pos:mbr:WGS-84", node.getProperty(PROP_GEOMENCODER_CONFIG));
->>>>>>> 12f6d46b
 		});
 	}
 
@@ -801,17 +710,10 @@
 			}
 			Assertions.assertEquals("spatial.procedures() :: (name :: STRING, signature :: STRING)",
 					procs.get("spatial.procedures"));
-<<<<<<< HEAD
 			Assertions.assertEquals("spatial.layers() :: (name :: STRING, signature :: STRING)",
 					procs.get("spatial.layers"));
 			Assertions.assertEquals("spatial.layer(name :: STRING) :: (node :: NODE)", procs.get("spatial.layer"));
 			Assertions.assertEquals(
-=======
-			assertEquals("spatial.layers() :: (name :: STRING, signature :: STRING)",
-					procs.get("spatial.layers"));
-			assertEquals("spatial.layer(name :: STRING) :: (node :: NODE)", procs.get("spatial.layer"));
-			assertEquals(
->>>>>>> 12f6d46b
 					"spatial.addLayer(name :: STRING, type :: STRING, encoderConfig :: STRING) :: (node :: NODE)",
 					procs.get("spatial.addLayer"));
 			Assertions.assertEquals("spatial.addNode(layerName :: STRING, node :: NODE) :: (node :: NODE)",
@@ -883,11 +785,7 @@
 		execute("CALL spatial.addPointLayer('geom')");
 		Node node = createNode("CREATE (n:Node {latitude:60.1,longitude:15.2}) RETURN n", "n");
 		testCall(db, "MATCH (n:Node) WITH n CALL spatial.addNode('geom',n) YIELD node RETURN node",
-<<<<<<< HEAD
-				r -> Assertions.assertEquals(node, r.get("node")));
-=======
 				r -> assertEquals(node, r.get("node")));
->>>>>>> 12f6d46b
 	}
 
 	@Test
@@ -895,11 +793,7 @@
 		execute("CALL spatial.addPointLayerGeohash('geom')");
 		Node node = createNode("CREATE (n:Node {latitude:60.1,longitude:15.2}) RETURN n", "n");
 		testCall(db, "MATCH (n:Node) WITH n CALL spatial.addNode('geom',n) YIELD node RETURN node",
-<<<<<<< HEAD
-				r -> Assertions.assertEquals(node, r.get("node")));
-=======
 				r -> assertEquals(node, r.get("node")));
->>>>>>> 12f6d46b
 	}
 
 	@Test
@@ -907,11 +801,7 @@
 		execute("CALL spatial.addPointLayerZOrder('geom')");
 		Node node = createNode("CREATE (n:Node {latitude:60.1,longitude:15.2}) RETURN n", "n");
 		testCall(db, "MATCH (n:Node) WITH n CALL spatial.addNode('geom',n) YIELD node RETURN node",
-<<<<<<< HEAD
-				r -> Assertions.assertEquals(node, r.get("node")));
-=======
 				r -> assertEquals(node, r.get("node")));
->>>>>>> 12f6d46b
 	}
 
 	@Test
@@ -919,11 +809,7 @@
 		execute("CALL spatial.addPointLayerHilbert('geom')");
 		Node node = createNode("CREATE (n:Node {latitude:60.1,longitude:15.2}) RETURN n", "n");
 		testCall(db, "MATCH (n:Node) WITH n CALL spatial.addNode('geom',n) YIELD node RETURN node",
-<<<<<<< HEAD
-				r -> Assertions.assertEquals(node, r.get("node")));
-=======
 				r -> assertEquals(node, r.get("node")));
->>>>>>> 12f6d46b
 	}
 
 	@Test
@@ -954,11 +840,7 @@
 		for (String encoder : encoders) {
 			for (String indexType : indexes) {
 				String layerName = (encoder + indexType).toLowerCase();
-<<<<<<< HEAD
-				testCall(db, "MATCH (node:Node) RETURN node", r -> Assertions.assertEquals(node, r.get("node")));
-=======
 				testCall(db, "MATCH (node:Node) RETURN node", r -> assertEquals(node, r.get("node")));
->>>>>>> 12f6d46b
 				testCall(db, "MATCH (n:Node) WITH n CALL spatial.addNode('" + layerName + "',n) YIELD node RETURN node",
 						r -> Assertions.assertEquals(node, r.get("node")));
 				testCall(db, "CALL spatial.withinDistance('" + layerName + "',{lon:15.0,lat:60.0},100)",
@@ -1030,11 +912,7 @@
 		execute("CALL spatial.addPointLayerXY('geom','lon','lat')");
 		Node node = createNode("CREATE (n:Node {lat:60.1,lon:15.2}) RETURN n", "n");
 		testCall(db, "MATCH (n:Node) WITH n CALL spatial.addNode('geom',n) YIELD node RETURN node",
-<<<<<<< HEAD
-				r -> Assertions.assertEquals(node, r.get("node")));
-=======
 				r -> assertEquals(node, r.get("node")));
->>>>>>> 12f6d46b
 	}
 
 	@Test
@@ -1042,11 +920,7 @@
 		execute("CALL spatial.addPointLayerXY('geom','lon','lat','geohash')");
 		Node node = createNode("CREATE (n:Node {lat:60.1,lon:15.2}) RETURN n", "n");
 		testCall(db, "MATCH (n:Node) WITH n CALL spatial.addNode('geom',n) YIELD node RETURN node",
-<<<<<<< HEAD
-				r -> Assertions.assertEquals(node, r.get("node")));
-=======
 				r -> assertEquals(node, r.get("node")));
->>>>>>> 12f6d46b
 	}
 
 	@Test
@@ -1061,11 +935,7 @@
 			node1 = ((Node) row.get("n1")).getElementId();
 			node2 = ((Node) row.get("n2")).getElementId();
 			long count = (Long) row.get("count");
-<<<<<<< HEAD
-			Assertions.assertEquals(2L, count);
-=======
 			assertEquals(2L, count);
->>>>>>> 12f6d46b
 			result.close();
 			tx.commit();
 		}
@@ -1081,11 +951,7 @@
 					map("nodeId", node1)).next().get("node");
 			Result removeResult = tx.execute("CALL spatial.removeNode('geom',$node) YIELD nodeId RETURN nodeId",
 					map("node", node));
-<<<<<<< HEAD
-			Assertions.assertEquals(node1, removeResult.next().get("nodeId"));
-=======
 			assertEquals(node1, removeResult.next().get("nodeId"));
->>>>>>> 12f6d46b
 			removeResult.close();
 			tx.commit();
 		}
@@ -1097,11 +963,7 @@
 		try (Transaction tx = db.beginTx()) {
 			Result removeResult = tx.execute("CALL spatial.removeNode.byId('geom',$nodeId) YIELD nodeId RETURN nodeId",
 					map("nodeId", node2));
-<<<<<<< HEAD
-			Assertions.assertEquals(node2, removeResult.next().get("nodeId"));
-=======
 			assertEquals(node2, removeResult.next().get("nodeId"));
->>>>>>> 12f6d46b
 			removeResult.close();
 			tx.commit();
 		}
@@ -1369,17 +1231,10 @@
 		}
 		long start = System.currentTimeMillis();
 		testResult(db, query, params, res -> {
-<<<<<<< HEAD
-			Assertions.assertTrue(res.hasNext(), "Expected a single result");
+					Assertions.assertTrue(res.hasNext(), "Expected a single result");
 					long c = (Long) res.next().get(column);
-			Assertions.assertFalse(res.hasNext(), "Expected a single result");
-			Assertions.assertEquals(count, c, "Expected count of " + count + " nodes but got " + c);
-=======
-			assertTrue(res.hasNext(), "Expected a single result");
-					long c = (Long) res.next().get(column);
-			assertFalse(res.hasNext(), "Expected a single result");
-			assertEquals(count, c, "Expected count of " + count + " nodes but got " + c);
->>>>>>> 12f6d46b
+					assertFalse(res.hasNext(), "Expected a single result");
+					assertEquals(count, c, "Expected count of " + count + " nodes but got " + c);
 				}
 		);
 		System.out.println(name + " query took " + (System.currentTimeMillis() - start) + "ms - " + params);
