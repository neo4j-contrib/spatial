/*
 * Copyright (c) "Neo4j"
 * Neo4j Sweden AB [http://neo4j.com]
 *
 * This file is part of Neo4j Spatial.
 *
 * Neo4j is free software: you can redistribute it and/or modify
 * it under the terms of the GNU General Public License as published by
 * the Free Software Foundation, either version 3 of the License, or
 * (at your option) any later version.
 *
 * This program is distributed in the hope that it will be useful,
 * but WITHOUT ANY WARRANTY; without even the implied warranty of
 * MERCHANTABILITY or FITNESS FOR A PARTICULAR PURPOSE.  See the
 * GNU General Public License for more details.
 *
 * You should have received a copy of the GNU General Public License
 * along with this program. If not, see <http://www.gnu.org/licenses/>.
 */

package org.neo4j.gis.spatial;

import static org.hamcrest.MatcherAssert.assertThat;
import static org.hamcrest.Matchers.lessThan;
import static org.hamcrest.Matchers.lessThanOrEqualTo;
import static org.junit.jupiter.api.Assertions.assertEquals;
import static org.junit.jupiter.api.Assertions.assertInstanceOf;
import static org.junit.jupiter.api.Assertions.assertNotNull;
import static org.junit.jupiter.api.Assertions.assertTrue;
import static org.neo4j.configuration.GraphDatabaseSettings.DEFAULT_DATABASE_NAME;
import static org.neo4j.gis.spatial.rtree.RTreeIndex.DEFAULT_MAX_NODE_REFERENCES;

import java.io.File;
import java.io.IOException;
import java.lang.reflect.Method;
import java.util.ArrayList;
import java.util.Arrays;
import java.util.Collections;
import java.util.HashMap;
import java.util.LinkedHashSet;
import java.util.List;
import java.util.Map;
import java.util.Random;
import java.util.stream.Collectors;
import java.util.stream.IntStream;
import org.apache.commons.io.FileUtils;
import org.geotools.api.feature.simple.SimpleFeatureType;
import org.geotools.api.referencing.FactoryException;
import org.geotools.api.referencing.crs.CoordinateReferenceSystem;
import org.geotools.data.neo4j.Neo4jFeatureBuilder;
import org.geotools.referencing.crs.DefaultEngineeringCRS;
import org.junit.jupiter.api.AfterAll;
import org.junit.jupiter.api.AfterEach;
import org.junit.jupiter.api.BeforeEach;
import org.junit.jupiter.api.Disabled;
import org.junit.jupiter.api.Test;
import org.locationtech.jts.geom.Coordinate;
import org.locationtech.jts.geom.Geometry;
import org.neo4j.dbms.api.DatabaseManagementService;
import org.neo4j.dbms.api.DatabaseManagementServiceBuilder;
import org.neo4j.gis.spatial.encoders.SimplePointEncoder;
import org.neo4j.gis.spatial.index.ExplicitIndexBackedMonitor;
import org.neo4j.gis.spatial.index.ExplicitIndexBackedPointIndex;
import org.neo4j.gis.spatial.index.IndexManager;
import org.neo4j.gis.spatial.index.LayerGeohashPointIndex;
import org.neo4j.gis.spatial.index.LayerHilbertPointIndex;
import org.neo4j.gis.spatial.index.LayerIndexReader;
import org.neo4j.gis.spatial.index.LayerZOrderPointIndex;
import org.neo4j.gis.spatial.pipes.GeoPipeFlow;
import org.neo4j.gis.spatial.pipes.GeoPipeline;
import org.neo4j.gis.spatial.rtree.Envelope;
import org.neo4j.gis.spatial.rtree.RTreeImageExporter;
import org.neo4j.gis.spatial.rtree.RTreeIndex;
import org.neo4j.gis.spatial.rtree.RTreeMonitor;
import org.neo4j.gis.spatial.rtree.RTreeRelationshipTypes;
import org.neo4j.gis.spatial.rtree.TreeMonitor;
import org.neo4j.graphdb.Direction;
import org.neo4j.graphdb.GraphDatabaseService;
import org.neo4j.graphdb.Label;
import org.neo4j.graphdb.Node;
import org.neo4j.graphdb.Relationship;
import org.neo4j.graphdb.ResourceIterator;
import org.neo4j.graphdb.Result;
import org.neo4j.graphdb.Transaction;
import org.neo4j.internal.kernel.api.security.SecurityContext;
import org.neo4j.kernel.internal.GraphDatabaseAPI;
<<<<<<< HEAD
import org.geotools.api.feature.simple.SimpleFeatureType;
import org.geotools.api.referencing.crs.CoordinateReferenceSystem;

import java.io.File;
import java.io.IOException;
import java.lang.reflect.Method;
import java.util.*;
import java.util.stream.Collectors;
import java.util.stream.IntStream;

import static org.hamcrest.MatcherAssert.assertThat;
import static org.hamcrest.Matchers.lessThan;
import static org.hamcrest.Matchers.lessThanOrEqualTo;
import static org.junit.Assert.*;
import static org.neo4j.configuration.GraphDatabaseSettings.DEFAULT_DATABASE_NAME;
import static org.neo4j.gis.spatial.rtree.RTreeIndex.DEFAULT_MAX_NODE_REFERENCES;
import static org.neo4j.internal.helpers.collection.MapUtil.map;

public class RTreeBulkInsertTest {

    private DatabaseManagementService databases;
    private GraphDatabaseService db;
    private final File storeDir = new File("target/store").getAbsoluteFile();

    // While the current lucene index implmentation is so slow (16n/s) we disable all benchmarks for lucene backed indexes
    private static final boolean enableLucene = false;

    @Before
    public void before() throws IOException {
        restart();
    }

    @After
    public void after() {
        doCleanShutdown();
    }

    @Ignore
    public void shouldDeleteRecursiveTree() {
        int depth = 5;
        int width = 2;
        //Create nodes
        ArrayList<ArrayList<Node>> nodes = new ArrayList<>();
        try (Transaction tx = db.beginTx()) {
            nodes.add(new ArrayList<>());
            nodes.get(0).add(tx.createNode());
            nodes.get(0).get(0).setProperty("name", "0-0");

            for (int i = 1; i < depth; i++) {
                ArrayList<Node> children = new ArrayList<>();
                nodes.add(children);
                for (Node parent : nodes.get(i - 1)) {
                    for (int j = 0; j < width; j++) {
                        Node node = tx.createNode();
                        node.setProperty("name", "" + i + "-" + j);
                        parent.createRelationshipTo(node, RTreeRelationshipTypes.RTREE_CHILD);
                        children.add(node);
                    }
                }
            }
            debugRest();
            //Disconact leafs
            ArrayList<Node> leaves = nodes.get(nodes.size() - 1);
            for (Node leaf : leaves) {
                leaf.getSingleRelationship(RTreeRelationshipTypes
                    .RTREE_CHILD, Direction.INCOMING).delete();

            }

            deleteRecursivelySubtree(nodes.get(0).get(0), null);
            System.out.println("Leaf");
            nodes.get(nodes.size() - 1).forEach(System.out::println);
            tx.commit();
        }
        debugRest();
    }

    private void debugRest() {
        try (Transaction tx = db.beginTx()) {
            Result result = tx.execute("MATCH (n) OPTIONAL MATCH (n)-[r]-() RETURN elementId(n), n.name, count(r)");
            while (result.hasNext()) {
                System.out.println(result.next());
            }
            tx.commit();
        }
    }

    private void deleteRecursivelySubtree(Node node, Relationship incoming) {
        for (Relationship relationship : node.getRelationships(Direction.OUTGOING, RTreeRelationshipTypes.RTREE_CHILD)) {
            deleteRecursivelySubtree(relationship.getEndNode(), relationship);
        }
        if (incoming != null) {
            incoming.delete();
        }
=======

public class RTreeBulkInsertTest {

	private DatabaseManagementService databases;
	private GraphDatabaseService db;
	private final File storeDir = new File("target/store").getAbsoluteFile();

	// While the current lucene index implmentation is so slow (16n/s) we disable all benchmarks for lucene backed indexes
	private static final boolean enableLucene = false;

	@BeforeEach
	public void before() throws IOException {
		restart();
	}

	@AfterEach
	public void after() throws IOException {
		doCleanShutdown();
	}

	@Disabled
	@Test
	public void shouldDeleteRecursiveTree() {
		int depth = 5;
		int width = 2;
		//Create nodes
		ArrayList<ArrayList<Node>> nodes = new ArrayList<>();
		try (Transaction tx = db.beginTx()) {
			nodes.add(new ArrayList<>());
			nodes.get(0).add(tx.createNode());
			nodes.get(0).get(0).setProperty("name", "0-0");

			for (int i = 1; i < depth; i++) {
				ArrayList<Node> children = new ArrayList<>();
				nodes.add(children);
				for (Node parent : nodes.get(i - 1)) {
					for (int j = 0; j < width; j++) {
						Node node = tx.createNode();
						node.setProperty("name", i + "-" + j);
						parent.createRelationshipTo(node, RTreeRelationshipTypes.RTREE_CHILD);
						children.add(node);
					}
				}
			}
			debugRest();
			//Disconact leafs
			ArrayList<Node> leaves = nodes.get(nodes.size() - 1);
			for (Node leaf : leaves) {
				leaf.getSingleRelationship(RTreeRelationshipTypes
						.RTREE_CHILD, Direction.INCOMING).delete();

			}

			deleteRecursivelySubtree(nodes.get(0).get(0), null);
			System.out.println("Leaf");
			nodes.get(nodes.size() - 1).forEach(System.out::println);
			tx.commit();
		}
		debugRest();
	}

	private void debugRest() {
		try (Transaction tx = db.beginTx()) {
			Result result = tx.execute("MATCH (n) OPTIONAL MATCH (n)-[r]-() RETURN elementId(n), n.name, count(r)");
			while (result.hasNext()) {
				System.out.println(result.next());
			}
			tx.commit();
		}
	}

	private static void deleteRecursivelySubtree(Node node, Relationship incoming) {
		for (Relationship relationship : node.getRelationships(Direction.OUTGOING,
				RTreeRelationshipTypes.RTREE_CHILD)) {
			deleteRecursivelySubtree(relationship.getEndNode(), relationship);
		}
		if (incoming != null) {
			incoming.delete();
		}
>>>>>>> b3134b7d
//        Iterator<Relationship> itr = node.getRelationships().iterator();
//        while(itr.hasNext()){
//            itr.next().delete();
//        }
<<<<<<< HEAD
        System.out.println(node.getElementId());
        node.delete();
    }

    SpatialDatabaseService spatial() {
        return new SpatialDatabaseService(new IndexManager((GraphDatabaseAPI) db, SecurityContext.AUTH_DISABLED));
    }

    private EditableLayer getOrCreateSimplePointLayer(String name, String index, String xProperty, String yProperty) {
        CoordinateReferenceSystem crs = DefaultEngineeringCRS.GENERIC_2D;
        try (Transaction tx = db.beginTx()) {
            SpatialDatabaseService sdbs = spatial();
            EditableLayer layer = sdbs.getOrCreateSimplePointLayer(tx, name, index, xProperty, yProperty);
            layer.setCoordinateReferenceSystem(tx, crs);
            tx.commit();
            return layer;
        }
    }

    @Ignore
    public void shouldInsertSimpleRTree() {
        int width = 20;
        EditableLayer layer = getOrCreateSimplePointLayer("Coordinates", "rtree", "lon", "lat");
        List<String> nodes = new ArrayList<>();
        try (Transaction tx = db.beginTx()) {
            for (int i = 0; i < width; i++) {
                Node node = tx.createNode();
                node.addLabel(Label.label("Coordinates"));
                node.setProperty("lat", i);
                node.setProperty("lon", 0);
                nodes.add(node.getElementId());
                node.toString();
            }
            tx.commit();
        }
=======
		System.out.println(node.getElementId());
		node.delete();
	}

	SpatialDatabaseService spatial() {
		return new SpatialDatabaseService(new IndexManager((GraphDatabaseAPI) db, SecurityContext.AUTH_DISABLED));
	}

	private EditableLayer getOrCreateSimplePointLayer(String name, String index, String xProperty, String yProperty) {
		CoordinateReferenceSystem crs = DefaultEngineeringCRS.GENERIC_2D;
		try (Transaction tx = db.beginTx()) {
			SpatialDatabaseService sdbs = spatial();
			EditableLayer layer = sdbs.getOrCreateSimplePointLayer(tx, name, index, xProperty, yProperty);
			layer.setCoordinateReferenceSystem(tx, crs);
			tx.commit();
			return layer;
		}
	}

	@Disabled
	@Test
	public void shouldInsertSimpleRTree() {
		int width = 20;
		int blockSize = 10000;
		CoordinateReferenceSystem crs = DefaultEngineeringCRS.GENERIC_2D;
		EditableLayer layer = getOrCreateSimplePointLayer("Coordinates", "rtree", "lon", "lat");
		List<String> nodes = new ArrayList<>();
		try (Transaction tx = db.beginTx()) {
			for (int i = 0; i < width; i++) {
				Node node = tx.createNode();
				node.addLabel(Label.label("Coordinates"));
				node.setProperty("lat", i);
				node.setProperty("lon", 0);
				nodes.add(node.getElementId());
				node.toString();
			}
			tx.commit();
		}
>>>>>>> b3134b7d
//        java.util.Collections.shuffle( nodes,new Random( 1 ) );
		TreeMonitor monitor = new RTreeMonitor();
		layer.getIndex().addMonitor(monitor);
		long start = System.currentTimeMillis();

		List<String> list1 = nodes.subList(0, nodes.size() / 2 + 8);
		List<String> list2 = nodes.subList(list1.size(), nodes.size());
		System.out.println(list1);
		System.out.println(list2);
		try (Transaction tx = db.beginTx()) {
			layer.addAll(tx, idsToNodes(tx, list1));
			tx.commit();
		}
		Neo4jTestUtils.debugIndexTree(db, "Coordinates");
		//TODO add this part to the test
//        try (Transaction tx = db.beginTx()) {
//            layer.addAll(list2);
//            tx.commit();
//        }

		System.out.println("Took " + (System.currentTimeMillis() - start) + "ms to add " + (width * width)
				+ " nodes to RTree in bulk");

//        queryRTree(layer);
//        verifyTreeStructure(layer);
<<<<<<< HEAD
        Neo4jTestUtils.debugIndexTree(db, "Coordinates");

    }

    private static List<Node> idsToNodes(Transaction tx, List<String> nodeIds) {
        return nodeIds.stream().map(tx::getNodeByElementId).collect(Collectors.toList());
    }

    private static class IndexTestConfig {
        String name;
        int width;
        Coordinate searchMin;
        Coordinate searchMax;
        long totalCount;
        long expectedCount;
        long expectedGeometries;

        /*
         * Collection of test settings to perform assertions on.
         * Note that due to some crazy GIS spec points on polygon edges are considered to be contained,
         * unless the polygon is a rectangle, in which case they are not contained, leading to
         * different numbers for expectedGeometries and expectedCount,
         * See https://github.com/locationtech/jts/blob/master/modules/core/src/main/java/org/locationtech/jts/operation/predicate/RectangleContains.java#L70
         */
        public IndexTestConfig(String name, int width, Coordinate searchMin, Coordinate searchMax, long expectedCount, long expectedGeometries) {
            this.name = name;
            this.width = width;
            this.searchMin = searchMin;
            this.searchMax = searchMax;
            this.expectedCount = expectedCount;
            this.expectedGeometries = expectedGeometries;
            this.totalCount = width * width;
        }
    }

    private static final Map<String, IndexTestConfig> testConfigs = new HashMap<>();

    static {
        Coordinate searchMin = new Coordinate(0.5, 0.5);
        Coordinate searchMax = new Coordinate(0.52, 0.52);
        addTestConfig(new IndexTestConfig("very_small", 100, searchMin, searchMax, 9, 1));
        addTestConfig(new IndexTestConfig("small", 250, searchMin, searchMax, 35, 16));
        addTestConfig(new IndexTestConfig("medium", 500, searchMin, searchMax, 121, 81));
        addTestConfig(new IndexTestConfig("large", 750, searchMin, searchMax, 256, 196));
    }

    private static void addTestConfig(IndexTestConfig config) {
        testConfigs.put(config.name, config);
    }

    private interface IndexMaker {
        EditableLayer setupLayer(Transaction tx);

        List<String> nodes();

        TestStats initStats(int blockSize);

        TimedLogger initLogger();

        IndexTestConfig getConfig();

        void verifyStructure();
    }

    private class GeohashIndexMaker implements IndexMaker {
        private final String name;
        private final String insertMode;
        private final IndexTestConfig config;
        private List<String> nodes;
        private EditableLayer layer;

        private GeohashIndexMaker(String name, String insertMode, IndexTestConfig config) {
            this.name = name;
            this.insertMode = insertMode;
            this.config = config;
        }

        @Override
        public EditableLayer setupLayer(Transaction tx) {
            this.nodes = setup(name, "geohash", config.width);
            this.layer = (EditableLayer) spatial().getLayer(tx, "Coordinates");
            return layer;
        }

        @Override
        public List<String> nodes() {
            return nodes;
        }

        @Override
        public TestStats initStats(int blockSize) {
            return new TestStats(config, insertMode, "Geohash", blockSize, -1);
        }

        @Override
        public TimedLogger initLogger() {
            return new TimedLogger("Inserting " + config.totalCount + " nodes into Geohash using " + insertMode + " insert", config.totalCount);
        }

        @Override
        public IndexTestConfig getConfig() {
            return config;
        }

        @Override
        public void verifyStructure() {
            verifyGeohashIndex(layer);
        }
    }

    private class ZOrderIndexMaker implements IndexMaker {
        private final String name;
        private final String insertMode;
        private final IndexTestConfig config;
        private List<String> nodes;
        private EditableLayer layer;

        private ZOrderIndexMaker(String name, String insertMode, IndexTestConfig config) {
            this.name = name;
            this.insertMode = insertMode;
            this.config = config;
        }

        @Override
        public EditableLayer setupLayer(Transaction tx) {
            this.nodes = setup(name, "zorder", config.width);
            this.layer = (EditableLayer) spatial().getLayer(tx, "Coordinates");
            return layer;
        }

        @Override
        public List<String> nodes() {
            return nodes;
        }

        @Override
        public TestStats initStats(int blockSize) {
            return new TestStats(config, insertMode, "Z-Order", blockSize, -1);
        }

        @Override
        public TimedLogger initLogger() {
            return new TimedLogger("Inserting " + config.totalCount + " nodes into Z-Order using " + insertMode + " insert", config.totalCount);
        }

        @Override
        public IndexTestConfig getConfig() {
            return config;
        }

        @Override
        public void verifyStructure() {
            verifyZOrderIndex(layer);
        }
    }

    private class HilbertIndexMaker implements IndexMaker {
        private final String name;
        private final String insertMode;
        private final IndexTestConfig config;
        private List<String> nodes;
        private EditableLayer layer;

        private HilbertIndexMaker(String name, String insertMode, IndexTestConfig config) {
            this.name = name;
            this.insertMode = insertMode;
            this.config = config;
        }

        @Override
        public EditableLayer setupLayer(Transaction tx) {
            this.nodes = setup(name, "hilbert", config.width);
            this.layer = (EditableLayer) spatial().getLayer(tx, "Coordinates");
            return layer;
        }

        @Override
        public List<String> nodes() {
            return nodes;
        }

        @Override
        public TestStats initStats(int blockSize) {
            return new TestStats(config, insertMode, "Hilbert", blockSize, -1);
        }

        @Override
        public TimedLogger initLogger() {
            return new TimedLogger("Inserting " + config.totalCount + " nodes into Hilbert using " + insertMode + " insert", config.totalCount);
        }

        @Override
        public IndexTestConfig getConfig() {
            return config;
        }

        @Override
        public void verifyStructure() {
            verifyHilbertIndex(layer);
        }
    }

    private class RTreeIndexMaker implements IndexMaker {
        private final SpatialDatabaseService spatial = spatial();
        private final String splitMode;
        private final String insertMode;
        private final boolean shouldMergeTrees;
        private final int maxNodeReferences;
        private final IndexTestConfig config;
        private final String name;
        private EditableLayer layer;
        private TestStats stats;
        private List<String> nodes;

        private RTreeIndexMaker(String name, String splitMode, String insertMode, int maxNodeReferences, IndexTestConfig config) {
            this(name, splitMode, insertMode, maxNodeReferences, config, false);
        }

        private RTreeIndexMaker(String name, String splitMode, String insertMode, int maxNodeReferences, IndexTestConfig config, boolean shouldMergeTrees) {
            this.name = name;
            this.splitMode = splitMode;
            this.insertMode = insertMode;
            this.shouldMergeTrees = shouldMergeTrees;
            this.maxNodeReferences = maxNodeReferences;
            this.config = config;
        }

        @Override
		public EditableLayer setupLayer(Transaction tx) {
            this.nodes = setup(name, "rtree", config.width);
            this.layer = (EditableLayer) spatial.getLayer(tx, name);
            layer.getIndex().configure(map(
                RTreeIndex.KEY_SPLIT, splitMode,
                RTreeIndex.KEY_MAX_NODE_REFERENCES, maxNodeReferences,
                RTreeIndex.KEY_SHOULD_MERGE_TREES, shouldMergeTrees)
            );
            return layer;
        }

        @Override
        public List<String> nodes() {
            return nodes;
        }

        @Override
        public TestStats initStats(int blockSize) {
            this.stats = new TestStats(config, insertMode, splitMode, blockSize, maxNodeReferences);
            return this.stats;
        }

        @Override
        public TimedLogger initLogger() {
            return new TimedLogger("Inserting " + config.totalCount + " nodes into RTree using " + insertMode + " insert and "
                + splitMode + " split with " + maxNodeReferences + " maxNodeReferences", config.totalCount);
        }

        @Override
        public IndexTestConfig getConfig() {
            return config;
        }

        @Override
        public void verifyStructure() {
            verifyTreeStructure(layer, splitMode, stats);
        }

    }

    /*
     * Very small model 100*100 nodes
     */

    @Test
    public void shouldInsertManyNodesIndividuallyWithGeohash_very_small() {
        insertManyNodesIndividually(new GeohashIndexMaker("Coordinates", "Single", testConfigs.get("very_small")), 5000);
    }

    @Test
    public void shouldInsertManyNodesInBulkWithGeohash_very_small() {
        insertManyNodesInBulk(new GeohashIndexMaker("Coordinates", "Bulk", testConfigs.get("very_small")), 5000);
    }

    @Test
    public void shouldInsertManyNodesIndividuallyWithZOrder_very_small() {
        insertManyNodesIndividually(new ZOrderIndexMaker("Coordinates", "Single", testConfigs.get("very_small")), 5000);
    }

    @Test
    public void shouldInsertManyNodesInBulkWithZOrder_very_small() {
        insertManyNodesInBulk(new ZOrderIndexMaker("Coordinates", "Bulk", testConfigs.get("very_small")), 5000);
    }

    @Test
    public void shouldInsertManyNodesIndividuallyWithHilbert_very_small() {
        insertManyNodesIndividually(new HilbertIndexMaker("Coordinates", "Single", testConfigs.get("very_small")), 5000);
    }

    @Test
    public void shouldInsertManyNodesInBulkWithHilbert_very_small() {
        insertManyNodesInBulk(new HilbertIndexMaker("Coordinates", "Bulk", testConfigs.get("very_small")), 5000);
    }

    @Test
    public void shouldInsertManyNodesIndividuallyWithQuadraticSplit_very_small_10() {
        insertManyNodesIndividually(RTreeIndex.QUADRATIC_SPLIT, 5000, 10, testConfigs.get("very_small"));
    }

    @Test
    public void shouldInsertManyNodesIndividuallyGreenesSplit_very_small_10() {
        insertManyNodesIndividually(RTreeIndex.GREENES_SPLIT, 5000, 10, testConfigs.get("very_small"));
    }

    @Test
    public void shouldInsertManyNodesInBulkWithQuadraticSplit_very_small_10() {
        insertManyNodesInBulk(RTreeIndex.QUADRATIC_SPLIT, 5000, 10, testConfigs.get("very_small"));
    }

    @Test
    public void shouldInsertManyNodesInBulkWithGreenesSplit_very_small_10() {
        insertManyNodesInBulk(RTreeIndex.GREENES_SPLIT, 5000, 10, testConfigs.get("very_small"));
    }

    /*
     * Small model 250*250 nodes
     */

    @Test
    public void shouldInsertManyNodesIndividuallyWithGeohash_small() {
        insertManyNodesIndividually(new GeohashIndexMaker("Coordinates", "Single", testConfigs.get("small")), 5000);
    }

    @Test
    public void shouldInsertManyNodesInBulkWithGeohash_small() {
        insertManyNodesInBulk(new GeohashIndexMaker("Coordinates", "Bulk", testConfigs.get("small")), 5000);
    }

    @Test
    public void shouldInsertManyNodesIndividuallyWithZOrder_small() {
        insertManyNodesIndividually(new ZOrderIndexMaker("Coordinates", "Single", testConfigs.get("small")), 5000);
    }

    @Test
    public void shouldInsertManyNodesInBulkWithZOrder_small() {
        insertManyNodesInBulk(new ZOrderIndexMaker("Coordinates", "Bulk", testConfigs.get("small")), 5000);
    }

    @Test
    public void shouldInsertManyNodesIndividuallyWithHilbert_small() {
        insertManyNodesIndividually(new HilbertIndexMaker("Coordinates", "Single", testConfigs.get("small")), 5000);
    }

    @Test
    public void shouldInsertManyNodesInBulkWithHilbert_small() {
        insertManyNodesInBulk(new HilbertIndexMaker("Coordinates", "Bulk", testConfigs.get("small")), 5000);
    }

    @Ignore // takes too long, change to @Test when benchmarking
    public void shouldInsertManyNodesIndividuallyWithQuadraticSplit_small_10() {
        insertManyNodesIndividually(RTreeIndex.QUADRATIC_SPLIT, 5000, 10, testConfigs.get("small"));
    }

    @Ignore // takes too long, change to @Test when benchmarking
    public void shouldInsertManyNodesIndividuallyGreenesSplit_small_10() {
        insertManyNodesIndividually(RTreeIndex.GREENES_SPLIT, 5000, 10, testConfigs.get("small"));
    }

    @Test
    public void shouldInsertManyNodesInBulkWithQuadraticSplit_small_10() {
        insertManyNodesInBulk(RTreeIndex.QUADRATIC_SPLIT, 5000, 10, testConfigs.get("small"));
    }

    @Test
    public void shouldInsertManyNodesInBulkWithGreenesSplit_small_10() {
        insertManyNodesInBulk(RTreeIndex.GREENES_SPLIT, 5000, 10, testConfigs.get("small"));
    }

    /*
     * Small model 250*250 nodes (shallow tree)
     */

    @Ignore // takes too long, change to @Test when benchmarking
    public void shouldInsertManyNodesIndividuallyWithQuadraticSplit_small_100() {
        insertManyNodesIndividually(RTreeIndex.QUADRATIC_SPLIT, 5000, 100, testConfigs.get("small"));
    }

    @Ignore // takes too long, change to @Test when benchmarking
    public void shouldInsertManyNodesIndividuallyGreenesSplit_small_100() {
        insertManyNodesIndividually(RTreeIndex.GREENES_SPLIT, 5000, 100, testConfigs.get("small"));
    }

    @Test
    public void shouldInsertManyNodesInBulkWithQuadraticSplit_small_100() {
        insertManyNodesInBulk(RTreeIndex.QUADRATIC_SPLIT, 5000, 100, testConfigs.get("small"));
    }

    @Test
    public void shouldInsertManyNodesInBulkWithGreenesSplit_small_100() {
        insertManyNodesInBulk(RTreeIndex.GREENES_SPLIT, 5000, 100, testConfigs.get("small"));
    }

    /*
     * Medium model 500*500 nodes (deep tree - factor 10)
     */

    @Test
    public void shouldInsertManyNodesIndividuallyWithGeohash_medium() {
        insertManyNodesIndividually(new GeohashIndexMaker("Coordinates", "Single", testConfigs.get("medium")), 5000);
    }

    @Test
    public void shouldInsertManyNodesInBulkWithGeohash_medium() {
        insertManyNodesInBulk(new GeohashIndexMaker("Coordinates", "Bulk", testConfigs.get("medium")), 5000);
    }

    @Test
    public void shouldInsertManyNodesIndividuallyWithZOrder_medium() {
        insertManyNodesIndividually(new ZOrderIndexMaker("Coordinates", "Single", testConfigs.get("medium")), 5000);
    }

    @Test
    public void shouldInsertManyNodesInBulkWithZOrder_medium() {
        insertManyNodesInBulk(new ZOrderIndexMaker("Coordinates", "Bulk", testConfigs.get("medium")), 5000);
    }

    @Test
    public void shouldInsertManyNodesIndividuallyWithHilbert_medium() {
        insertManyNodesIndividually(new HilbertIndexMaker("Coordinates", "Single", testConfigs.get("medium")), 5000);
    }

    @Test
    public void shouldInsertManyNodesInBulkWithHilbert_medium() {
        insertManyNodesInBulk(new HilbertIndexMaker("Coordinates", "Bulk", testConfigs.get("medium")), 5000);
    }

    @Ignore
    public void shouldInsertManyNodesIndividuallyWithQuadraticSplit_medium_10() {
        insertManyNodesIndividually(RTreeIndex.QUADRATIC_SPLIT, 5000, 10, testConfigs.get("medium"));
    }

    @Ignore
    public void shouldInsertManyNodesIndividuallyGreenesSplit_medium_10() {
        insertManyNodesIndividually(RTreeIndex.GREENES_SPLIT, 5000, 10, testConfigs.get("medium"));
    }

    @Test
    public void shouldInsertManyNodesInBulkWithQuadraticSplit_medium_10() {
        insertManyNodesInBulk(RTreeIndex.QUADRATIC_SPLIT, 5000, 10, testConfigs.get("medium"));
    }

    @Test
    public void shouldInsertManyNodesInBulkWithGreenesSplit_medium_10() {
        insertManyNodesInBulk(RTreeIndex.GREENES_SPLIT, 5000, 10, testConfigs.get("medium"));
    }

    @Ignore
    public void shouldInsertManyNodesInBulkWithQuadraticSplit_medium_10_merge() {
        insertManyNodesInBulk(RTreeIndex.QUADRATIC_SPLIT, 5000, 10, testConfigs.get("medium"), true);
    }

    @Ignore
    public void shouldInsertManyNodesInBulkWithGreenesSplit_medium_10_merge() {
        insertManyNodesInBulk(RTreeIndex.GREENES_SPLIT, 5000, 10, testConfigs.get("medium"), true);
    }

    /*
     * Medium model 500*500 nodes (shallow tree - factor 100)
     */

    @Ignore
    public void shouldInsertManyNodesIndividuallyWithQuadraticSplit_medium_100() {
        insertManyNodesIndividually(RTreeIndex.QUADRATIC_SPLIT, 5000, 100, testConfigs.get("medium"));
    }

    @Ignore
    public void shouldInsertManyNodesIndividuallyGreenesSplit_medium_100() {
        insertManyNodesIndividually(RTreeIndex.GREENES_SPLIT, 5000, 100, testConfigs.get("medium"));
    }

    @Ignore // takes too long, change to @Test when benchmarking
    public void shouldInsertManyNodesInBulkWithQuadraticSplit_medium_100() {
        insertManyNodesInBulk(RTreeIndex.QUADRATIC_SPLIT, 5000, 100, testConfigs.get("medium"));
    }

    @Test
    public void shouldInsertManyNodesInBulkWithGreenesSplit_medium_100() {
        insertManyNodesInBulk(RTreeIndex.GREENES_SPLIT, 5000, 100, testConfigs.get("medium"));
    }

    @Ignore
    public void shouldInsertManyNodesInBulkWithQuadraticSplit_medium_100_merge() {
        insertManyNodesInBulk(RTreeIndex.QUADRATIC_SPLIT, 5000, 100, testConfigs.get("medium"), true);
    }

    @Ignore
    public void shouldInsertManyNodesInBulkWithGreenesSplit_medium_100_merge() {
        insertManyNodesInBulk(RTreeIndex.GREENES_SPLIT, 5000, 100, testConfigs.get("medium"), true);
    }

    /*
     * Large model 750*750 nodes (only test bulk insert, 100 and 10, green and quadratic)
     */

    @Test
    public void shouldInsertManyNodesIndividuallyWithGeohash_large() {
        insertManyNodesIndividually(new GeohashIndexMaker("Coordinates", "Single", testConfigs.get("large")), 5000);
    }

    @Test
    public void shouldInsertManyNodesInBulkWithGeohash_large() {
        insertManyNodesInBulk(new GeohashIndexMaker("Coordinates", "Bulk", testConfigs.get("large")), 5000);
    }

    @Test
    public void shouldInsertManyNodesIndividuallyWithZOrder_large() {
        insertManyNodesIndividually(new ZOrderIndexMaker("Coordinates", "Single", testConfigs.get("large")), 5000);
    }

    @Test
    public void shouldInsertManyNodesInBulkWithZOrder_large() {
        insertManyNodesInBulk(new ZOrderIndexMaker("Coordinates", "Bulk", testConfigs.get("large")), 5000);
    }

    @Test
    public void shouldInsertManyNodesIndividuallyWithHilbert_large() {
        insertManyNodesIndividually(new HilbertIndexMaker("Coordinates", "Single", testConfigs.get("large")), 5000);
    }

    @Test
    public void shouldInsertManyNodesInBulkWithHilbert_large() {
        insertManyNodesInBulk(new HilbertIndexMaker("Coordinates", "Bulk", testConfigs.get("large")), 5000);
    }

    @Ignore // takes too long, change to @Test when benchmarking
    public void shouldInsertManyNodesInBulkWithQuadraticSplit_large_10() {
        insertManyNodesInBulk(RTreeIndex.QUADRATIC_SPLIT, 5000, 10, testConfigs.get("large"));
    }

    @Ignore // takes too long, change to @Test when benchmarking
    public void shouldInsertManyNodesInBulkWithGreenesSplit_large_10() {
        insertManyNodesInBulk(RTreeIndex.GREENES_SPLIT, 5000, 10, testConfigs.get("large"));
    }

    @Ignore // takes too long, change to @Test when benchmarking
    public void shouldInsertManyNodesInBulkWithQuadraticSplit_large_100() {
        insertManyNodesInBulk(RTreeIndex.QUADRATIC_SPLIT, 5000, 100, testConfigs.get("large"));
    }

    @Ignore // takes too long, change to @Test when benchmarking
    public void shouldInsertManyNodesInBulkWithGreenesSplit_large_100() {
        insertManyNodesInBulk(RTreeIndex.GREENES_SPLIT, 5000, 100, testConfigs.get("large"));
    }

    /*
     * Private methods used by the above tests
     */

    class TreePrintingMonitor extends RTreeMonitor {
        private final RTreeImageExporter imageExporter;
        private final String splitMode;
        private final String insertMode;
        private HashMap<String, Integer> called = new HashMap<>();

        TreePrintingMonitor(RTreeImageExporter imageExporter, String insertMode, String splitMode) {
            this.imageExporter = imageExporter;
            this.splitMode = splitMode;
            this.insertMode = insertMode;
        }

        private Integer getCalled(String key) {
            if (!called.containsKey(key)) {
                called.put(key, 0);
            }
            return called.get(key);
        }

        @Override
        public void addNbrRebuilt(RTreeIndex rtree, Transaction tx) {
            super.addNbrRebuilt(rtree, tx);
            printRTreeImage("rebuilt", rtree.getIndexRoot(tx), new ArrayList<>());
        }

        @Override
        public void addSplit(Node indexNode) {
            super.addSplit(indexNode);
//            printRTreeImage("split", indexNode, new ArrayList<>());
        }

        @Override
        public void beforeMergeTree(Node indexNode, List<RTreeIndex.NodeWithEnvelope> right) {
            super.beforeMergeTree(indexNode, right);

            printRTreeImage("before-merge", indexNode, right.stream().map(e -> e.envelope).collect(Collectors.toList()));

        }

        @Override
        public void afterMergeTree(Node indexNode) {
            super.afterMergeTree(indexNode);
            printRTreeImage("after-merge", indexNode, new ArrayList<>());
        }


        private void printRTreeImage(String context, Node rootNode, List<Envelope> envelopes) {
            try (Transaction tx = db.beginTx()) {
                int count = getCalled(context);
                imageExporter.saveRTreeLayers(tx,
                    new File("rtree-" + insertMode + "-" + splitMode + "/debug-" + context + "/rtree-" + count + ".png"),
                    rootNode, envelopes, 7);
                called.put(context, count + 1);
                tx.commit();
            } catch (IOException e) {
                System.out.println("Failed to print RTree to disk: " + e.getMessage());
                e.printStackTrace();
            }
        }
    }

    private void insertManyNodesIndividually(String splitMode, int blockSize, int maxNodeReferences, IndexTestConfig config)
        {
        insertManyNodesIndividually(new RTreeIndexMaker("Coordinates", splitMode, "Single", maxNodeReferences, config), blockSize);
    }

    private EditableLayer setupLayer(IndexMaker indexMaker) {
        try (Transaction tx = db.beginTx()) {
            EditableLayer layer = indexMaker.setupLayer(tx);
            tx.commit();
            return layer;
        }
    }

    private void insertManyNodesIndividually(IndexMaker indexMaker, int blockSize) {
        if (enableLucene || indexMaker instanceof RTreeIndexMaker) {
            TestStats stats = indexMaker.initStats(blockSize);
            EditableLayer layer = setupLayer(indexMaker);
            List<String> nodes = indexMaker.nodes();
            TreeMonitor monitor = new RTreeMonitor();
            layer.getIndex().addMonitor(monitor);
            TimedLogger log = indexMaker.initLogger();
            IndexTestConfig config = indexMaker.getConfig();
            long start = System.currentTimeMillis();
            for (int i = 0; i < config.totalCount / blockSize; i++) {
                List<String> slice = nodes.subList(i * blockSize, i * blockSize + blockSize);
                try (Transaction tx = db.beginTx()) {
                    for (String node : slice) {
                        layer.add(tx, tx.getNodeByElementId(node));
                    }
                    tx.commit();
                }
                log.log("Splits: " + monitor.getNbrSplit(), (i + 1) * blockSize);
            }
            System.out.println("Took " + (System.currentTimeMillis() - start) + "ms to add " + config.totalCount + " nodes to RTree in bulk");
            stats.setInsertTime(start);
            stats.put("Insert Splits", monitor.getNbrSplit());

            queryRTree(layer, monitor, stats);
            indexMaker.verifyStructure();
        }
    }

    /*
     * Run this manually to generate images of RTree that can be used for animation.
     * ffmpeg -f image2 -r 12 -i rtree-single/rtree-%d.png -r 12 -s 1280x960 rtree-single2_12fps.mp4
     */
    @Ignore
    public void shouldInsertManyNodesIndividuallyAndGenerateImagesForAnimation() throws IOException {
        IndexTestConfig config = testConfigs.get("medium");
        int blockSize = 5;
        int maxBlockSize = 1000;
        int maxNodeReferences = 10;
        String splitMode = RTreeIndex.GREENES_SPLIT;
        IndexMaker indexMaker = new RTreeIndexMaker("Coordinates", splitMode, "Single", maxNodeReferences, config);
        TestStats stats = indexMaker.initStats(blockSize);
        EditableLayer layer = setupLayer(indexMaker);
        List<String> nodes = indexMaker.nodes();

        RTreeIndex rtree = (RTreeIndex) layer.getIndex();
        RTreeImageExporter imageExporter;
        try (Transaction tx = db.beginTx()) {
            SimpleFeatureType featureType = Neo4jFeatureBuilder.getTypeFromLayer(tx, layer);
            imageExporter = new RTreeImageExporter(layer.getGeometryFactory(), layer.getGeometryEncoder(), layer.getCoordinateReferenceSystem(tx), featureType, rtree);
            imageExporter.initialize(tx, new Coordinate(0.0, 0.0), new Coordinate(1.0, 1.0));
            tx.commit();
        }

        TreeMonitor monitor = new TreePrintingMonitor(imageExporter, "single", splitMode);
        layer.getIndex().addMonitor(monitor);
        TimedLogger log = indexMaker.initLogger();
        long start = System.currentTimeMillis();
        int prevBlock = 0;
        int i = 0;
        int currBlock = 1;
        while (currBlock < nodes.size()) {
            List<String> slice = nodes.subList(prevBlock, currBlock);
            System.currentTimeMillis();
            try (Transaction tx = db.beginTx()) {
                for (String node : slice) {
                    layer.add(tx, tx.getNodeByElementId(node));
                }
                tx.commit();
            }
            log.log("Splits: " + monitor.getNbrSplit(), currBlock);
            try (Transaction tx = db.beginTx()) {
                imageExporter.saveRTreeLayers(tx, new File("rtree-single-" + splitMode + "/rtree-" + i + ".png"), 7);
                tx.commit();
            }
            i++;
            prevBlock = currBlock;
            currBlock += Math.min(blockSize, maxBlockSize);
            blockSize *= 1.33;
        }
        System.out.println("Took " + (System.currentTimeMillis() - start) + "ms to add " + config.totalCount + " nodes to RTree in bulk");
        stats.setInsertTime(start);
        stats.put("Insert Splits", monitor.getNbrSplit());

        monitor.reset();
        List<Node> found = queryRTree(layer, monitor, stats, false);
        verifyTreeStructure(layer, splitMode, stats);
        try (Transaction tx = db.beginTx()) {
            imageExporter.saveRTreeLayers(tx, new File("rtree-single-" + splitMode + "/rtree.png"), 7, monitor, found, config.searchMin, config.searchMax);
            tx.commit();
        }
    }

    private void insertManyNodesInBulk(String splitMode, int blockSize, int maxNodeReferences, IndexTestConfig config)
        {
        insertManyNodesInBulk(new RTreeIndexMaker("Coordinates", splitMode, "Bulk", maxNodeReferences, config, false), blockSize);
    }

    private void insertManyNodesInBulk(String splitMode, int blockSize, int maxNodeReferences, IndexTestConfig config,
                                       boolean shouldMergeTrees) {
        insertManyNodesInBulk(new RTreeIndexMaker("Coordinates", splitMode, "Bulk", maxNodeReferences, config, shouldMergeTrees), blockSize);
    }

    private void insertManyNodesInBulk(IndexMaker indexMaker, int blockSize) {
        if (enableLucene || indexMaker instanceof RTreeIndexMaker) {
            TestStats stats = indexMaker.initStats(blockSize);
            EditableLayer layer = setupLayer(indexMaker);
            List<String> nodes = indexMaker.nodes();
            RTreeMonitor monitor = new RTreeMonitor();
            layer.getIndex().addMonitor(monitor);
            TimedLogger log = indexMaker.initLogger();
            long start = System.currentTimeMillis();
            for (int i = 0; i < indexMaker.getConfig().totalCount / blockSize; i++) {
                List<String> slice = nodes.subList(i * blockSize, i * blockSize + blockSize);
                long startIndexing = System.currentTimeMillis();
                try (Transaction tx = db.beginTx()) {
                    layer.addAll(tx, idsToNodes(tx, slice));
                    tx.commit();
                }
                log.log(startIndexing, "Rebuilt: " + monitor.getNbrRebuilt() + ", Splits: " + monitor.getNbrSplit() + ", Cases " + monitor.getCaseCounts(), (i + 1) * blockSize);
            }
            System.out.println("Took " + (System.currentTimeMillis() - start) + "ms to add " + indexMaker.getConfig().totalCount + " nodes to RTree in bulk");
            stats.setInsertTime(start);
            stats.put("Insert Splits", monitor.getNbrSplit());

            monitor.reset();
            queryRTree(layer, monitor, stats);
            indexMaker.verifyStructure();
//        debugIndexTree((RTreeIndex) layer.getIndex());
        }
    }

    /*
     * Run this manually to generate images of RTree that can be used for animation.
     * ffmpeg -f image2 -r 12 -i rtree-single/rtree-%d.png -r 12 -s 1280x960 rtree-single2_12fps.mp4
     */
    @Ignore
    public void shouldInsertManyNodesInBulkAndGenerateImagesForAnimation() throws IOException {
        IndexTestConfig config = testConfigs.get("medium");
        int blockSize = 1000;
        int maxNodeReferences = 10;
        String splitMode = RTreeIndex.GREENES_SPLIT;
        IndexMaker indexMaker = new RTreeIndexMaker("Coordinates", splitMode, "Bulk", maxNodeReferences, config);
        EditableLayer layer = setupLayer(indexMaker);
        List<String> nodes = indexMaker.nodes();
        TestStats stats = indexMaker.initStats(blockSize);

        RTreeIndex rtree = (RTreeIndex) layer.getIndex();
        RTreeImageExporter imageExporter;
        try (Transaction tx = db.beginTx()) {
            SimpleFeatureType featureType = Neo4jFeatureBuilder.getTypeFromLayer(tx, layer);
            imageExporter = new RTreeImageExporter(layer.getGeometryFactory(), layer.getGeometryEncoder(), layer.getCoordinateReferenceSystem(tx), featureType, rtree);
            imageExporter.initialize(tx, new Coordinate(0.0, 0.0), new Coordinate(1.0, 1.0));
            tx.commit();
        }

        TreeMonitor monitor = new TreePrintingMonitor(imageExporter, "bulk", splitMode);
        layer.getIndex().addMonitor(monitor);
        TimedLogger log = indexMaker.initLogger();
        long start = System.currentTimeMillis();
        for (int i = 0; i < config.totalCount / blockSize; i++) {
            List<String> slice = nodes.subList(i * blockSize, i * blockSize + blockSize);
            long startIndexing = System.currentTimeMillis();
            try (Transaction tx = db.beginTx()) {
                layer.addAll(tx, idsToNodes(tx, slice));
                tx.commit();
            }
            log.log(startIndexing, "Rebuilt: " + monitor.getNbrRebuilt() + ", Splits: " + monitor.getNbrSplit() + ", Cases " + monitor.getCaseCounts(), (i + 1) * blockSize);
            try (Transaction tx = db.beginTx()) {
                imageExporter.saveRTreeLayers(tx, new File("rtree-bulk-" + splitMode + "/rtree-" + i + ".png"), 7);
                tx.commit();
            }
        }
        System.out.println("Took " + (System.currentTimeMillis() - start) + "ms to add " + config.totalCount + " nodes to RTree in bulk");
        stats.setInsertTime(start);
        stats.put("Insert Splits", monitor.getNbrSplit());

        monitor.reset();
        List<Node> found = queryRTree(layer, monitor, stats, false);
        indexMaker.verifyStructure();
        try (Transaction tx = db.beginTx()) {
            imageExporter.saveRTreeLayers(tx, new File("rtree-bulk-" + splitMode + "/rtree.png"), 7, monitor, found, config.searchMin, config.searchMax);
            tx.commit();
        }
=======
		Neo4jTestUtils.debugIndexTree(db, "Coordinates");

	}

	private static List<Node> idsToNodes(Transaction tx, List<String> nodeIds) {
		return nodeIds.stream().map(tx::getNodeByElementId).collect(Collectors.toList());
	}

	private static class IndexTestConfig {

		String name;
		int width;
		Coordinate searchMin;
		Coordinate searchMax;
		long totalCount;
		long expectedCount;
		long expectedGeometries;

		/*
		 * Collection of test settings to perform assertions on.
		 * Note that due to some crazy GIS spec points on polygon edges are considered to be contained,
		 * unless the polygon is a rectangle, in which case they are not contained, leading to
		 * different numbers for expectedGeometries and expectedCount,
		 * See https://github.com/locationtech/jts/blob/master/modules/core/src/main/java/org/locationtech/jts/operation/predicate/RectangleContains.java#L70
		 */
		public IndexTestConfig(String name, int width, Coordinate searchMin, Coordinate searchMax, long expectedCount,
				long expectedGeometries) {
			this.name = name;
			this.width = width;
			this.searchMin = searchMin;
			this.searchMax = searchMax;
			this.expectedCount = expectedCount;
			this.expectedGeometries = expectedGeometries;
			this.totalCount = (long) width * width;
		}
	}

	private static final Map<String, IndexTestConfig> testConfigs = new HashMap<>();

	static {
		Coordinate searchMin = new Coordinate(0.5, 0.5);
		Coordinate searchMax = new Coordinate(0.52, 0.52);
		addTestConfig(new IndexTestConfig("very_small", 100, searchMin, searchMax, 9, 1));
		addTestConfig(new IndexTestConfig("small", 250, searchMin, searchMax, 35, 16));
		addTestConfig(new IndexTestConfig("medium", 500, searchMin, searchMax, 121, 81));
		addTestConfig(new IndexTestConfig("large", 750, searchMin, searchMax, 256, 196));
	}

	private static void addTestConfig(IndexTestConfig config) {
		testConfigs.put(config.name, config);
	}

	private interface IndexMaker {

		EditableLayer setupLayer(Transaction tx);

		List<String> nodes();

		TestStats initStats(int blockSize);

		TimedLogger initLogger();

		IndexTestConfig getConfig();

		void verifyStructure();
	}

	private class GeohashIndexMaker implements IndexMaker {

		private final String name;
		private final String insertMode;
		private final IndexTestConfig config;
		private List<String> nodes;
		private EditableLayer layer;

		private GeohashIndexMaker(String name, String insertMode, IndexTestConfig config) {
			this.name = name;
			this.insertMode = insertMode;
			this.config = config;
		}

		@Override
		public EditableLayer setupLayer(Transaction tx) {
			this.nodes = setup(name, "geohash", config.width);
			this.layer = (EditableLayer) spatial().getLayer(tx, "Coordinates");
			return layer;
		}

		@Override
		public List<String> nodes() {
			return nodes;
		}

		@Override
		public TestStats initStats(int blockSize) {
			return new TestStats(config, insertMode, "Geohash", blockSize, -1);
		}

		@Override
		public TimedLogger initLogger() {
			return new TimedLogger(
					"Inserting " + config.totalCount + " nodes into Geohash using " + insertMode + " insert",
					config.totalCount);
		}

		@Override
		public IndexTestConfig getConfig() {
			return config;
		}

		@Override
		public void verifyStructure() {
			verifyGeohashIndex(layer);
		}
	}

	private class ZOrderIndexMaker implements IndexMaker {

		private final SpatialDatabaseService spatial = spatial();
		private final String name;
		private final String insertMode;
		private final IndexTestConfig config;
		private List<String> nodes;
		private EditableLayer layer;

		private ZOrderIndexMaker(String name, String insertMode, IndexTestConfig config) {
			this.name = name;
			this.insertMode = insertMode;
			this.config = config;
		}

		@Override
		public EditableLayer setupLayer(Transaction tx) {
			this.nodes = setup(name, "zorder", config.width);
			this.layer = (EditableLayer) spatial().getLayer(tx, "Coordinates");
			return layer;
		}

		@Override
		public List<String> nodes() {
			return nodes;
		}

		@Override
		public TestStats initStats(int blockSize) {
			return new TestStats(config, insertMode, "Z-Order", blockSize, -1);
		}

		@Override
		public TimedLogger initLogger() {
			return new TimedLogger(
					"Inserting " + config.totalCount + " nodes into Z-Order using " + insertMode + " insert",
					config.totalCount);
		}

		@Override
		public IndexTestConfig getConfig() {
			return config;
		}

		@Override
		public void verifyStructure() {
			verifyZOrderIndex(layer);
		}
	}

	private class HilbertIndexMaker implements IndexMaker {

		private final String name;
		private final String insertMode;
		private final IndexTestConfig config;
		private List<String> nodes;
		private EditableLayer layer;

		private HilbertIndexMaker(String name, String insertMode, IndexTestConfig config) {
			this.name = name;
			this.insertMode = insertMode;
			this.config = config;
		}

		@Override
		public EditableLayer setupLayer(Transaction tx) {
			this.nodes = setup(name, "hilbert", config.width);
			this.layer = (EditableLayer) spatial().getLayer(tx, "Coordinates");
			return layer;
		}

		@Override
		public List<String> nodes() {
			return nodes;
		}

		@Override
		public TestStats initStats(int blockSize) {
			return new TestStats(config, insertMode, "Hilbert", blockSize, -1);
		}

		@Override
		public TimedLogger initLogger() {
			return new TimedLogger(
					"Inserting " + config.totalCount + " nodes into Hilbert using " + insertMode + " insert",
					config.totalCount);
		}

		@Override
		public IndexTestConfig getConfig() {
			return config;
		}

		@Override
		public void verifyStructure() {
			verifyHilbertIndex(layer);
		}
	}

	private class RTreeIndexMaker implements IndexMaker {

		private final SpatialDatabaseService spatial = spatial();
		private final String splitMode;
		private final String insertMode;
		private final boolean shouldMergeTrees;
		private final int maxNodeReferences;
		private final IndexTestConfig config;
		private final String name;
		private EditableLayer layer;
		private TestStats stats;
		private List<String> nodes;

		private RTreeIndexMaker(String name, String splitMode, String insertMode, int maxNodeReferences,
				IndexTestConfig config) {
			this(name, splitMode, insertMode, maxNodeReferences, config, false);
		}

		private RTreeIndexMaker(String name, String splitMode, String insertMode, int maxNodeReferences,
				IndexTestConfig config, boolean shouldMergeTrees) {
			this.name = name;
			this.splitMode = splitMode;
			this.insertMode = insertMode;
			this.shouldMergeTrees = shouldMergeTrees;
			this.maxNodeReferences = maxNodeReferences;
			this.config = config;
		}

		@Override
		public EditableLayer setupLayer(Transaction tx) {
			this.nodes = setup(name, "rtree", config.width);
			this.layer = (EditableLayer) spatial.getLayer(tx, name);
			layer.getIndex().configure(Map.of(
					RTreeIndex.KEY_SPLIT, splitMode,
					RTreeIndex.KEY_MAX_NODE_REFERENCES, maxNodeReferences,
					RTreeIndex.KEY_SHOULD_MERGE_TREES, shouldMergeTrees)
			);
			return layer;
		}

		@Override
		public List<String> nodes() {
			return nodes;
		}

		@Override
		public TestStats initStats(int blockSize) {
			this.stats = new TestStats(config, insertMode, splitMode, blockSize, maxNodeReferences);
			return this.stats;
		}

		@Override
		public TimedLogger initLogger() {
			return new TimedLogger(
					"Inserting " + config.totalCount + " nodes into RTree using " + insertMode + " insert and "
							+ splitMode + " split with " + maxNodeReferences + " maxNodeReferences", config.totalCount);
		}

		@Override
		public IndexTestConfig getConfig() {
			return config;
		}

		@Override
		public void verifyStructure() {
			verifyTreeStructure(layer, splitMode, stats);
		}

	}

	/*
	 * Very small model 100*100 nodes
	 */

	@Test
	public void shouldInsertManyNodesIndividuallyWithGeohash_very_small() {
		insertManyNodesIndividually(new GeohashIndexMaker("Coordinates", "Single", testConfigs.get("very_small")),
				5000);
	}

	@Test
	public void shouldInsertManyNodesInBulkWithGeohash_very_small() {
		insertManyNodesInBulk(new GeohashIndexMaker("Coordinates", "Bulk", testConfigs.get("very_small")), 5000);
	}

	@Test
	public void shouldInsertManyNodesIndividuallyWithZOrder_very_small() {
		insertManyNodesIndividually(new ZOrderIndexMaker("Coordinates", "Single", testConfigs.get("very_small")), 5000);
	}

	@Test
	public void shouldInsertManyNodesInBulkWithZOrder_very_small() {
		insertManyNodesInBulk(new ZOrderIndexMaker("Coordinates", "Bulk", testConfigs.get("very_small")), 5000);
	}

	@Test
	public void shouldInsertManyNodesIndividuallyWithHilbert_very_small() {
		insertManyNodesIndividually(new HilbertIndexMaker("Coordinates", "Single", testConfigs.get("very_small")),
				5000);
	}

	@Test
	public void shouldInsertManyNodesInBulkWithHilbert_very_small() {
		insertManyNodesInBulk(new HilbertIndexMaker("Coordinates", "Bulk", testConfigs.get("very_small")), 5000);
	}

	@Test
	public void shouldInsertManyNodesIndividuallyWithQuadraticSplit_very_small_10()
			throws FactoryException, IOException {
		insertManyNodesIndividually(RTreeIndex.QUADRATIC_SPLIT, 5000, 10, testConfigs.get("very_small"));
	}

	@Test
	public void shouldInsertManyNodesIndividuallyGreenesSplit_very_small_10() throws FactoryException, IOException {
		insertManyNodesIndividually(RTreeIndex.GREENES_SPLIT, 5000, 10, testConfigs.get("very_small"));
	}

	@Test
	public void shouldInsertManyNodesInBulkWithQuadraticSplit_very_small_10() throws FactoryException, IOException {
		insertManyNodesInBulk(RTreeIndex.QUADRATIC_SPLIT, 5000, 10, testConfigs.get("very_small"));
	}

	@Test
	public void shouldInsertManyNodesInBulkWithGreenesSplit_very_small_10() throws FactoryException, IOException {
		insertManyNodesInBulk(RTreeIndex.GREENES_SPLIT, 5000, 10, testConfigs.get("very_small"));
	}

	/*
	 * Small model 250*250 nodes
	 */

	@Test
	public void shouldInsertManyNodesIndividuallyWithGeohash_small() {
		insertManyNodesIndividually(new GeohashIndexMaker("Coordinates", "Single", testConfigs.get("small")), 5000);
	}

	@Test
	public void shouldInsertManyNodesInBulkWithGeohash_small() {
		insertManyNodesInBulk(new GeohashIndexMaker("Coordinates", "Bulk", testConfigs.get("small")), 5000);
	}

	@Test
	public void shouldInsertManyNodesIndividuallyWithZOrder_small() {
		insertManyNodesIndividually(new ZOrderIndexMaker("Coordinates", "Single", testConfigs.get("small")), 5000);
	}

	@Test
	public void shouldInsertManyNodesInBulkWithZOrder_small() {
		insertManyNodesInBulk(new ZOrderIndexMaker("Coordinates", "Bulk", testConfigs.get("small")), 5000);
	}

	@Test
	public void shouldInsertManyNodesIndividuallyWithHilbert_small() {
		insertManyNodesIndividually(new HilbertIndexMaker("Coordinates", "Single", testConfigs.get("small")), 5000);
	}

	@Test
	public void shouldInsertManyNodesInBulkWithHilbert_small() {
		insertManyNodesInBulk(new HilbertIndexMaker("Coordinates", "Bulk", testConfigs.get("small")), 5000);
	}

	@Disabled // takes too long, change to @Test when benchmarking
	@Test
	public void shouldInsertManyNodesIndividuallyWithQuadraticSplit_small_10() throws FactoryException, IOException {
		insertManyNodesIndividually(RTreeIndex.QUADRATIC_SPLIT, 5000, 10, testConfigs.get("small"));
	}

	@Disabled // takes too long, change to @Test when benchmarking
	@Test
	public void shouldInsertManyNodesIndividuallyGreenesSplit_small_10() throws FactoryException, IOException {
		insertManyNodesIndividually(RTreeIndex.GREENES_SPLIT, 5000, 10, testConfigs.get("small"));
	}

	@Test
	public void shouldInsertManyNodesInBulkWithQuadraticSplit_small_10() throws FactoryException, IOException {
		insertManyNodesInBulk(RTreeIndex.QUADRATIC_SPLIT, 5000, 10, testConfigs.get("small"));
	}

	@Test
	public void shouldInsertManyNodesInBulkWithGreenesSplit_small_10() throws FactoryException, IOException {
		insertManyNodesInBulk(RTreeIndex.GREENES_SPLIT, 5000, 10, testConfigs.get("small"));
	}

	/*
	 * Small model 250*250 nodes (shallow tree)
	 */

	@Disabled // takes too long, change to @Test when benchmarking
	@Test
	public void shouldInsertManyNodesIndividuallyWithQuadraticSplit_small_100() throws FactoryException, IOException {
		insertManyNodesIndividually(RTreeIndex.QUADRATIC_SPLIT, 5000, 100, testConfigs.get("small"));
	}

	@Disabled // takes too long, change to @Test when benchmarking
	@Test
	public void shouldInsertManyNodesIndividuallyGreenesSplit_small_100() throws FactoryException, IOException {
		insertManyNodesIndividually(RTreeIndex.GREENES_SPLIT, 5000, 100, testConfigs.get("small"));
	}

	@Test
	public void shouldInsertManyNodesInBulkWithQuadraticSplit_small_100() throws FactoryException, IOException {
		insertManyNodesInBulk(RTreeIndex.QUADRATIC_SPLIT, 5000, 100, testConfigs.get("small"));
	}

	@Test
	public void shouldInsertManyNodesInBulkWithGreenesSplit_small_100() throws FactoryException, IOException {
		insertManyNodesInBulk(RTreeIndex.GREENES_SPLIT, 5000, 100, testConfigs.get("small"));
	}

	/*
	 * Medium model 500*500 nodes (deep tree - factor 10)
	 */

	@Test
	public void shouldInsertManyNodesIndividuallyWithGeohash_medium() {
		insertManyNodesIndividually(new GeohashIndexMaker("Coordinates", "Single", testConfigs.get("medium")), 5000);
	}

	@Test
	public void shouldInsertManyNodesInBulkWithGeohash_medium() {
		insertManyNodesInBulk(new GeohashIndexMaker("Coordinates", "Bulk", testConfigs.get("medium")), 5000);
	}

	@Test
	public void shouldInsertManyNodesIndividuallyWithZOrder_medium() {
		insertManyNodesIndividually(new ZOrderIndexMaker("Coordinates", "Single", testConfigs.get("medium")), 5000);
	}

	@Test
	public void shouldInsertManyNodesInBulkWithZOrder_medium() {
		insertManyNodesInBulk(new ZOrderIndexMaker("Coordinates", "Bulk", testConfigs.get("medium")), 5000);
	}

	@Test
	public void shouldInsertManyNodesIndividuallyWithHilbert_medium() {
		insertManyNodesIndividually(new HilbertIndexMaker("Coordinates", "Single", testConfigs.get("medium")), 5000);
	}

	@Test
	public void shouldInsertManyNodesInBulkWithHilbert_medium() {
		insertManyNodesInBulk(new HilbertIndexMaker("Coordinates", "Bulk", testConfigs.get("medium")), 5000);
	}

	@Disabled
	@Test
	public void shouldInsertManyNodesIndividuallyWithQuadraticSplit_medium_10() throws FactoryException, IOException {
		insertManyNodesIndividually(RTreeIndex.QUADRATIC_SPLIT, 5000, 10, testConfigs.get("medium"));
	}

	@Disabled
	@Test
	public void shouldInsertManyNodesIndividuallyGreenesSplit_medium_10() throws FactoryException, IOException {
		insertManyNodesIndividually(RTreeIndex.GREENES_SPLIT, 5000, 10, testConfigs.get("medium"));
	}

	@Test
	public void shouldInsertManyNodesInBulkWithQuadraticSplit_medium_10() throws FactoryException, IOException {
		insertManyNodesInBulk(RTreeIndex.QUADRATIC_SPLIT, 5000, 10, testConfigs.get("medium"));
	}

	@Test
	public void shouldInsertManyNodesInBulkWithGreenesSplit_medium_10() throws FactoryException, IOException {
		insertManyNodesInBulk(RTreeIndex.GREENES_SPLIT, 5000, 10, testConfigs.get("medium"));
	}

	@Disabled
	@Test
	public void shouldInsertManyNodesInBulkWithQuadraticSplit_medium_10_merge() throws FactoryException, IOException {
		insertManyNodesInBulk(RTreeIndex.QUADRATIC_SPLIT, 5000, 10, testConfigs.get("medium"), true);
	}

	@Disabled
	@Test
	public void shouldInsertManyNodesInBulkWithGreenesSplit_medium_10_merge() throws FactoryException, IOException {
		insertManyNodesInBulk(RTreeIndex.GREENES_SPLIT, 5000, 10, testConfigs.get("medium"), true);
	}

	/*
	 * Medium model 500*500 nodes (shallow tree - factor 100)
	 */

	@Disabled
	@Test
	public void shouldInsertManyNodesIndividuallyWithQuadraticSplit_medium_100() throws FactoryException, IOException {
		insertManyNodesIndividually(RTreeIndex.QUADRATIC_SPLIT, 5000, 100, testConfigs.get("medium"));
	}

	@Disabled
	@Test
	public void shouldInsertManyNodesIndividuallyGreenesSplit_medium_100() throws FactoryException, IOException {
		insertManyNodesIndividually(RTreeIndex.GREENES_SPLIT, 5000, 100, testConfigs.get("medium"));
	}

	@Disabled // takes too long, change to @Test when benchmarking
	@Test
	public void shouldInsertManyNodesInBulkWithQuadraticSplit_medium_100() throws FactoryException, IOException {
		insertManyNodesInBulk(RTreeIndex.QUADRATIC_SPLIT, 5000, 100, testConfigs.get("medium"));
	}

	@Test
	public void shouldInsertManyNodesInBulkWithGreenesSplit_medium_100() throws FactoryException, IOException {
		insertManyNodesInBulk(RTreeIndex.GREENES_SPLIT, 5000, 100, testConfigs.get("medium"));
	}

	@Disabled
	@Test
	public void shouldInsertManyNodesInBulkWithQuadraticSplit_medium_100_merge() throws FactoryException, IOException {
		insertManyNodesInBulk(RTreeIndex.QUADRATIC_SPLIT, 5000, 100, testConfigs.get("medium"), true);
	}

	@Disabled
	@Test
	public void shouldInsertManyNodesInBulkWithGreenesSplit_medium_100_merge() throws FactoryException, IOException {
		insertManyNodesInBulk(RTreeIndex.GREENES_SPLIT, 5000, 100, testConfigs.get("medium"), true);
	}

	/*
	 * Large model 750*750 nodes (only test bulk insert, 100 and 10, green and quadratic)
	 */

	@Test
	public void shouldInsertManyNodesIndividuallyWithGeohash_large() {
		insertManyNodesIndividually(new GeohashIndexMaker("Coordinates", "Single", testConfigs.get("large")), 5000);
	}

	@Test
	public void shouldInsertManyNodesInBulkWithGeohash_large() {
		insertManyNodesInBulk(new GeohashIndexMaker("Coordinates", "Bulk", testConfigs.get("large")), 5000);
	}

	@Test
	public void shouldInsertManyNodesIndividuallyWithZOrder_large() {
		insertManyNodesIndividually(new ZOrderIndexMaker("Coordinates", "Single", testConfigs.get("large")), 5000);
	}

	@Test
	public void shouldInsertManyNodesInBulkWithZOrder_large() {
		insertManyNodesInBulk(new ZOrderIndexMaker("Coordinates", "Bulk", testConfigs.get("large")), 5000);
	}

	@Test
	public void shouldInsertManyNodesIndividuallyWithHilbert_large() {
		insertManyNodesIndividually(new HilbertIndexMaker("Coordinates", "Single", testConfigs.get("large")), 5000);
	}

	@Test
	public void shouldInsertManyNodesInBulkWithHilbert_large() {
		insertManyNodesInBulk(new HilbertIndexMaker("Coordinates", "Bulk", testConfigs.get("large")), 5000);
	}

	@Disabled // takes too long, change to @Test when benchmarking
	@Test
	public void shouldInsertManyNodesInBulkWithQuadraticSplit_large_10() throws FactoryException, IOException {
		insertManyNodesInBulk(RTreeIndex.QUADRATIC_SPLIT, 5000, 10, testConfigs.get("large"));
	}

	@Disabled // takes too long, change to @Test when benchmarking
	@Test
	public void shouldInsertManyNodesInBulkWithGreenesSplit_large_10() throws FactoryException, IOException {
		insertManyNodesInBulk(RTreeIndex.GREENES_SPLIT, 5000, 10, testConfigs.get("large"));
	}

	@Disabled // takes too long, change to @Test when benchmarking
	@Test
	public void shouldInsertManyNodesInBulkWithQuadraticSplit_large_100() throws FactoryException, IOException {
		insertManyNodesInBulk(RTreeIndex.QUADRATIC_SPLIT, 5000, 100, testConfigs.get("large"));
	}

	@Disabled // takes too long, change to @Test when benchmarking
	@Test
	public void shouldInsertManyNodesInBulkWithGreenesSplit_large_100() throws FactoryException, IOException {
		insertManyNodesInBulk(RTreeIndex.GREENES_SPLIT, 5000, 100, testConfigs.get("large"));
	}

	/*
	 * Private methods used by the above tests
	 */

	class TreePrintingMonitor extends RTreeMonitor {

		private final RTreeImageExporter imageExporter;
		private final String splitMode;
		private final String insertMode;
		private final HashMap<String, Integer> called = new HashMap<>();

		TreePrintingMonitor(RTreeImageExporter imageExporter, String insertMode, String splitMode) {
			this.imageExporter = imageExporter;
			this.splitMode = splitMode;
			this.insertMode = insertMode;
		}

		private Integer getCalled(String key) {
			if (!called.containsKey(key)) {
				called.put(key, 0);
			}
			return called.get(key);
		}

		@Override
		public void addNbrRebuilt(RTreeIndex rtree, Transaction tx) {
			super.addNbrRebuilt(rtree, tx);
			printRTreeImage("rebuilt", rtree.getIndexRoot(tx), new ArrayList<>());
		}

		@Override
		public void addSplit(Node indexNode) {
			super.addSplit(indexNode);
//            printRTreeImage("split", indexNode, new ArrayList<>());
		}

		@Override
		public void beforeMergeTree(Node indexNode, List<RTreeIndex.NodeWithEnvelope> right) {
			super.beforeMergeTree(indexNode, right);

			printRTreeImage("before-merge", indexNode,
					right.stream().map(e -> e.envelope).collect(Collectors.toList()));

		}

		@Override
		public void afterMergeTree(Node indexNode) {
			super.afterMergeTree(indexNode);
			printRTreeImage("after-merge", indexNode, new ArrayList<>());
		}


		private void printRTreeImage(String context, Node rootNode, List<Envelope> envelopes) {
			try (Transaction tx = db.beginTx()) {
				int count = getCalled(context);
				imageExporter.saveRTreeLayers(tx,
						new File("rtree-" + insertMode + "-" + splitMode + "/debug-" + context + "/rtree-" + count
								+ ".png"),
						rootNode, envelopes, 7);
				called.put(context, count + 1);
				tx.commit();
			} catch (IOException e) {
				System.out.println("Failed to print RTree to disk: " + e.getMessage());
				e.printStackTrace();
			}
		}
	}

	private void insertManyNodesIndividually(String splitMode, int blockSize, int maxNodeReferences,
			IndexTestConfig config) {
		insertManyNodesIndividually(new RTreeIndexMaker("Coordinates", splitMode, "Single", maxNodeReferences, config),
				blockSize);
	}

	private EditableLayer setupLayer(IndexMaker indexMaker) {
		try (Transaction tx = db.beginTx()) {
			EditableLayer layer = indexMaker.setupLayer(tx);
			tx.commit();
			return layer;
		}
	}

	private void insertManyNodesIndividually(IndexMaker indexMaker, int blockSize) {
		if (enableLucene || indexMaker instanceof RTreeIndexMaker) {
			TestStats stats = indexMaker.initStats(blockSize);
			EditableLayer layer = setupLayer(indexMaker);
			List<String> nodes = indexMaker.nodes();
			TreeMonitor monitor = new RTreeMonitor();
			layer.getIndex().addMonitor(monitor);
			TimedLogger log = indexMaker.initLogger();
			IndexTestConfig config = indexMaker.getConfig();
			long start = System.currentTimeMillis();
			for (int i = 0; i < config.totalCount / blockSize; i++) {
				List<String> slice = nodes.subList(i * blockSize, i * blockSize + blockSize);
				try (Transaction tx = db.beginTx()) {
					for (String node : slice) {
						layer.add(tx, tx.getNodeByElementId(node));
					}
					tx.commit();
				}
				log.log("Splits: " + monitor.getNbrSplit(), (long) (i + 1) * blockSize);
			}
			System.out.println("Took " + (System.currentTimeMillis() - start) + "ms to add " + config.totalCount
					+ " nodes to RTree in bulk");
			stats.setInsertTime(start);
			stats.put("Insert Splits", monitor.getNbrSplit());

			queryRTree(layer, monitor, stats);
			indexMaker.verifyStructure();
		}
	}

	/*
	 * Run this manually to generate images of RTree that can be used for animation.
	 * ffmpeg -f image2 -r 12 -i rtree-single/rtree-%d.png -r 12 -s 1280x960 rtree-single2_12fps.mp4
	 */
	@Disabled
	@Test
	public void shouldInsertManyNodesIndividuallyAndGenerateImagesForAnimation() throws IOException {
		IndexTestConfig config = testConfigs.get("medium");
		int blockSize = 5;
		int maxBlockSize = 1000;
		int maxNodeReferences = 10;
		String splitMode = RTreeIndex.GREENES_SPLIT;
		IndexMaker indexMaker = new RTreeIndexMaker("Coordinates", splitMode, "Single", maxNodeReferences, config);
		TestStats stats = indexMaker.initStats(blockSize);
		EditableLayer layer = setupLayer(indexMaker);
		List<String> nodes = indexMaker.nodes();

		RTreeIndex rtree = (RTreeIndex) layer.getIndex();
		RTreeImageExporter imageExporter;
		try (Transaction tx = db.beginTx()) {
			SimpleFeatureType featureType = Neo4jFeatureBuilder.getTypeFromLayer(tx, layer);
			imageExporter = new RTreeImageExporter(layer.getGeometryFactory(), layer.getGeometryEncoder(),
					layer.getCoordinateReferenceSystem(tx), featureType, rtree);
			imageExporter.initialize(tx, new Coordinate(0.0, 0.0), new Coordinate(1.0, 1.0));
			tx.commit();
		}

		TreeMonitor monitor = new TreePrintingMonitor(imageExporter, "single", splitMode);
		layer.getIndex().addMonitor(monitor);
		TimedLogger log = indexMaker.initLogger();
		long start = System.currentTimeMillis();
		int prevBlock = 0;
		int i = 0;
		int currBlock = 1;
		while (currBlock < nodes.size()) {
			List<String> slice = nodes.subList(prevBlock, currBlock);
			long startIndexing = System.currentTimeMillis();
			try (Transaction tx = db.beginTx()) {
				for (String node : slice) {
					layer.add(tx, tx.getNodeByElementId(node));
				}
				tx.commit();
			}
			log.log("Splits: " + monitor.getNbrSplit(), currBlock);
			try (Transaction tx = db.beginTx()) {
				imageExporter.saveRTreeLayers(tx, new File("rtree-single-" + splitMode + "/rtree-" + i + ".png"), 7);
				tx.commit();
			}
			i++;
			prevBlock = currBlock;
			currBlock += Math.min(blockSize, maxBlockSize);
			blockSize *= 1.33;
		}
		System.out.println("Took " + (System.currentTimeMillis() - start) + "ms to add " + config.totalCount
				+ " nodes to RTree in bulk");
		stats.setInsertTime(start);
		stats.put("Insert Splits", monitor.getNbrSplit());

		monitor.reset();
		List<Node> found = queryRTree(layer, monitor, stats, false);
		verifyTreeStructure(layer, splitMode, stats);
		try (Transaction tx = db.beginTx()) {
			imageExporter.saveRTreeLayers(tx, new File("rtree-single-" + splitMode + "/rtree.png"), 7, monitor, found,
					config.searchMin, config.searchMax);
			tx.commit();
		}
	}

	private void insertManyNodesInBulk(String splitMode, int blockSize, int maxNodeReferences, IndexTestConfig config) {
		insertManyNodesInBulk(new RTreeIndexMaker("Coordinates", splitMode, "Bulk", maxNodeReferences, config, false),
				blockSize);
	}

	private void insertManyNodesInBulk(String splitMode, int blockSize, int maxNodeReferences, IndexTestConfig config,
			boolean shouldMergeTrees) {
		insertManyNodesInBulk(
				new RTreeIndexMaker("Coordinates", splitMode, "Bulk", maxNodeReferences, config, shouldMergeTrees),
				blockSize);
	}

	private void insertManyNodesInBulk(IndexMaker indexMaker, int blockSize) {
		if (enableLucene || indexMaker instanceof RTreeIndexMaker) {
			TestStats stats = indexMaker.initStats(blockSize);
			EditableLayer layer = setupLayer(indexMaker);
			List<String> nodes = indexMaker.nodes();
			RTreeMonitor monitor = new RTreeMonitor();
			layer.getIndex().addMonitor(monitor);
			TimedLogger log = indexMaker.initLogger();
			long start = System.currentTimeMillis();
			for (int i = 0; i < indexMaker.getConfig().totalCount / blockSize; i++) {
				List<String> slice = nodes.subList(i * blockSize, i * blockSize + blockSize);
				long startIndexing = System.currentTimeMillis();
				try (Transaction tx = db.beginTx()) {
					layer.addAll(tx, idsToNodes(tx, slice));
					tx.commit();
				}
				log.log(startIndexing,
						"Rebuilt: " + monitor.getNbrRebuilt() + ", Splits: " + monitor.getNbrSplit() + ", Cases "
								+ monitor.getCaseCounts(), (long) (i + 1) * blockSize);
			}
			System.out.println(
					"Took " + (System.currentTimeMillis() - start) + "ms to add " + indexMaker.getConfig().totalCount
							+ " nodes to RTree in bulk");
			stats.setInsertTime(start);
			stats.put("Insert Splits", monitor.getNbrSplit());

			monitor.reset();
			queryRTree(layer, monitor, stats);
			indexMaker.verifyStructure();
//        debugIndexTree((RTreeIndex) layer.getIndex());
		}
	}

	/*
	 * Run this manually to generate images of RTree that can be used for animation.
	 * ffmpeg -f image2 -r 12 -i rtree-single/rtree-%d.png -r 12 -s 1280x960 rtree-single2_12fps.mp4
	 */
	@Disabled
	@Test
	public void shouldInsertManyNodesInBulkAndGenerateImagesForAnimation() throws IOException {
		IndexTestConfig config = testConfigs.get("medium");
		int blockSize = 1000;
		int maxNodeReferences = 10;
		String splitMode = RTreeIndex.GREENES_SPLIT;
		IndexMaker indexMaker = new RTreeIndexMaker("Coordinates", splitMode, "Bulk", maxNodeReferences, config);
		EditableLayer layer = setupLayer(indexMaker);
		List<String> nodes = indexMaker.nodes();
		TestStats stats = indexMaker.initStats(blockSize);

		RTreeIndex rtree = (RTreeIndex) layer.getIndex();
		RTreeImageExporter imageExporter;
		try (Transaction tx = db.beginTx()) {
			SimpleFeatureType featureType = Neo4jFeatureBuilder.getTypeFromLayer(tx, layer);
			imageExporter = new RTreeImageExporter(layer.getGeometryFactory(), layer.getGeometryEncoder(),
					layer.getCoordinateReferenceSystem(tx), featureType, rtree);
			imageExporter.initialize(tx, new Coordinate(0.0, 0.0), new Coordinate(1.0, 1.0));
			tx.commit();
		}

		TreeMonitor monitor = new TreePrintingMonitor(imageExporter, "bulk", splitMode);
		layer.getIndex().addMonitor(monitor);
		TimedLogger log = indexMaker.initLogger();
		long start = System.currentTimeMillis();
		for (int i = 0; i < config.totalCount / blockSize; i++) {
			List<String> slice = nodes.subList(i * blockSize, i * blockSize + blockSize);
			long startIndexing = System.currentTimeMillis();
			try (Transaction tx = db.beginTx()) {
				layer.addAll(tx, idsToNodes(tx, slice));
				tx.commit();
			}
			log.log(startIndexing,
					"Rebuilt: " + monitor.getNbrRebuilt() + ", Splits: " + monitor.getNbrSplit() + ", Cases "
							+ monitor.getCaseCounts(), (long) (i + 1) * blockSize);
			try (Transaction tx = db.beginTx()) {
				imageExporter.saveRTreeLayers(tx, new File("rtree-bulk-" + splitMode + "/rtree-" + i + ".png"), 7);
				tx.commit();
			}
		}
		System.out.println("Took " + (System.currentTimeMillis() - start) + "ms to add " + config.totalCount
				+ " nodes to RTree in bulk");
		stats.setInsertTime(start);
		stats.put("Insert Splits", monitor.getNbrSplit());

		monitor.reset();
		List<Node> found = queryRTree(layer, monitor, stats, false);
		indexMaker.verifyStructure();
		try (Transaction tx = db.beginTx()) {
			imageExporter.saveRTreeLayers(tx, new File("rtree-bulk-" + splitMode + "/rtree.png"), 7, monitor, found,
					config.searchMin, config.searchMax);
			tx.commit();
		}
>>>>>>> b3134b7d
//        debugIndexTree((RTreeIndex) layer.getIndex());
	}

<<<<<<< HEAD
    @Ignore
    public void shouldAccessIndexAfterBulkInsertion() throws Exception {
        spatial();
        EditableLayer layer = getOrCreateSimplePointLayer("Coordinates", "rtree", "lon", "lat");

        final long numNodes = 100000;
        Random rand = new Random();

        System.out.println("Bulk inserting " + numNodes + " nodes");
        long start = System.currentTimeMillis();
        try (Transaction tx = db.beginTx()) {
            List<Node> coordinateNodes = new ArrayList<>();
            for (int i = 0; i < numNodes; i++) {
                Node node = tx.createNode();
                node.addLabel(Label.label("Coordinates"));
                node.setProperty("lat", rand.nextDouble());
                node.setProperty("lon", rand.nextDouble());
                coordinateNodes.add(node);
            }
            layer.addAll(tx, coordinateNodes);
            tx.commit();
        }
        System.out.println("\t" + (System.currentTimeMillis() - start) + "ms");

        System.out.println("Searching with spatial.withinDistance");
        start = System.currentTimeMillis();
        try (Transaction tx = db.beginTx()) { // 'points',{longitude:15.0,latitude:60.0},100
            Result result = tx.execute("CALL spatial.withinDistance('Coordinates',{longitude:0.5, latitude:0.5},1000.0) yield node as malmo");
            int i = 0;
            ResourceIterator<Node> thing = result.columnAs("malmo");
            while (thing.hasNext()) {
                assertNotNull(thing.next());
                i++;
            }
            assertEquals(i, numNodes);
            tx.commit();
        }
        System.out.println("\t" + (System.currentTimeMillis() - start) + "ms");

        System.out.println("Searching with spatial.withinDistance and Cypher count");
        start = System.currentTimeMillis();
        try (Transaction tx = db.beginTx()) {
            String cypher = "CALL spatial.withinDistance('Coordinates',{longitude:0.5, latitude:0.5},1000.0) yield node\n" +
                "RETURN COUNT(node) as count";
            Result result = tx.execute(cypher);
=======
	@Disabled
	@Test
	public void shouldAccessIndexAfterBulkInsertion() {
		// Use these two lines if you want to examine the output.
//        File dbPath = new File("target/var/BulkTest");
//        GraphDatabaseService db = new GraphDatabaseFactory().newEmbeddedDatabase(dbPath.getCanonicalPath());
		SpatialDatabaseService sdbs = spatial();
		EditableLayer layer = getOrCreateSimplePointLayer("Coordinates", "rtree", "lon", "lat");

		final long numNodes = 100000;
		Random rand = new Random();

		System.out.println("Bulk inserting " + numNodes + " nodes");
		long start = System.currentTimeMillis();
		try (Transaction tx = db.beginTx()) {
			List<Node> coordinateNodes = new ArrayList<>();
			for (int i = 0; i < numNodes; i++) {
				Node node = tx.createNode();
				node.addLabel(Label.label("Coordinates"));
				node.setProperty("lat", rand.nextDouble());
				node.setProperty("lon", rand.nextDouble());
				coordinateNodes.add(node);
			}
			layer.addAll(tx, coordinateNodes);
			tx.commit();
		}
		System.out.println("\t" + (System.currentTimeMillis() - start) + "ms");

		System.out.println("Searching with spatial.withinDistance");
		start = System.currentTimeMillis();
		try (Transaction tx = db.beginTx()) { // 'points',{longitude:15.0,latitude:60.0},100
			Result result = tx.execute(
					"CALL spatial.withinDistance('Coordinates',{longitude:0.5, latitude:0.5},1000.0) yield node as malmo");
			int i = 0;
			ResourceIterator<Node> thing = result.columnAs("malmo");
			while (thing.hasNext()) {
				assertNotNull(thing.next());
				i++;
			}
			assertEquals(i, numNodes);
			tx.commit();
		}
		System.out.println("\t" + (System.currentTimeMillis() - start) + "ms");

		System.out.println("Searching with spatial.withinDistance and Cypher count");
		start = System.currentTimeMillis();
		try (Transaction tx = db.beginTx()) {
			String cypher =
					"CALL spatial.withinDistance('Coordinates',{longitude:0.5, latitude:0.5},1000.0) yield node\n" +
							"RETURN COUNT(node) as count";
			Result result = tx.execute(cypher);
>>>>>>> b3134b7d
//           System.out.println(result.columns().toString());
			Object obj = result.columnAs("count").next();
			assertInstanceOf(Long.class, obj);
			assertEquals((long) ((Long) obj), numNodes);
			tx.commit();
		}
		System.out.println("\t" + (System.currentTimeMillis() - start) + "ms");

		System.out.println("Searching with pure Cypher");
		start = System.currentTimeMillis();
		try (Transaction tx = db.beginTx()) {
			String cypher = "MATCH ()-[:RTREE_ROOT]->(n)\n" +
					"MATCH (n)-[:RTREE_CHILD*]->(m)-[:RTREE_REFERENCE]->(p)\n" +
					"RETURN COUNT(p) as count";
			Result result = tx.execute(cypher);
//           System.out.println(result.columns().toString());
<<<<<<< HEAD
            Object obj = result.columnAs("count").next();
            assertTrue(obj instanceof Long);
            assertEquals((long) ((Long) obj), numNodes);
            tx.commit();
        }
        System.out.println("\t" + (System.currentTimeMillis() - start) + "ms");
    }

    @Ignore
    public void shouldBuildTreeFromScratch() throws Exception {
        //GraphDatabaseService db = this.databases.database("BultTest2");
        GraphDatabaseService db = this.db;

        spatial();
        GeometryEncoder encoder = new SimplePointEncoder();

        Method decodeEnvelopes = RTreeIndex.class.getDeclaredMethod("decodeEnvelopes", List.class);
        decodeEnvelopes.setAccessible(true);

        Method buildRTreeFromScratch = RTreeIndex.class.getDeclaredMethod("buildRtreeFromScratch", Node.class, List.class, double.class);
        buildRTreeFromScratch.setAccessible(true);

        Method expectedHeight = RTreeIndex.class.getDeclaredMethod("expectedHeight", double.class, int.class);
        expectedHeight.setAccessible(true);

        Random random = new Random();
        random.setSeed(42);

        List<Integer> range = IntStream.rangeClosed(1, 300).boxed().collect(Collectors.toList());
        //test over the transiton from two to three deep trees
        range.addAll(IntStream.rangeClosed(4700, 5000).boxed().collect(Collectors.toList()));

        for (int i : range) {
            System.out.println("Building a Tree with " + Integer.toString(i) + " nodes");
            try (Transaction tx = db.beginTx()) {

                RTreeIndex rtree = new RTreeIndex();
                rtree.init(tx, tx.createNode(), encoder, DEFAULT_MAX_NODE_REFERENCES);
                List<Node> coords = new ArrayList<>(i);
                for (int j = 0; j < i; j++) {
                    Node n = tx.createNode(Label.label("Coordinate"));
                    n.setProperty(SimplePointEncoder.DEFAULT_X, random.nextDouble() * 90.0);
                    n.setProperty(SimplePointEncoder.DEFAULT_Y, random.nextDouble() * 90.0);
                    Geometry geometry = encoder.decodeGeometry(n);
                    // add BBOX to Node if it's missing
                    encoder.encodeGeometry(tx, geometry, n);
                    coords.add(n);
                    //                   layer.add(n);
                }

                buildRTreeFromScratch.invoke(rtree, rtree.getIndexRoot(tx), decodeEnvelopes.invoke(rtree, coords), 0.7);
                RTreeTestUtils testUtils = new RTreeTestUtils(rtree);

                Map<Long, Long> results = testUtils.get_height_map(tx, rtree.getIndexRoot(tx));
                assertEquals(1, results.size());
                assertEquals((int) expectedHeight.invoke(rtree, 0.7, coords.size()), results.keySet().iterator().next().intValue());
                assertEquals(results.values().iterator().next().intValue(), coords.size());
                tx.commit();
            }
        }
    }

    @Ignore
    public void shouldPerformRTreeBulkInsertion() throws Exception {
        // Use this line if you want to examine the output.
        //GraphDatabaseService db = databases.database("BulkTest");

        SpatialDatabaseService sdbs = spatial();
        int N = 10000;
        int Q = 40;
        Random random = new Random();
        random.setSeed(42);
        //        random.setSeed(42);
        // leads to: Caused by: org.neo4j.kernel.impl.store.InvalidRecordException: Node[142794,used=false,rel=-1,prop=-1,labels=Inline(0x0:[]),light,secondaryUnitId=-1] not in use

        long totalTimeStart = System.currentTimeMillis();
        for (int j = 1; j < Q + 1; j++) {
            System.out.println("BulkLoadingTestRun " + j);
            try (Transaction tx = db.beginTx()) {


                EditableLayer layer = sdbs.getOrCreateSimplePointLayer(tx, "BulkLoader", "rtree", "lon", "lat");
                List<Node> coords = new ArrayList<>(N);
                for (int i = 0; i < N; i++) {
                    Node n = tx.createNode(Label.label("Coordinate"));
                    n.setProperty("lat", random.nextDouble() * 90.0);
                    n.setProperty("lon", random.nextDouble() * 90.0);
                    coords.add(n);
                    //                   layer.add(n);
                }
                long time = System.currentTimeMillis();

                layer.addAll(tx, coords);
                System.out.println("********************** time taken to load " + N + " records: " + (System.currentTimeMillis() - time) + "ms");

                RTreeIndex rtree = (RTreeIndex) layer.getIndex();
                RTreeTestUtils utils = new RTreeTestUtils(rtree);
                assertTrue(utils.check_balance(tx, rtree.getIndexRoot(tx)));

                tx.commit();
            }
        }
        System.out.println("Total Time for " + (N * Q) + " Nodes in " + Q + " Batches of " + N + " is: ");
        System.out.println(((System.currentTimeMillis() - totalTimeStart) / 1000) + " seconds");

        try (Transaction tx = db.beginTx()) {
            String cypher = "MATCH ()-[:RTREE_ROOT]->(n)\n" +
                "MATCH (n)-[:RTREE_CHILD]->(m)-[:RTREE_CHILD]->(p)-[:RTREE_CHILD]->(s)-[:RTREE_REFERENCE]->(q)\n" +
                "RETURN COUNT(q) as count";
            Result result = tx.execute(cypher);
            System.out.println(result.columns().toString());
            long count = result.<Long>columnAs("count").next();
            assertEquals(N * Q, count);
            tx.commit();
        }

        try (Transaction tx = db.beginTx()) {
            Layer layer = sdbs.getLayer(tx, "BulkLoader");
            RTreeIndex rtree = (RTreeIndex) layer.getIndex();

            Node root = rtree.getIndexRoot(tx);
            List<Node> children = new ArrayList<>(100);
            for (Relationship r : root.getRelationships(Direction.OUTGOING, RTreeRelationshipTypes.RTREE_CHILD)) {
                children.add(r.getEndNode());
            }
            RTreeTestUtils utils = new RTreeTestUtils(rtree);
            double root_overlap = utils.calculate_overlap(root);
            assertTrue(root_overlap < 0.01); //less than one percent
            System.out.println("********* Bulk Overlap Percentage" + root_overlap);

            double average_child_overlap = children.stream().mapToDouble(utils::calculate_overlap).average().getAsDouble();
            assertTrue(average_child_overlap < 0.02);
            System.out.println("*********** Bulk Average Child Overlap Percentage" + average_child_overlap);
            tx.commit();
        }
    }

    private List<String> populateSquareTestData(int width) {
        GraphDatabaseService db = this.db;
        ArrayList<String> nodes = new ArrayList<>(width * width);
        for (int i = 0; i < width; i++) {
            try (Transaction tx = db.beginTx()) {
                for (int j = 0; j < width; j++) {
                    Node node = tx.createNode();
                    node.addLabel(Label.label("Coordinates"));
                    node.setProperty("lat", ((double) i / (double) width));
                    node.setProperty("lon", ((double) j / (double) width));
                    nodes.add(node.getElementId());
                }
                tx.commit();
            }
        }
        java.util.Collections.shuffle(nodes, new Random(8));
        return nodes;
    }

    private List<String> setup(String name, String index, int width) {
        long start = System.currentTimeMillis();
        List<String> nodes = populateSquareTestData(width);
        System.out.println("Took " + (System.currentTimeMillis() - start) + "ms to create " + (width * width) + " nodes");
        getOrCreateSimplePointLayer(name, index, "lon", "lat");
        return nodes;
    }

    private static class NodeWithEnvelope {
        Envelope envelope;
        Node node;

        NodeWithEnvelope(Node node, Envelope envelope) {
            this.node = node;
            this.envelope = envelope;
        }
    }

    private static void checkIndexOverlaps(Transaction tx, Layer layer, TestStats stats) {
        RTreeIndex index = (RTreeIndex) layer.getIndex();
        Node root = index.getIndexRoot(tx);
        ArrayList<ArrayList<NodeWithEnvelope>> nodes = new ArrayList<>();
        nodes.add(new ArrayList<>());
        nodes.get(0).add(new NodeWithEnvelope(root, index.getIndexNodeEnvelope(root)));
        do {
            ArrayList<NodeWithEnvelope> children = new ArrayList<>();
            for (NodeWithEnvelope parent : nodes.get(nodes.size() - 1)) {
                for (Relationship rel : parent.node.getRelationships(Direction.OUTGOING, RTreeRelationshipTypes.RTREE_CHILD)) {
                    Node child = rel.getEndNode();
                    children.add(new NodeWithEnvelope(child, index.getIndexNodeEnvelope(child)));
                }
            }
            if (children.isEmpty()) {
                break;
            }
			nodes.add(children);
        } while (true);
        System.out.println("Comparison of index node areas to root area for " + nodes.size() + " index levels:");
        for (int level = 0; level < nodes.size(); level++) {
            double[] overlap = calculateOverlap(nodes.get(0).get(0), nodes.get(level));
            System.out.println("\t" + level + "\t" + nodes.get(level).size() + "\t" + overlap[0] + "\t" + overlap[1]);
            stats.put("Leaf Overlap Delta", overlap[0]);
            stats.put("Leaf Overlap Ratio", overlap[1]);
        }
    }

    private static double[] calculateOverlap(NodeWithEnvelope root, List<NodeWithEnvelope> nodes) {
        double rootArea = root.envelope.getArea();
        double nodesArea = 0.0;
        for (NodeWithEnvelope entry : nodes) {
            nodesArea += entry.envelope.getArea();
        }
        return new double[]{nodesArea - rootArea, nodesArea / rootArea};
    }

    private List<Node> queryRTree(Layer layer, TreeMonitor monitor, TestStats stats, boolean assertTouches) {
        List<Node> nodes = queryIndex(layer, stats);
        if (layer.getIndex() instanceof RTreeIndex) {
            getRTreeIndexStats((RTreeIndex) layer.getIndex(), monitor, stats, assertTouches, nodes.size());
        }
        return nodes;
    }

    private List<Node> queryRTree(Layer layer, TreeMonitor monitor, TestStats stats) {
        List<Node> nodes = queryIndex(layer, stats);
        if (layer.getIndex() instanceof RTreeIndex) {
            getRTreeIndexStats((RTreeIndex) layer.getIndex(), monitor, stats, true, nodes.size());
        } else if (layer.getIndex() instanceof ExplicitIndexBackedPointIndex) {
            getExplicitIndexBackedIndexStats((ExplicitIndexBackedPointIndex) layer.getIndex(), stats);
        }
        return nodes;
    }

    private List<Node> queryIndex(Layer layer, TestStats stats) {
        List<Node> nodes;
        IndexTestConfig config = stats.config;
        long start = System.currentTimeMillis();
        try (Transaction tx = db.beginTx()) {
            org.locationtech.jts.geom.Envelope envelope = new org.locationtech.jts.geom.Envelope(config.searchMin, config.searchMax);
            nodes = GeoPipeline.startWithinSearch(tx, layer, layer.getGeometryFactory().toGeometry(envelope)).stream().map(GeoPipeFlow::getGeomNode).collect(Collectors.toList());
            tx.commit();
        }
        long countGeometries = nodes.size();
        long queryTime = System.currentTimeMillis() - start;
        allStats.add(stats);
        stats.put("Query Time (ms)", queryTime);
        System.out.println("Took " + queryTime + "ms to find " + countGeometries + " nodes in 4x4 block");
        try (Transaction tx = db.beginTx()) {
            int geometrySize = layer.getIndex().count(tx);
            stats.put("Indexed", geometrySize);
            System.out.println("Index contains " + geometrySize + " geometries");
        }
        assertEquals("Expected " + config.expectedGeometries + " nodes to be returned", config.expectedGeometries, countGeometries);
        return nodes;
    }

    private void getRTreeIndexStats(RTreeIndex index, TreeMonitor monitor, TestStats stats, boolean assertTouches, long countGeometries) {
        IndexTestConfig config = stats.config;
        int indexTouched = monitor.getCaseCounts().get("Index Does NOT Match");
        int indexMatched = monitor.getCaseCounts().get("Index Matches");
        int touched = monitor.getCaseCounts().get("Geometry Does NOT Match");
        int matched = monitor.getCaseCounts().get("Geometry Matches");
        int indexSize = 0;
        try (Transaction tx = db.beginTx()) {
            for (Node ignored : index.getAllIndexInternalNodes(tx)) {
                indexSize++;
            }
            tx.commit();
        }
        stats.put("Index Size", indexSize);
        stats.put("Found", matched);
        stats.put("Touched", touched);
        stats.put("Index Found", indexMatched);
        stats.put("Index Touched", indexTouched);
        System.out.println("Searched index of " + indexSize + " nodes in tree of height " + monitor.getHeight());
        System.out.println("Matched " + matched + "/" + touched + " touched nodes (" + (100.0 * matched / touched) + "%)");
        System.out.println("Having matched " + indexMatched + "/" + indexTouched + " touched index nodes (" + (100.0 * indexMatched / indexTouched) + "%)");
        System.out.println("Which means we touched " + indexTouched + "/" + indexSize + " index nodes (" + (100.0 * indexTouched / indexSize) + "%)");
        // Note that due to some crazy GIS spec points on polygon edges are considered to be contained,
        // unless the polygon is a rectangle, in which case they are not contained, leading to
        // different numbers for expectedGeometries and expectedCount.
        // See https://github.com/locationtech/jts/blob/master/modules/core/src/main/java/org/locationtech/jts/operation/predicate/RectangleContains.java#L70
        assertEquals("Expected " + config.expectedCount + " nodes to be matched", config.expectedCount, matched);
        int maxNodeReferences = stats.maxNodeReferences;
        int maxExpectedGeometriesTouched = matched * maxNodeReferences;
        if (countGeometries > 1 && assertTouches) {
            assertThat("Should not touch more geometries than " + maxNodeReferences + "*matched", touched, lessThanOrEqualTo(maxExpectedGeometriesTouched));
            int maxExpectedIndexTouched = indexMatched * maxNodeReferences;
            assertThat("Should not touch more index nodes than " + maxNodeReferences + "*matched", indexTouched, lessThanOrEqualTo(maxExpectedIndexTouched));
        }
    }

    private static void getExplicitIndexBackedIndexStats(ExplicitIndexBackedPointIndex index, TestStats stats) {
        IndexTestConfig config = stats.config;
        ExplicitIndexBackedMonitor monitor = index.getMonitor();
        long touched = monitor.getHits() + monitor.getMisses();
        long matched = monitor.getHits();
        stats.put("Found", matched);
        stats.put("Touched", touched);
        System.out.println("Matched " + matched + "/" + touched + " touched nodes (" + (100.0 * matched / touched) + "%)");
        // Note that due to some crazy GIS spec points on polygon edges are considered to be contained,
        // unless the polygon is a rectangle, in which case they are not contained, leading to
        // different numbers for expectedGeometries and expectedCount.
        // See https://github.com/locationtech/jts/blob/master/modules/core/src/main/java/org/locationtech/jts/operation/predicate/RectangleContains.java#L70
        assertEquals("Expected " + config.expectedCount + " nodes to be matched", config.expectedCount, matched);
    }

    private class TimedLogger {
        long count;
        long gap;
        long start;
        long previous;

        private TimedLogger(String title, long count) {
            this(title, count, 1000);
        }

        private TimedLogger(String title, long count, long gap) {
            this.count = count;
            this.gap = gap;
            this.start = System.currentTimeMillis();
            this.previous = this.start;
            System.out.println(title);
        }

        private void log(long previous, String line, long number) {
            this.previous = previous;
            log(line, number);
        }

        private void log(String line, long number) {
            long current = System.currentTimeMillis();
            if (current - previous > gap) {
                double percentage = 100.0 * number / count;
                double seconds = (current - start) / 1000.0;
                int rate = (int) (number / seconds);
                System.out.println("\t" + ((int) percentage) + "%\t" + number + "\t" + seconds + "s\t" + rate + "n/s:\t" + line);
                previous = current;
            }
        }
    }

    private static void verifyGeohashIndex(Layer layer) {
        LayerIndexReader index = layer.getIndex();
        assertTrue("Index should be a geohash index", index instanceof LayerGeohashPointIndex);
    }

    private static void verifyHilbertIndex(Layer layer) {
        LayerIndexReader index = layer.getIndex();
        assertTrue("Index should be a hilbert index", index instanceof LayerHilbertPointIndex);
    }

    private static void verifyZOrderIndex(Layer layer) {
        LayerIndexReader index = layer.getIndex();
        assertTrue("Index should be a Z-Order index", index instanceof LayerZOrderPointIndex);
    }

    private void verifyTreeStructure(Layer layer, String splitMode, TestStats stats) {
        String layerNodeId;
        try (Transaction tx = db.beginTx()) {
            Node layerNode = layer.getLayerNode(tx);
            layerNodeId = layerNode.getElementId();
            tx.commit();
        }
        String queryDepthAndGeometries =
            "MATCH (layer)-[:RTREE_ROOT]->(root) WHERE elementId(layer)=$layerNodeId WITH root " +
                "MATCH p = (root)-[:RTREE_CHILD*]->(child)-[:RTREE_REFERENCE]->(geometry) " +
                "RETURN length(p) as depth, count(*) as geometries";

        String queryNumChildren = "MATCH (layer)-[:RTREE_ROOT]->(root) WHERE elementId(layer)=$layerNodeId WITH root " +
            "MATCH p = (root)-[:RTREE_CHILD*]->(child) " +
            "WHERE exists((child)-[:RTREE_REFERENCE]->()) " +
            "RETURN length(p) as depth, count (*) as leaves";
        String queryChildrenPerParent = "MATCH (layer)-[:RTREE_ROOT]->(root) WHERE elementId(layer)=$layerNodeId WITH root " +
            "MATCH p = (root)-[:RTREE_CHILD*0..]->(parent)-[:RTREE_CHILD]->(child) " +
            "WITH parent, count (*) as children RETURN avg(children) as childrenPerParent,min(children) as " +
            "MinChildrenPerParent,max(children) as MaxChildrenPerParent";
        String queryChildrenPerParent2 =
            "MATCH (layer)-[:RTREE_ROOT]->(root) WHERE elementId(layer)=$layerNodeId WITH root " +
                "MATCH p = (root)-[:RTREE_CHILD*0..]->(parent)-[:RTREE_CHILD|RTREE_REFERENCE]->(child) " +
                "RETURN parent, length(p) as depth, count (*) as children";
        Map<String, Object> params = Collections.singletonMap("layerNodeId", layerNodeId);
        int balanced = 0;
        long geometries = 0;
        try (Transaction tx = db.beginTx()) {
            Result resultDepth = tx.execute(queryDepthAndGeometries, params);
            while (resultDepth.hasNext()) {
                balanced++;
                Map<String, Object> depthMap = resultDepth.next();
                geometries = (long) depthMap.get("geometries");
                System.out.println("Tree depth to all geometries: " + depthMap);
            }
        }
        assertEquals("All geometries should be at the same depth", 1, balanced);
        Map<String, Object> leafMap;
        try (Transaction tx = db.beginTx()) {
            Result resultNumChildren = tx.execute(queryNumChildren, params);
            leafMap = resultNumChildren.next();
            System.out.println("Tree depth to all leaves that have geomtries: " + leafMap);
            Result resultChildrenPerParent = tx.execute(queryChildrenPerParent, params);
            System.out.println("Children per parent: " + resultChildrenPerParent.next());
        }

        int totalNodes = 0;
        int underfilledNodes = 0;
        int blockSize = Math.max(10, stats.maxNodeReferences) / 10;
        Integer[] histogram = new Integer[11];
        try (Transaction tx = db.beginTx()) {
            Result resultChildrenPerParent2 = tx.execute(queryChildrenPerParent2, params);
            Arrays.fill(histogram, 0);
            while (resultChildrenPerParent2.hasNext()) {
                Map<String, Object> result = resultChildrenPerParent2.next();
                long children = (long) result.get("children");
                if (children < blockSize * 3) {
                    underfilledNodes++;
                }
                totalNodes++;
                histogram[(int) children / blockSize]++;
            }
        }
        allStats.add(stats);
        stats.put("Underfilled%", 100.0 * underfilledNodes / totalNodes);

        System.out.println("Histogram of child count for " + totalNodes + " index nodes, with " + underfilledNodes + " (" + (100 * underfilledNodes / totalNodes) + "%) underfilled (less than 30% or " + (blockSize * 3) + ")");
        for (int i = 0; i < histogram.length; i++) {
            System.out.println("[" + (i * blockSize) + ".." + ((i + 1) * blockSize) + "): " + histogram[i]);
        }
        if (!splitMode.equals(RTreeIndex.QUADRATIC_SPLIT)) {
            assertThat("Expected to have less than 30% of nodes underfilled", underfilledNodes, lessThan(3 * totalNodes / 10));
        }
        long leafCountFactor = splitMode.equals(RTreeIndex.QUADRATIC_SPLIT) ? 20 : 2;
        long maxLeafCount = leafCountFactor * geometries / stats.maxNodeReferences;
        assertThat("In " + splitMode + " we expected leaves to be no more than " + leafCountFactor + "x(geometries/maxNodeReferences)", (long) leafMap.get("leaves"), lessThanOrEqualTo(maxLeafCount));
        try (Transaction tx = db.beginTx()) {
            checkIndexOverlaps(tx, layer, stats);
            tx.commit();
        }
    }

    private void restart() throws IOException {
        if (databases != null) {
            databases.shutdown();
        }
        if (storeDir.exists()) {
            System.out.println("Deleting previous database: " + storeDir);
            FileUtils.deleteDirectory(storeDir);
        }
        FileUtils.forceMkdir(storeDir);
        databases = new DatabaseManagementServiceBuilder(storeDir.toPath()).build();
        db = databases.database(DEFAULT_DATABASE_NAME);
    }

    private void doCleanShutdown() {
        try {
            System.out.println("Shutting down database");
            if (databases != null) {
                databases.shutdown();
            }
            //TODO: Uncomment this once all tests are stable
//            FileUtils.deleteDirectory(storeDir);
        } finally {
            databases = null;
            db = null;
        }
    }

    private static class TestStats {
        private final IndexTestConfig config;
        private final String insertMode;
        private final int dataSize;
        private final int blockSize;
        private final String splitMode;
        private final int maxNodeReferences;
        static LinkedHashSet<String> knownKeys = new LinkedHashSet<>();
        private final HashMap<String, Object> data = new HashMap<>();

        private TestStats(IndexTestConfig config, String insertMode, String splitMode, int blockSize, int maxNodeReferences) {
            this.config = config;
            this.insertMode = insertMode;
            this.dataSize = config.width * config.width;
            this.blockSize = blockSize;
            this.splitMode = splitMode;
            this.maxNodeReferences = maxNodeReferences;
        }

        private void setInsertTime(long start) {
            long current = System.currentTimeMillis();
            double seconds = (current - start) / 1000.0;
            int rate = (int) (dataSize / seconds);
            put("Insert Time (s)", seconds);
            put("Insert Rate (n/s)", rate);
        }

        public void put(String key, Object value) {
            knownKeys.add(key);
            data.put(key, value);
        }

        private static String[] headerArray() {
            return new String[]{"Size Name", "Insert Mode", "Split Mode", "Data Width", "Data Size", "Block Size", "Max Node References"};
        }

        private Object[] fieldArray() {
            return new Object[]{config.name, insertMode, splitMode, config.width, dataSize, blockSize, maxNodeReferences};
        }

        private static List<String> headerList() {
            ArrayList<String> fieldList = new ArrayList<>();
            fieldList.addAll(Arrays.asList(headerArray()));
            fieldList.addAll(knownKeys);
            return fieldList;
        }

        private List<Object> asList() {
            ArrayList<Object> fieldList = new ArrayList<>();
            fieldList.addAll(Arrays.asList(fieldArray()));
            fieldList.addAll(knownKeys.stream().map(data::get).map(v -> (v == null) ? "" : v).collect(Collectors.toList()));
            return fieldList;
        }

        private static String headerString() {
            return String.join("\t", headerList());
        }

        @Override
        public String toString() {
            return asList().stream().map(Object::toString).collect(Collectors.joining("\t"));
        }
    }

    private static final LinkedHashSet<TestStats> allStats = new LinkedHashSet<>();

    @AfterClass
    public static void afterClass() {
        System.out.println("\n\nComposite stats for " + allStats.size() + " tests run");
        System.out.println(TestStats.headerString());
        for (TestStats stats : allStats) {
            System.out.println(stats);
        }
    }
=======
			Object obj = result.columnAs("count").next();
			assertInstanceOf(Long.class, obj);
			assertEquals((long) ((Long) obj), numNodes);
			tx.commit();
		}
		System.out.println("\t" + (System.currentTimeMillis() - start) + "ms");
	}

	@Disabled
	@Test
	public void shouldBuildTreeFromScratch() throws Exception {
		//GraphDatabaseService db = this.databases.database("BultTest2");
		GraphDatabaseService db = this.db;

		SpatialDatabaseService sdbs = spatial();
		GeometryEncoder encoder = new SimplePointEncoder();

		Method decodeEnvelopes = RTreeIndex.class.getDeclaredMethod("decodeEnvelopes", List.class);
		decodeEnvelopes.setAccessible(true);

		Method buildRTreeFromScratch = RTreeIndex.class.getDeclaredMethod("buildRtreeFromScratch", Node.class,
				List.class, double.class);
		buildRTreeFromScratch.setAccessible(true);

		Method expectedHeight = RTreeIndex.class.getDeclaredMethod("expectedHeight", double.class, int.class);
		expectedHeight.setAccessible(true);

		Random random = new Random();
		random.setSeed(42);

		List<Integer> range = IntStream.rangeClosed(1, 300).boxed().collect(Collectors.toList());
		//test over the transiton from two to three deep trees
		range.addAll(IntStream.rangeClosed(4700, 5000).boxed().collect(Collectors.toList()));

		for (int i : range) {
			System.out.println("Building a Tree with " + i + " nodes");
			try (Transaction tx = db.beginTx()) {

				RTreeIndex rtree = new RTreeIndex();
				rtree.init(tx, tx.createNode(), encoder, DEFAULT_MAX_NODE_REFERENCES);
				List<Node> coords = new ArrayList<>(i);
				for (int j = 0; j < i; j++) {
					Node n = tx.createNode(Label.label("Coordinate"));
					n.setProperty(SimplePointEncoder.DEFAULT_X, random.nextDouble() * 90.0);
					n.setProperty(SimplePointEncoder.DEFAULT_Y, random.nextDouble() * 90.0);
					Geometry geometry = encoder.decodeGeometry(n);
					// add BBOX to Node if it's missing
					encoder.encodeGeometry(tx, geometry, n);
					coords.add(n);
					//                   layer.add(n);
				}

				buildRTreeFromScratch.invoke(rtree, rtree.getIndexRoot(tx), decodeEnvelopes.invoke(rtree, coords), 0.7);

				Map<Long, Long> results = RTreeTestUtils.get_height_map(tx, rtree.getIndexRoot(tx));
				assertEquals(1, results.size());
				assertEquals((int) expectedHeight.invoke(rtree, 0.7, coords.size()),
						results.keySet().iterator().next().intValue());
				assertEquals(results.values().iterator().next().intValue(), coords.size());
				tx.commit();
			}
		}
	}

	@Disabled
	@Test
	public void shouldPerformRTreeBulkInsertion() {
		// Use this line if you want to examine the output.
		//GraphDatabaseService db = databases.database("BulkTest");

		SpatialDatabaseService sdbs = spatial();
		int N = 10000;
		int Q = 40;
		Random random = new Random();
		random.setSeed(42);
		//        random.setSeed(42);
		// leads to: Caused by: org.neo4j.kernel.impl.store.InvalidRecordException: Node[142794,used=false,rel=-1,prop=-1,labels=Inline(0x0:[]),light,secondaryUnitId=-1] not in use

		long totalTimeStart = System.currentTimeMillis();
		for (int j = 1; j < Q + 1; j++) {
			System.out.println("BulkLoadingTestRun " + j);
			try (Transaction tx = db.beginTx()) {

				EditableLayer layer = sdbs.getOrCreateSimplePointLayer(tx, "BulkLoader", "rtree", "lon", "lat");
				List<Node> coords = new ArrayList<>(N);
				for (int i = 0; i < N; i++) {
					Node n = tx.createNode(Label.label("Coordinate"));
					n.setProperty("lat", random.nextDouble() * 90.0);
					n.setProperty("lon", random.nextDouble() * 90.0);
					coords.add(n);
					//                   layer.add(n);
				}
				long time = System.currentTimeMillis();

				layer.addAll(tx, coords);
				System.out.println(
						"********************** time taken to load " + N + " records: " + (System.currentTimeMillis()
								- time) + "ms");

				RTreeIndex rtree = (RTreeIndex) layer.getIndex();
				assertTrue(RTreeTestUtils.check_balance(tx, rtree.getIndexRoot(tx)));

				tx.commit();
			}
		}
		System.out.println("Total Time for " + (N * Q) + " Nodes in " + Q + " Batches of " + N + " is: ");
		System.out.println(((System.currentTimeMillis() - totalTimeStart) / 1000) + " seconds");

		try (Transaction tx = db.beginTx()) {
			String cypher = "MATCH ()-[:RTREE_ROOT]->(n)\n" +
					"MATCH (n)-[:RTREE_CHILD]->(m)-[:RTREE_CHILD]->(p)-[:RTREE_CHILD]->(s)-[:RTREE_REFERENCE]->(q)\n" +
					"RETURN COUNT(q) as count";
			Result result = tx.execute(cypher);
			System.out.println(result.columns().toString());
			long count = result.<Long>columnAs("count").next();
			assertEquals(N * Q, count);
			tx.commit();
		}

		try (Transaction tx = db.beginTx()) {
			Layer layer = sdbs.getLayer(tx, "BulkLoader");
			RTreeIndex rtree = (RTreeIndex) layer.getIndex();

			Node root = rtree.getIndexRoot(tx);
			List<Node> children = new ArrayList<>(100);
			for (Relationship r : root.getRelationships(Direction.OUTGOING, RTreeRelationshipTypes.RTREE_CHILD)) {
				children.add(r.getEndNode());
			}
			double root_overlap = RTreeTestUtils.calculate_overlap(root);
			assertTrue(root_overlap < 0.01); //less than one percent
			System.out.println("********* Bulk Overlap Percentage" + root_overlap);

			double average_child_overlap = children.stream().mapToDouble(RTreeTestUtils::calculate_overlap).average()
					.getAsDouble();
			assertTrue(average_child_overlap < 0.02);
			System.out.println("*********** Bulk Average Child Overlap Percentage" + average_child_overlap);
			tx.commit();
		}
	}

	private List<String> populateSquareTestData(int width) {
		GraphDatabaseService db = this.db;
		ArrayList<String> nodes = new ArrayList<>(width * width);
		for (int i = 0; i < width; i++) {
			try (Transaction tx = db.beginTx()) {
				for (int j = 0; j < width; j++) {
					Node node = tx.createNode();
					node.addLabel(Label.label("Coordinates"));
					node.setProperty("lat", ((double) i / (double) width));
					node.setProperty("lon", ((double) j / (double) width));
					nodes.add(node.getElementId());
				}
				tx.commit();
			}
		}
		java.util.Collections.shuffle(nodes, new Random(8));
		return nodes;
	}

	private List<String> populateSquareTestDataHeavy(int width) {
		List<String> nodes = populateSquareTestData(width);
		Random rand = new Random(42);

		for (int i = 0; i < width / 2; i++) {
			try (Transaction tx = db.beginTx()) {
				for (int j = 0; j < width / 2; j++) {
					Node node = tx.createNode();
					node.addLabel(Label.label("Coordinates"));

					node.setProperty("lat", ((double) rand.nextInt(width / 10) / (double) width));
					node.setProperty("lon", ((double) rand.nextInt(width / 10) / (double) width));
					nodes.add(node.getElementId());
				}
				tx.commit();
			}
		}
		java.util.Collections.shuffle(nodes, new Random(8));
		return nodes;
	}

	private List<String> populateSquareWithStreets(int width) {
		List<String> nodes = new ArrayList<>();
		double squareValue = 0.25;
		for (int i = 1; i < 4; i += 2) {
			try (Transaction tx = db.beginTx()) {
				for (int j = (int) squareValue * width; j < 2 * squareValue * width; j++) {
					Node node = tx.createNode();
					node.addLabel(Label.label("Coordinates"));
					node.setProperty("lat", i * squareValue);
					node.setProperty("lon", (j + squareValue) / width + squareValue);
					nodes.add(node.getElementId());
					Node node2 = tx.createNode();
					node2.addLabel(Label.label("Coordinates"));
					node2.setProperty("lat", (j + squareValue) / width + squareValue);
					node2.setProperty("lon", i * squareValue);
					nodes.add(node2.getElementId());

				}
				tx.commit();
			}
		}
		for (int i = 0; i < width; i++) {
			try (Transaction tx = db.beginTx()) {

				Node node = tx.createNode();
				node.addLabel(Label.label("Coordinates"));
				node.setProperty("lat", ((double) i / (double) width));
				node.setProperty("lon", ((double) i / (double) width));
				nodes.add(node.getElementId());
				Node node2 = tx.createNode();
				node2.addLabel(Label.label("Coordinates"));
				node2.setProperty("lat", ((double) (width - i) / (double) width));
				node2.setProperty("lon", ((double) i / (double) width));
				nodes.add(node2.getElementId());
				tx.commit();
			}
		}
		java.util.Collections.shuffle(nodes, new Random(8));
		return nodes;
	}


	private static void searchForPos(int numNodes, GraphDatabaseService db) {
		System.out.println("Searching with spatial.withinDistance");
		long start = System.currentTimeMillis();
		try (Transaction tx = db.beginTx()) { // 'points',{longitude:15.0,latitude:60.0},100
			Result result = tx.execute(
					"CALL spatial.withinDistance('Coordinates',{longitude:0.5, latitude:0.5},1000.0) yield node");
			int i = 0;
			ResourceIterator<Node> thing = result.columnAs("node");
			while (thing.hasNext()) {
				assertNotNull(thing.next());
				i++;
			}
			//assertEquals(i, numNodes);
			tx.commit();
		}
		System.out.println("\t" + (System.currentTimeMillis() - start) + "ms");

	}

	private List<String> setup(String name, String index, int width) {
		long start = System.currentTimeMillis();
		List<String> nodes = populateSquareTestData(width);
		System.out.println(
				"Took " + (System.currentTimeMillis() - start) + "ms to create " + (width * width) + " nodes");
		getOrCreateSimplePointLayer(name, index, "lon", "lat");
		return nodes;
	}

	private static class NodeWithEnvelope {

		Envelope envelope;
		Node node;

		NodeWithEnvelope(Node node, Envelope envelope) {
			this.node = node;
			this.envelope = envelope;
		}
	}

	private static void checkIndexOverlaps(Transaction tx, Layer layer, TestStats stats) {
		RTreeIndex index = (RTreeIndex) layer.getIndex();
		Node root = index.getIndexRoot(tx);
		ArrayList<ArrayList<NodeWithEnvelope>> nodes = new ArrayList<>();
		nodes.add(new ArrayList<>());
		nodes.get(0).add(new NodeWithEnvelope(root, RTreeIndex.getIndexNodeEnvelope(root)));
		do {
			ArrayList<NodeWithEnvelope> children = new ArrayList<>();
			for (NodeWithEnvelope parent : nodes.get(nodes.size() - 1)) {
				for (Relationship rel : parent.node.getRelationships(Direction.OUTGOING,
						RTreeRelationshipTypes.RTREE_CHILD)) {
					Node child = rel.getEndNode();
					children.add(new NodeWithEnvelope(child, RTreeIndex.getIndexNodeEnvelope(child)));
				}
			}
			if (children.isEmpty()) {
				break;
			}
			nodes.add(children);
		} while (true);
		System.out.println("Comparison of index node areas to root area for " + nodes.size() + " index levels:");
		for (int level = 0; level < nodes.size(); level++) {
			double[] overlap = calculateOverlap(nodes.get(0).get(0), nodes.get(level));
			System.out.println("\t" + level + "\t" + nodes.get(level).size() + "\t" + overlap[0] + "\t" + overlap[1]);
			stats.put("Leaf Overlap Delta", overlap[0]);
			stats.put("Leaf Overlap Ratio", overlap[1]);
		}
	}

	private static double[] calculateOverlap(NodeWithEnvelope root, List<NodeWithEnvelope> nodes) {
		double rootArea = root.envelope.getArea();
		double nodesArea = 0.0;
		for (NodeWithEnvelope entry : nodes) {
			nodesArea += entry.envelope.getArea();
		}
		return new double[]{nodesArea - rootArea, nodesArea / rootArea};
	}

	private List<Node> queryRTree(Layer layer, TreeMonitor monitor, TestStats stats, boolean assertTouches) {
		List<Node> nodes = queryIndex(layer, stats);
		if (layer.getIndex() instanceof RTreeIndex) {
			getRTreeIndexStats((RTreeIndex) layer.getIndex(), monitor, stats, assertTouches, nodes.size());
		}
		return nodes;
	}

	private List<Node> queryRTree(Layer layer, TreeMonitor monitor, TestStats stats) {
		List<Node> nodes = queryIndex(layer, stats);
		if (layer.getIndex() instanceof RTreeIndex) {
			getRTreeIndexStats((RTreeIndex) layer.getIndex(), monitor, stats, true, nodes.size());
		} else if (layer.getIndex() instanceof ExplicitIndexBackedPointIndex) {
			getExplicitIndexBackedIndexStats((ExplicitIndexBackedPointIndex) layer.getIndex(), stats, true,
					nodes.size());
		}
		return nodes;
	}

	private List<Node> queryIndex(Layer layer, TestStats stats) {
		List<Node> nodes;
		IndexTestConfig config = stats.config;
		long start = System.currentTimeMillis();
		try (Transaction tx = db.beginTx()) {
			org.locationtech.jts.geom.Envelope envelope = new org.locationtech.jts.geom.Envelope(config.searchMin,
					config.searchMax);
			nodes = GeoPipeline.startWithinSearch(tx, layer, layer.getGeometryFactory().toGeometry(envelope)).stream()
					.map(GeoPipeFlow::getGeomNode).collect(Collectors.toList());
			tx.commit();
		}
		long countGeometries = nodes.size();
		long queryTime = System.currentTimeMillis() - start;
		allStats.add(stats);
		stats.put("Query Time (ms)", queryTime);
		System.out.println("Took " + queryTime + "ms to find " + countGeometries + " nodes in 4x4 block");
		try (Transaction tx = db.beginTx()) {
			int geometrySize = layer.getIndex().count(tx);
			stats.put("Indexed", geometrySize);
			System.out.println("Index contains " + geometrySize + " geometries");
		}
		assertEquals(config.expectedGeometries, countGeometries,
				"Expected " + config.expectedGeometries + " nodes to be returned");
		return nodes;
	}

	private void getRTreeIndexStats(RTreeIndex index, TreeMonitor monitor, TestStats stats, boolean assertTouches,
			long countGeometries) {
		IndexTestConfig config = stats.config;
		int indexTouched = monitor.getCaseCounts().get("Index Does NOT Match");
		int indexMatched = monitor.getCaseCounts().get("Index Matches");
		int touched = monitor.getCaseCounts().get("Geometry Does NOT Match");
		int matched = monitor.getCaseCounts().get("Geometry Matches");
		int indexSize = 0;
		try (Transaction tx = db.beginTx()) {
			for (Node ignored : index.getAllIndexInternalNodes(tx)) {
				indexSize++;
			}
			tx.commit();
		}
		stats.put("Index Size", indexSize);
		stats.put("Found", matched);
		stats.put("Touched", touched);
		stats.put("Index Found", indexMatched);
		stats.put("Index Touched", indexTouched);
		System.out.println("Searched index of " + indexSize + " nodes in tree of height " + monitor.getHeight());
		System.out.println(
				"Matched " + matched + "/" + touched + " touched nodes (" + (100.0 * matched / touched) + "%)");
		System.out.println(
				"Having matched " + indexMatched + "/" + indexTouched + " touched index nodes (" + (100.0 * indexMatched
						/ indexTouched) + "%)");
		System.out.println(
				"Which means we touched " + indexTouched + "/" + indexSize + " index nodes (" + (100.0 * indexTouched
						/ indexSize) + "%)");
		// Note that due to some crazy GIS spec points on polygon edges are considered to be contained,
		// unless the polygon is a rectangle, in which case they are not contained, leading to
		// different numbers for expectedGeometries and expectedCount.
		// See https://github.com/locationtech/jts/blob/master/modules/core/src/main/java/org/locationtech/jts/operation/predicate/RectangleContains.java#L70
		assertEquals(config.expectedCount, matched,
				"Expected " + config.expectedCount + " nodes to be matched");
		int maxNodeReferences = stats.maxNodeReferences;
		int maxExpectedGeometriesTouched = matched * maxNodeReferences;
		if (countGeometries > 1 && assertTouches) {
			assertThat("Should not touch more geometries than " + maxNodeReferences + "*matched", touched,
					lessThanOrEqualTo(maxExpectedGeometriesTouched));
			int maxExpectedIndexTouched = indexMatched * maxNodeReferences;
			assertThat("Should not touch more index nodes than " + maxNodeReferences + "*matched", indexTouched,
					lessThanOrEqualTo(maxExpectedIndexTouched));
		}
	}

	private static void getExplicitIndexBackedIndexStats(ExplicitIndexBackedPointIndex index, TestStats stats,
			boolean assertTouches, long countGeometries) {
		IndexTestConfig config = stats.config;
		ExplicitIndexBackedMonitor monitor = index.getMonitor();
		long touched = monitor.getHits() + monitor.getMisses();
		long matched = monitor.getHits();
		stats.put("Found", matched);
		stats.put("Touched", touched);
		System.out.println(
				"Matched " + matched + "/" + touched + " touched nodes (" + (100.0 * matched / touched) + "%)");
		// Note that due to some crazy GIS spec points on polygon edges are considered to be contained,
		// unless the polygon is a rectangle, in which case they are not contained, leading to
		// different numbers for expectedGeometries and expectedCount.
		// See https://github.com/locationtech/jts/blob/master/modules/core/src/main/java/org/locationtech/jts/operation/predicate/RectangleContains.java#L70
		assertEquals(config.expectedCount, matched,
				"Expected " + config.expectedCount + " nodes to be matched");
	}

	private class TimedLogger {

		String title;
		long count;
		long gap;
		long start;
		long previous;

		private TimedLogger(String title, long count) {
			this(title, count, 1000);
		}

		private TimedLogger(String title, long count, long gap) {
			this.title = title;
			this.count = count;
			this.gap = gap;
			this.start = System.currentTimeMillis();
			this.previous = this.start;
			System.out.println(title);
		}

		private void log(long previous, String line, long number) {
			this.previous = previous;
			log(line, number);
		}

		private void log(String line, long number) {
			long current = System.currentTimeMillis();
			if (current - previous > gap) {
				double percentage = 100.0 * number / count;
				double seconds = (current - start) / 1000.0;
				int rate = (int) (number / seconds);
				System.out.println(
						"\t" + ((int) percentage) + "%\t" + number + "\t" + seconds + "s\t" + rate + "n/s:\t" + line);
				previous = current;
			}
		}
	}

	private static void verifyGeohashIndex(Layer layer) {
		LayerIndexReader index = layer.getIndex();
		assertInstanceOf(LayerGeohashPointIndex.class, index, "Index should be a geohash index");
	}

	private static void verifyHilbertIndex(Layer layer) {
		LayerIndexReader index = layer.getIndex();
		assertInstanceOf(LayerHilbertPointIndex.class, index, "Index should be a hilbert index");
	}

	private static void verifyZOrderIndex(Layer layer) {
		LayerIndexReader index = layer.getIndex();
		assertInstanceOf(LayerZOrderPointIndex.class, index, "Index should be a Z-Order index");
	}

	private void verifyTreeStructure(Layer layer, String splitMode, TestStats stats) {
		String layerNodeId;
		try (Transaction tx = db.beginTx()) {
			Node layerNode = layer.getLayerNode(tx);
			layerNodeId = layerNode.getElementId();
			tx.commit();
		}
		String queryDepthAndGeometries =
				"MATCH (layer)-[:RTREE_ROOT]->(root) WHERE elementId(layer)=$layerNodeId WITH root " +
						"MATCH p = (root)-[:RTREE_CHILD*]->(child)-[:RTREE_REFERENCE]->(geometry) " +
						"RETURN length(p) as depth, count(*) as geometries";

		String queryNumChildren = "MATCH (layer)-[:RTREE_ROOT]->(root) WHERE elementId(layer)=$layerNodeId WITH root " +
				"MATCH p = (root)-[:RTREE_CHILD*]->(child) " +
				"WHERE exists((child)-[:RTREE_REFERENCE]->()) " +
				"RETURN length(p) as depth, count (*) as leaves";
		String queryChildrenPerParent =
				"MATCH (layer)-[:RTREE_ROOT]->(root) WHERE elementId(layer)=$layerNodeId WITH root " +
						"MATCH p = (root)-[:RTREE_CHILD*0..]->(parent)-[:RTREE_CHILD]->(child) " +
						"WITH parent, count (*) as children RETURN avg(children) as childrenPerParent,min(children) as "
						+
						"MinChildrenPerParent,max(children) as MaxChildrenPerParent";
		String queryChildrenPerParent2 =
				"MATCH (layer)-[:RTREE_ROOT]->(root) WHERE elementId(layer)=$layerNodeId WITH root " +
						"MATCH p = (root)-[:RTREE_CHILD*0..]->(parent)-[:RTREE_CHILD|RTREE_REFERENCE]->(child) " +
						"RETURN parent, length(p) as depth, count (*) as children";
		Map<String, Object> params = Collections.singletonMap("layerNodeId", layerNodeId);
		int balanced = 0;
		long geometries = 0;
		try (Transaction tx = db.beginTx()) {
			Result resultDepth = tx.execute(queryDepthAndGeometries, params);
			while (resultDepth.hasNext()) {
				balanced++;
				Map<String, Object> depthMap = resultDepth.next();
				geometries = (long) depthMap.get("geometries");
				System.out.println("Tree depth to all geometries: " + depthMap);
			}
		}
		assertEquals(1, balanced, "All geometries should be at the same depth");
		Map<String, Object> leafMap;
		try (Transaction tx = db.beginTx()) {
			Result resultNumChildren = tx.execute(queryNumChildren, params);
			leafMap = resultNumChildren.next();
			System.out.println("Tree depth to all leaves that have geomtries: " + leafMap);
			Result resultChildrenPerParent = tx.execute(queryChildrenPerParent, params);
			System.out.println("Children per parent: " + resultChildrenPerParent.next());
		}

		int totalNodes = 0;
		int underfilledNodes = 0;
		int blockSize = Math.max(10, stats.maxNodeReferences) / 10;
		Integer[] histogram = new Integer[11];
		try (Transaction tx = db.beginTx()) {
			Result resultChildrenPerParent2 = tx.execute(queryChildrenPerParent2, params);
			Arrays.fill(histogram, 0);
			while (resultChildrenPerParent2.hasNext()) {
				Map<String, Object> result = resultChildrenPerParent2.next();
				long children = (long) result.get("children");
				if (children < blockSize * 3) {
					underfilledNodes++;
				}
				totalNodes++;
				histogram[(int) children / blockSize]++;
			}
		}
		allStats.add(stats);
		stats.put("Underfilled%", 100.0 * underfilledNodes / totalNodes);

		System.out.println(
				"Histogram of child count for " + totalNodes + " index nodes, with " + underfilledNodes + " (" + (
						100 * underfilledNodes / totalNodes) + "%) underfilled (less than 30% or " + (blockSize * 3)
						+ ")");
		for (int i = 0; i < histogram.length; i++) {
			System.out.println("[" + (i * blockSize) + ".." + ((i + 1) * blockSize) + "): " + histogram[i]);
		}
		if (!splitMode.equals(RTreeIndex.QUADRATIC_SPLIT)) {
			assertThat("Expected to have less than 30% of nodes underfilled", underfilledNodes,
					lessThan(3 * totalNodes / 10));
		}
		long leafCountFactor = splitMode.equals(RTreeIndex.QUADRATIC_SPLIT) ? 20 : 2;
		long maxLeafCount = leafCountFactor * geometries / stats.maxNodeReferences;
		assertThat("In " + splitMode + " we expected leaves to be no more than " + leafCountFactor
				+ "x(geometries/maxNodeReferences)", (long) leafMap.get("leaves"), lessThanOrEqualTo(maxLeafCount));
		try (Transaction tx = db.beginTx()) {
			checkIndexOverlaps(tx, layer, stats);
			tx.commit();
		}
	}

	private void restart() throws IOException {
		if (databases != null) {
			databases.shutdown();
		}
		if (storeDir.exists()) {
			System.out.println("Deleting previous database: " + storeDir);
			FileUtils.deleteDirectory(storeDir);
		}
		FileUtils.forceMkdir(storeDir);
		databases = new DatabaseManagementServiceBuilder(storeDir.toPath()).build();
		db = databases.database(DEFAULT_DATABASE_NAME);
	}

	private void doCleanShutdown() {
		try {
			System.out.println("Shutting down database");
			if (databases != null) {
				databases.shutdown();
			}
			//TODO: Uncomment this once all tests are stable
//            FileUtils.deleteDirectory(storeDir);
		} finally {
			databases = null;
			db = null;
		}
	}

	private static class TestStats {

		private final IndexTestConfig config;
		private final String insertMode;
		private final int dataSize;
		private final int blockSize;
		private final String splitMode;
		private final int maxNodeReferences;
		static LinkedHashSet<String> knownKeys = new LinkedHashSet<>();
		private final HashMap<String, Object> data = new HashMap<>();

		private TestStats(IndexTestConfig config, String insertMode, String splitMode, int blockSize,
				int maxNodeReferences) {
			this.config = config;
			this.insertMode = insertMode;
			this.dataSize = config.width * config.width;
			this.blockSize = blockSize;
			this.splitMode = splitMode;
			this.maxNodeReferences = maxNodeReferences;
		}

		private void setInsertTime(long start) {
			long current = System.currentTimeMillis();
			double seconds = (current - start) / 1000.0;
			int rate = (int) (dataSize / seconds);
			put("Insert Time (s)", seconds);
			put("Insert Rate (n/s)", rate);
		}

		public void put(String key, Object value) {
			knownKeys.add(key);
			data.put(key, value);
		}

		public void get(String key) {
			data.get(key);
		}

		private static String[] headerArray() {
			return new String[]{"Size Name", "Insert Mode", "Split Mode", "Data Width", "Data Size", "Block Size",
					"Max Node References"};
		}

		private Object[] fieldArray() {
			return new Object[]{config.name, insertMode, splitMode, config.width, dataSize, blockSize,
					maxNodeReferences};
		}

		private static List<String> headerList() {
			ArrayList<String> fieldList = new ArrayList<>();
			fieldList.addAll(Arrays.asList(headerArray()));
			fieldList.addAll(knownKeys);
			return fieldList;
		}

		private List<Object> asList() {
			ArrayList<Object> fieldList = new ArrayList<>();
			fieldList.addAll(Arrays.asList(fieldArray()));
			fieldList.addAll(
					knownKeys.stream().map(data::get).map(v -> (v == null) ? "" : v).collect(Collectors.toList()));
			return fieldList;
		}

		private static String headerString() {
			return String.join("\t", headerList());
		}

		@Override
		public String toString() {
			return asList().stream().map(Object::toString).collect(Collectors.joining("\t"));
		}
	}

	private static final LinkedHashSet<TestStats> allStats = new LinkedHashSet<>();

	@AfterAll
	public static void afterClass() {
		System.out.println("\n\nComposite stats for " + allStats.size() + " tests run");
		System.out.println(TestStats.headerString());
		for (TestStats stats : allStats) {
			System.out.println(stats);
		}
	}
>>>>>>> b3134b7d
}<|MERGE_RESOLUTION|>--- conflicted
+++ resolved
@@ -84,102 +84,6 @@
 import org.neo4j.graphdb.Transaction;
 import org.neo4j.internal.kernel.api.security.SecurityContext;
 import org.neo4j.kernel.internal.GraphDatabaseAPI;
-<<<<<<< HEAD
-import org.geotools.api.feature.simple.SimpleFeatureType;
-import org.geotools.api.referencing.crs.CoordinateReferenceSystem;
-
-import java.io.File;
-import java.io.IOException;
-import java.lang.reflect.Method;
-import java.util.*;
-import java.util.stream.Collectors;
-import java.util.stream.IntStream;
-
-import static org.hamcrest.MatcherAssert.assertThat;
-import static org.hamcrest.Matchers.lessThan;
-import static org.hamcrest.Matchers.lessThanOrEqualTo;
-import static org.junit.Assert.*;
-import static org.neo4j.configuration.GraphDatabaseSettings.DEFAULT_DATABASE_NAME;
-import static org.neo4j.gis.spatial.rtree.RTreeIndex.DEFAULT_MAX_NODE_REFERENCES;
-import static org.neo4j.internal.helpers.collection.MapUtil.map;
-
-public class RTreeBulkInsertTest {
-
-    private DatabaseManagementService databases;
-    private GraphDatabaseService db;
-    private final File storeDir = new File("target/store").getAbsoluteFile();
-
-    // While the current lucene index implmentation is so slow (16n/s) we disable all benchmarks for lucene backed indexes
-    private static final boolean enableLucene = false;
-
-    @Before
-    public void before() throws IOException {
-        restart();
-    }
-
-    @After
-    public void after() {
-        doCleanShutdown();
-    }
-
-    @Ignore
-    public void shouldDeleteRecursiveTree() {
-        int depth = 5;
-        int width = 2;
-        //Create nodes
-        ArrayList<ArrayList<Node>> nodes = new ArrayList<>();
-        try (Transaction tx = db.beginTx()) {
-            nodes.add(new ArrayList<>());
-            nodes.get(0).add(tx.createNode());
-            nodes.get(0).get(0).setProperty("name", "0-0");
-
-            for (int i = 1; i < depth; i++) {
-                ArrayList<Node> children = new ArrayList<>();
-                nodes.add(children);
-                for (Node parent : nodes.get(i - 1)) {
-                    for (int j = 0; j < width; j++) {
-                        Node node = tx.createNode();
-                        node.setProperty("name", "" + i + "-" + j);
-                        parent.createRelationshipTo(node, RTreeRelationshipTypes.RTREE_CHILD);
-                        children.add(node);
-                    }
-                }
-            }
-            debugRest();
-            //Disconact leafs
-            ArrayList<Node> leaves = nodes.get(nodes.size() - 1);
-            for (Node leaf : leaves) {
-                leaf.getSingleRelationship(RTreeRelationshipTypes
-                    .RTREE_CHILD, Direction.INCOMING).delete();
-
-            }
-
-            deleteRecursivelySubtree(nodes.get(0).get(0), null);
-            System.out.println("Leaf");
-            nodes.get(nodes.size() - 1).forEach(System.out::println);
-            tx.commit();
-        }
-        debugRest();
-    }
-
-    private void debugRest() {
-        try (Transaction tx = db.beginTx()) {
-            Result result = tx.execute("MATCH (n) OPTIONAL MATCH (n)-[r]-() RETURN elementId(n), n.name, count(r)");
-            while (result.hasNext()) {
-                System.out.println(result.next());
-            }
-            tx.commit();
-        }
-    }
-
-    private void deleteRecursivelySubtree(Node node, Relationship incoming) {
-        for (Relationship relationship : node.getRelationships(Direction.OUTGOING, RTreeRelationshipTypes.RTREE_CHILD)) {
-            deleteRecursivelySubtree(relationship.getEndNode(), relationship);
-        }
-        if (incoming != null) {
-            incoming.delete();
-        }
-=======
 
 public class RTreeBulkInsertTest {
 
@@ -259,48 +163,10 @@
 		if (incoming != null) {
 			incoming.delete();
 		}
->>>>>>> b3134b7d
 //        Iterator<Relationship> itr = node.getRelationships().iterator();
 //        while(itr.hasNext()){
 //            itr.next().delete();
 //        }
-<<<<<<< HEAD
-        System.out.println(node.getElementId());
-        node.delete();
-    }
-
-    SpatialDatabaseService spatial() {
-        return new SpatialDatabaseService(new IndexManager((GraphDatabaseAPI) db, SecurityContext.AUTH_DISABLED));
-    }
-
-    private EditableLayer getOrCreateSimplePointLayer(String name, String index, String xProperty, String yProperty) {
-        CoordinateReferenceSystem crs = DefaultEngineeringCRS.GENERIC_2D;
-        try (Transaction tx = db.beginTx()) {
-            SpatialDatabaseService sdbs = spatial();
-            EditableLayer layer = sdbs.getOrCreateSimplePointLayer(tx, name, index, xProperty, yProperty);
-            layer.setCoordinateReferenceSystem(tx, crs);
-            tx.commit();
-            return layer;
-        }
-    }
-
-    @Ignore
-    public void shouldInsertSimpleRTree() {
-        int width = 20;
-        EditableLayer layer = getOrCreateSimplePointLayer("Coordinates", "rtree", "lon", "lat");
-        List<String> nodes = new ArrayList<>();
-        try (Transaction tx = db.beginTx()) {
-            for (int i = 0; i < width; i++) {
-                Node node = tx.createNode();
-                node.addLabel(Label.label("Coordinates"));
-                node.setProperty("lat", i);
-                node.setProperty("lon", 0);
-                nodes.add(node.getElementId());
-                node.toString();
-            }
-            tx.commit();
-        }
-=======
 		System.out.println(node.getElementId());
 		node.delete();
 	}
@@ -339,7 +205,6 @@
 			}
 			tx.commit();
 		}
->>>>>>> b3134b7d
 //        java.util.Collections.shuffle( nodes,new Random( 1 ) );
 		TreeMonitor monitor = new RTreeMonitor();
 		layer.getIndex().addMonitor(monitor);
@@ -365,822 +230,6 @@
 
 //        queryRTree(layer);
 //        verifyTreeStructure(layer);
-<<<<<<< HEAD
-        Neo4jTestUtils.debugIndexTree(db, "Coordinates");
-
-    }
-
-    private static List<Node> idsToNodes(Transaction tx, List<String> nodeIds) {
-        return nodeIds.stream().map(tx::getNodeByElementId).collect(Collectors.toList());
-    }
-
-    private static class IndexTestConfig {
-        String name;
-        int width;
-        Coordinate searchMin;
-        Coordinate searchMax;
-        long totalCount;
-        long expectedCount;
-        long expectedGeometries;
-
-        /*
-         * Collection of test settings to perform assertions on.
-         * Note that due to some crazy GIS spec points on polygon edges are considered to be contained,
-         * unless the polygon is a rectangle, in which case they are not contained, leading to
-         * different numbers for expectedGeometries and expectedCount,
-         * See https://github.com/locationtech/jts/blob/master/modules/core/src/main/java/org/locationtech/jts/operation/predicate/RectangleContains.java#L70
-         */
-        public IndexTestConfig(String name, int width, Coordinate searchMin, Coordinate searchMax, long expectedCount, long expectedGeometries) {
-            this.name = name;
-            this.width = width;
-            this.searchMin = searchMin;
-            this.searchMax = searchMax;
-            this.expectedCount = expectedCount;
-            this.expectedGeometries = expectedGeometries;
-            this.totalCount = width * width;
-        }
-    }
-
-    private static final Map<String, IndexTestConfig> testConfigs = new HashMap<>();
-
-    static {
-        Coordinate searchMin = new Coordinate(0.5, 0.5);
-        Coordinate searchMax = new Coordinate(0.52, 0.52);
-        addTestConfig(new IndexTestConfig("very_small", 100, searchMin, searchMax, 9, 1));
-        addTestConfig(new IndexTestConfig("small", 250, searchMin, searchMax, 35, 16));
-        addTestConfig(new IndexTestConfig("medium", 500, searchMin, searchMax, 121, 81));
-        addTestConfig(new IndexTestConfig("large", 750, searchMin, searchMax, 256, 196));
-    }
-
-    private static void addTestConfig(IndexTestConfig config) {
-        testConfigs.put(config.name, config);
-    }
-
-    private interface IndexMaker {
-        EditableLayer setupLayer(Transaction tx);
-
-        List<String> nodes();
-
-        TestStats initStats(int blockSize);
-
-        TimedLogger initLogger();
-
-        IndexTestConfig getConfig();
-
-        void verifyStructure();
-    }
-
-    private class GeohashIndexMaker implements IndexMaker {
-        private final String name;
-        private final String insertMode;
-        private final IndexTestConfig config;
-        private List<String> nodes;
-        private EditableLayer layer;
-
-        private GeohashIndexMaker(String name, String insertMode, IndexTestConfig config) {
-            this.name = name;
-            this.insertMode = insertMode;
-            this.config = config;
-        }
-
-        @Override
-        public EditableLayer setupLayer(Transaction tx) {
-            this.nodes = setup(name, "geohash", config.width);
-            this.layer = (EditableLayer) spatial().getLayer(tx, "Coordinates");
-            return layer;
-        }
-
-        @Override
-        public List<String> nodes() {
-            return nodes;
-        }
-
-        @Override
-        public TestStats initStats(int blockSize) {
-            return new TestStats(config, insertMode, "Geohash", blockSize, -1);
-        }
-
-        @Override
-        public TimedLogger initLogger() {
-            return new TimedLogger("Inserting " + config.totalCount + " nodes into Geohash using " + insertMode + " insert", config.totalCount);
-        }
-
-        @Override
-        public IndexTestConfig getConfig() {
-            return config;
-        }
-
-        @Override
-        public void verifyStructure() {
-            verifyGeohashIndex(layer);
-        }
-    }
-
-    private class ZOrderIndexMaker implements IndexMaker {
-        private final String name;
-        private final String insertMode;
-        private final IndexTestConfig config;
-        private List<String> nodes;
-        private EditableLayer layer;
-
-        private ZOrderIndexMaker(String name, String insertMode, IndexTestConfig config) {
-            this.name = name;
-            this.insertMode = insertMode;
-            this.config = config;
-        }
-
-        @Override
-        public EditableLayer setupLayer(Transaction tx) {
-            this.nodes = setup(name, "zorder", config.width);
-            this.layer = (EditableLayer) spatial().getLayer(tx, "Coordinates");
-            return layer;
-        }
-
-        @Override
-        public List<String> nodes() {
-            return nodes;
-        }
-
-        @Override
-        public TestStats initStats(int blockSize) {
-            return new TestStats(config, insertMode, "Z-Order", blockSize, -1);
-        }
-
-        @Override
-        public TimedLogger initLogger() {
-            return new TimedLogger("Inserting " + config.totalCount + " nodes into Z-Order using " + insertMode + " insert", config.totalCount);
-        }
-
-        @Override
-        public IndexTestConfig getConfig() {
-            return config;
-        }
-
-        @Override
-        public void verifyStructure() {
-            verifyZOrderIndex(layer);
-        }
-    }
-
-    private class HilbertIndexMaker implements IndexMaker {
-        private final String name;
-        private final String insertMode;
-        private final IndexTestConfig config;
-        private List<String> nodes;
-        private EditableLayer layer;
-
-        private HilbertIndexMaker(String name, String insertMode, IndexTestConfig config) {
-            this.name = name;
-            this.insertMode = insertMode;
-            this.config = config;
-        }
-
-        @Override
-        public EditableLayer setupLayer(Transaction tx) {
-            this.nodes = setup(name, "hilbert", config.width);
-            this.layer = (EditableLayer) spatial().getLayer(tx, "Coordinates");
-            return layer;
-        }
-
-        @Override
-        public List<String> nodes() {
-            return nodes;
-        }
-
-        @Override
-        public TestStats initStats(int blockSize) {
-            return new TestStats(config, insertMode, "Hilbert", blockSize, -1);
-        }
-
-        @Override
-        public TimedLogger initLogger() {
-            return new TimedLogger("Inserting " + config.totalCount + " nodes into Hilbert using " + insertMode + " insert", config.totalCount);
-        }
-
-        @Override
-        public IndexTestConfig getConfig() {
-            return config;
-        }
-
-        @Override
-        public void verifyStructure() {
-            verifyHilbertIndex(layer);
-        }
-    }
-
-    private class RTreeIndexMaker implements IndexMaker {
-        private final SpatialDatabaseService spatial = spatial();
-        private final String splitMode;
-        private final String insertMode;
-        private final boolean shouldMergeTrees;
-        private final int maxNodeReferences;
-        private final IndexTestConfig config;
-        private final String name;
-        private EditableLayer layer;
-        private TestStats stats;
-        private List<String> nodes;
-
-        private RTreeIndexMaker(String name, String splitMode, String insertMode, int maxNodeReferences, IndexTestConfig config) {
-            this(name, splitMode, insertMode, maxNodeReferences, config, false);
-        }
-
-        private RTreeIndexMaker(String name, String splitMode, String insertMode, int maxNodeReferences, IndexTestConfig config, boolean shouldMergeTrees) {
-            this.name = name;
-            this.splitMode = splitMode;
-            this.insertMode = insertMode;
-            this.shouldMergeTrees = shouldMergeTrees;
-            this.maxNodeReferences = maxNodeReferences;
-            this.config = config;
-        }
-
-        @Override
-		public EditableLayer setupLayer(Transaction tx) {
-            this.nodes = setup(name, "rtree", config.width);
-            this.layer = (EditableLayer) spatial.getLayer(tx, name);
-            layer.getIndex().configure(map(
-                RTreeIndex.KEY_SPLIT, splitMode,
-                RTreeIndex.KEY_MAX_NODE_REFERENCES, maxNodeReferences,
-                RTreeIndex.KEY_SHOULD_MERGE_TREES, shouldMergeTrees)
-            );
-            return layer;
-        }
-
-        @Override
-        public List<String> nodes() {
-            return nodes;
-        }
-
-        @Override
-        public TestStats initStats(int blockSize) {
-            this.stats = new TestStats(config, insertMode, splitMode, blockSize, maxNodeReferences);
-            return this.stats;
-        }
-
-        @Override
-        public TimedLogger initLogger() {
-            return new TimedLogger("Inserting " + config.totalCount + " nodes into RTree using " + insertMode + " insert and "
-                + splitMode + " split with " + maxNodeReferences + " maxNodeReferences", config.totalCount);
-        }
-
-        @Override
-        public IndexTestConfig getConfig() {
-            return config;
-        }
-
-        @Override
-        public void verifyStructure() {
-            verifyTreeStructure(layer, splitMode, stats);
-        }
-
-    }
-
-    /*
-     * Very small model 100*100 nodes
-     */
-
-    @Test
-    public void shouldInsertManyNodesIndividuallyWithGeohash_very_small() {
-        insertManyNodesIndividually(new GeohashIndexMaker("Coordinates", "Single", testConfigs.get("very_small")), 5000);
-    }
-
-    @Test
-    public void shouldInsertManyNodesInBulkWithGeohash_very_small() {
-        insertManyNodesInBulk(new GeohashIndexMaker("Coordinates", "Bulk", testConfigs.get("very_small")), 5000);
-    }
-
-    @Test
-    public void shouldInsertManyNodesIndividuallyWithZOrder_very_small() {
-        insertManyNodesIndividually(new ZOrderIndexMaker("Coordinates", "Single", testConfigs.get("very_small")), 5000);
-    }
-
-    @Test
-    public void shouldInsertManyNodesInBulkWithZOrder_very_small() {
-        insertManyNodesInBulk(new ZOrderIndexMaker("Coordinates", "Bulk", testConfigs.get("very_small")), 5000);
-    }
-
-    @Test
-    public void shouldInsertManyNodesIndividuallyWithHilbert_very_small() {
-        insertManyNodesIndividually(new HilbertIndexMaker("Coordinates", "Single", testConfigs.get("very_small")), 5000);
-    }
-
-    @Test
-    public void shouldInsertManyNodesInBulkWithHilbert_very_small() {
-        insertManyNodesInBulk(new HilbertIndexMaker("Coordinates", "Bulk", testConfigs.get("very_small")), 5000);
-    }
-
-    @Test
-    public void shouldInsertManyNodesIndividuallyWithQuadraticSplit_very_small_10() {
-        insertManyNodesIndividually(RTreeIndex.QUADRATIC_SPLIT, 5000, 10, testConfigs.get("very_small"));
-    }
-
-    @Test
-    public void shouldInsertManyNodesIndividuallyGreenesSplit_very_small_10() {
-        insertManyNodesIndividually(RTreeIndex.GREENES_SPLIT, 5000, 10, testConfigs.get("very_small"));
-    }
-
-    @Test
-    public void shouldInsertManyNodesInBulkWithQuadraticSplit_very_small_10() {
-        insertManyNodesInBulk(RTreeIndex.QUADRATIC_SPLIT, 5000, 10, testConfigs.get("very_small"));
-    }
-
-    @Test
-    public void shouldInsertManyNodesInBulkWithGreenesSplit_very_small_10() {
-        insertManyNodesInBulk(RTreeIndex.GREENES_SPLIT, 5000, 10, testConfigs.get("very_small"));
-    }
-
-    /*
-     * Small model 250*250 nodes
-     */
-
-    @Test
-    public void shouldInsertManyNodesIndividuallyWithGeohash_small() {
-        insertManyNodesIndividually(new GeohashIndexMaker("Coordinates", "Single", testConfigs.get("small")), 5000);
-    }
-
-    @Test
-    public void shouldInsertManyNodesInBulkWithGeohash_small() {
-        insertManyNodesInBulk(new GeohashIndexMaker("Coordinates", "Bulk", testConfigs.get("small")), 5000);
-    }
-
-    @Test
-    public void shouldInsertManyNodesIndividuallyWithZOrder_small() {
-        insertManyNodesIndividually(new ZOrderIndexMaker("Coordinates", "Single", testConfigs.get("small")), 5000);
-    }
-
-    @Test
-    public void shouldInsertManyNodesInBulkWithZOrder_small() {
-        insertManyNodesInBulk(new ZOrderIndexMaker("Coordinates", "Bulk", testConfigs.get("small")), 5000);
-    }
-
-    @Test
-    public void shouldInsertManyNodesIndividuallyWithHilbert_small() {
-        insertManyNodesIndividually(new HilbertIndexMaker("Coordinates", "Single", testConfigs.get("small")), 5000);
-    }
-
-    @Test
-    public void shouldInsertManyNodesInBulkWithHilbert_small() {
-        insertManyNodesInBulk(new HilbertIndexMaker("Coordinates", "Bulk", testConfigs.get("small")), 5000);
-    }
-
-    @Ignore // takes too long, change to @Test when benchmarking
-    public void shouldInsertManyNodesIndividuallyWithQuadraticSplit_small_10() {
-        insertManyNodesIndividually(RTreeIndex.QUADRATIC_SPLIT, 5000, 10, testConfigs.get("small"));
-    }
-
-    @Ignore // takes too long, change to @Test when benchmarking
-    public void shouldInsertManyNodesIndividuallyGreenesSplit_small_10() {
-        insertManyNodesIndividually(RTreeIndex.GREENES_SPLIT, 5000, 10, testConfigs.get("small"));
-    }
-
-    @Test
-    public void shouldInsertManyNodesInBulkWithQuadraticSplit_small_10() {
-        insertManyNodesInBulk(RTreeIndex.QUADRATIC_SPLIT, 5000, 10, testConfigs.get("small"));
-    }
-
-    @Test
-    public void shouldInsertManyNodesInBulkWithGreenesSplit_small_10() {
-        insertManyNodesInBulk(RTreeIndex.GREENES_SPLIT, 5000, 10, testConfigs.get("small"));
-    }
-
-    /*
-     * Small model 250*250 nodes (shallow tree)
-     */
-
-    @Ignore // takes too long, change to @Test when benchmarking
-    public void shouldInsertManyNodesIndividuallyWithQuadraticSplit_small_100() {
-        insertManyNodesIndividually(RTreeIndex.QUADRATIC_SPLIT, 5000, 100, testConfigs.get("small"));
-    }
-
-    @Ignore // takes too long, change to @Test when benchmarking
-    public void shouldInsertManyNodesIndividuallyGreenesSplit_small_100() {
-        insertManyNodesIndividually(RTreeIndex.GREENES_SPLIT, 5000, 100, testConfigs.get("small"));
-    }
-
-    @Test
-    public void shouldInsertManyNodesInBulkWithQuadraticSplit_small_100() {
-        insertManyNodesInBulk(RTreeIndex.QUADRATIC_SPLIT, 5000, 100, testConfigs.get("small"));
-    }
-
-    @Test
-    public void shouldInsertManyNodesInBulkWithGreenesSplit_small_100() {
-        insertManyNodesInBulk(RTreeIndex.GREENES_SPLIT, 5000, 100, testConfigs.get("small"));
-    }
-
-    /*
-     * Medium model 500*500 nodes (deep tree - factor 10)
-     */
-
-    @Test
-    public void shouldInsertManyNodesIndividuallyWithGeohash_medium() {
-        insertManyNodesIndividually(new GeohashIndexMaker("Coordinates", "Single", testConfigs.get("medium")), 5000);
-    }
-
-    @Test
-    public void shouldInsertManyNodesInBulkWithGeohash_medium() {
-        insertManyNodesInBulk(new GeohashIndexMaker("Coordinates", "Bulk", testConfigs.get("medium")), 5000);
-    }
-
-    @Test
-    public void shouldInsertManyNodesIndividuallyWithZOrder_medium() {
-        insertManyNodesIndividually(new ZOrderIndexMaker("Coordinates", "Single", testConfigs.get("medium")), 5000);
-    }
-
-    @Test
-    public void shouldInsertManyNodesInBulkWithZOrder_medium() {
-        insertManyNodesInBulk(new ZOrderIndexMaker("Coordinates", "Bulk", testConfigs.get("medium")), 5000);
-    }
-
-    @Test
-    public void shouldInsertManyNodesIndividuallyWithHilbert_medium() {
-        insertManyNodesIndividually(new HilbertIndexMaker("Coordinates", "Single", testConfigs.get("medium")), 5000);
-    }
-
-    @Test
-    public void shouldInsertManyNodesInBulkWithHilbert_medium() {
-        insertManyNodesInBulk(new HilbertIndexMaker("Coordinates", "Bulk", testConfigs.get("medium")), 5000);
-    }
-
-    @Ignore
-    public void shouldInsertManyNodesIndividuallyWithQuadraticSplit_medium_10() {
-        insertManyNodesIndividually(RTreeIndex.QUADRATIC_SPLIT, 5000, 10, testConfigs.get("medium"));
-    }
-
-    @Ignore
-    public void shouldInsertManyNodesIndividuallyGreenesSplit_medium_10() {
-        insertManyNodesIndividually(RTreeIndex.GREENES_SPLIT, 5000, 10, testConfigs.get("medium"));
-    }
-
-    @Test
-    public void shouldInsertManyNodesInBulkWithQuadraticSplit_medium_10() {
-        insertManyNodesInBulk(RTreeIndex.QUADRATIC_SPLIT, 5000, 10, testConfigs.get("medium"));
-    }
-
-    @Test
-    public void shouldInsertManyNodesInBulkWithGreenesSplit_medium_10() {
-        insertManyNodesInBulk(RTreeIndex.GREENES_SPLIT, 5000, 10, testConfigs.get("medium"));
-    }
-
-    @Ignore
-    public void shouldInsertManyNodesInBulkWithQuadraticSplit_medium_10_merge() {
-        insertManyNodesInBulk(RTreeIndex.QUADRATIC_SPLIT, 5000, 10, testConfigs.get("medium"), true);
-    }
-
-    @Ignore
-    public void shouldInsertManyNodesInBulkWithGreenesSplit_medium_10_merge() {
-        insertManyNodesInBulk(RTreeIndex.GREENES_SPLIT, 5000, 10, testConfigs.get("medium"), true);
-    }
-
-    /*
-     * Medium model 500*500 nodes (shallow tree - factor 100)
-     */
-
-    @Ignore
-    public void shouldInsertManyNodesIndividuallyWithQuadraticSplit_medium_100() {
-        insertManyNodesIndividually(RTreeIndex.QUADRATIC_SPLIT, 5000, 100, testConfigs.get("medium"));
-    }
-
-    @Ignore
-    public void shouldInsertManyNodesIndividuallyGreenesSplit_medium_100() {
-        insertManyNodesIndividually(RTreeIndex.GREENES_SPLIT, 5000, 100, testConfigs.get("medium"));
-    }
-
-    @Ignore // takes too long, change to @Test when benchmarking
-    public void shouldInsertManyNodesInBulkWithQuadraticSplit_medium_100() {
-        insertManyNodesInBulk(RTreeIndex.QUADRATIC_SPLIT, 5000, 100, testConfigs.get("medium"));
-    }
-
-    @Test
-    public void shouldInsertManyNodesInBulkWithGreenesSplit_medium_100() {
-        insertManyNodesInBulk(RTreeIndex.GREENES_SPLIT, 5000, 100, testConfigs.get("medium"));
-    }
-
-    @Ignore
-    public void shouldInsertManyNodesInBulkWithQuadraticSplit_medium_100_merge() {
-        insertManyNodesInBulk(RTreeIndex.QUADRATIC_SPLIT, 5000, 100, testConfigs.get("medium"), true);
-    }
-
-    @Ignore
-    public void shouldInsertManyNodesInBulkWithGreenesSplit_medium_100_merge() {
-        insertManyNodesInBulk(RTreeIndex.GREENES_SPLIT, 5000, 100, testConfigs.get("medium"), true);
-    }
-
-    /*
-     * Large model 750*750 nodes (only test bulk insert, 100 and 10, green and quadratic)
-     */
-
-    @Test
-    public void shouldInsertManyNodesIndividuallyWithGeohash_large() {
-        insertManyNodesIndividually(new GeohashIndexMaker("Coordinates", "Single", testConfigs.get("large")), 5000);
-    }
-
-    @Test
-    public void shouldInsertManyNodesInBulkWithGeohash_large() {
-        insertManyNodesInBulk(new GeohashIndexMaker("Coordinates", "Bulk", testConfigs.get("large")), 5000);
-    }
-
-    @Test
-    public void shouldInsertManyNodesIndividuallyWithZOrder_large() {
-        insertManyNodesIndividually(new ZOrderIndexMaker("Coordinates", "Single", testConfigs.get("large")), 5000);
-    }
-
-    @Test
-    public void shouldInsertManyNodesInBulkWithZOrder_large() {
-        insertManyNodesInBulk(new ZOrderIndexMaker("Coordinates", "Bulk", testConfigs.get("large")), 5000);
-    }
-
-    @Test
-    public void shouldInsertManyNodesIndividuallyWithHilbert_large() {
-        insertManyNodesIndividually(new HilbertIndexMaker("Coordinates", "Single", testConfigs.get("large")), 5000);
-    }
-
-    @Test
-    public void shouldInsertManyNodesInBulkWithHilbert_large() {
-        insertManyNodesInBulk(new HilbertIndexMaker("Coordinates", "Bulk", testConfigs.get("large")), 5000);
-    }
-
-    @Ignore // takes too long, change to @Test when benchmarking
-    public void shouldInsertManyNodesInBulkWithQuadraticSplit_large_10() {
-        insertManyNodesInBulk(RTreeIndex.QUADRATIC_SPLIT, 5000, 10, testConfigs.get("large"));
-    }
-
-    @Ignore // takes too long, change to @Test when benchmarking
-    public void shouldInsertManyNodesInBulkWithGreenesSplit_large_10() {
-        insertManyNodesInBulk(RTreeIndex.GREENES_SPLIT, 5000, 10, testConfigs.get("large"));
-    }
-
-    @Ignore // takes too long, change to @Test when benchmarking
-    public void shouldInsertManyNodesInBulkWithQuadraticSplit_large_100() {
-        insertManyNodesInBulk(RTreeIndex.QUADRATIC_SPLIT, 5000, 100, testConfigs.get("large"));
-    }
-
-    @Ignore // takes too long, change to @Test when benchmarking
-    public void shouldInsertManyNodesInBulkWithGreenesSplit_large_100() {
-        insertManyNodesInBulk(RTreeIndex.GREENES_SPLIT, 5000, 100, testConfigs.get("large"));
-    }
-
-    /*
-     * Private methods used by the above tests
-     */
-
-    class TreePrintingMonitor extends RTreeMonitor {
-        private final RTreeImageExporter imageExporter;
-        private final String splitMode;
-        private final String insertMode;
-        private HashMap<String, Integer> called = new HashMap<>();
-
-        TreePrintingMonitor(RTreeImageExporter imageExporter, String insertMode, String splitMode) {
-            this.imageExporter = imageExporter;
-            this.splitMode = splitMode;
-            this.insertMode = insertMode;
-        }
-
-        private Integer getCalled(String key) {
-            if (!called.containsKey(key)) {
-                called.put(key, 0);
-            }
-            return called.get(key);
-        }
-
-        @Override
-        public void addNbrRebuilt(RTreeIndex rtree, Transaction tx) {
-            super.addNbrRebuilt(rtree, tx);
-            printRTreeImage("rebuilt", rtree.getIndexRoot(tx), new ArrayList<>());
-        }
-
-        @Override
-        public void addSplit(Node indexNode) {
-            super.addSplit(indexNode);
-//            printRTreeImage("split", indexNode, new ArrayList<>());
-        }
-
-        @Override
-        public void beforeMergeTree(Node indexNode, List<RTreeIndex.NodeWithEnvelope> right) {
-            super.beforeMergeTree(indexNode, right);
-
-            printRTreeImage("before-merge", indexNode, right.stream().map(e -> e.envelope).collect(Collectors.toList()));
-
-        }
-
-        @Override
-        public void afterMergeTree(Node indexNode) {
-            super.afterMergeTree(indexNode);
-            printRTreeImage("after-merge", indexNode, new ArrayList<>());
-        }
-
-
-        private void printRTreeImage(String context, Node rootNode, List<Envelope> envelopes) {
-            try (Transaction tx = db.beginTx()) {
-                int count = getCalled(context);
-                imageExporter.saveRTreeLayers(tx,
-                    new File("rtree-" + insertMode + "-" + splitMode + "/debug-" + context + "/rtree-" + count + ".png"),
-                    rootNode, envelopes, 7);
-                called.put(context, count + 1);
-                tx.commit();
-            } catch (IOException e) {
-                System.out.println("Failed to print RTree to disk: " + e.getMessage());
-                e.printStackTrace();
-            }
-        }
-    }
-
-    private void insertManyNodesIndividually(String splitMode, int blockSize, int maxNodeReferences, IndexTestConfig config)
-        {
-        insertManyNodesIndividually(new RTreeIndexMaker("Coordinates", splitMode, "Single", maxNodeReferences, config), blockSize);
-    }
-
-    private EditableLayer setupLayer(IndexMaker indexMaker) {
-        try (Transaction tx = db.beginTx()) {
-            EditableLayer layer = indexMaker.setupLayer(tx);
-            tx.commit();
-            return layer;
-        }
-    }
-
-    private void insertManyNodesIndividually(IndexMaker indexMaker, int blockSize) {
-        if (enableLucene || indexMaker instanceof RTreeIndexMaker) {
-            TestStats stats = indexMaker.initStats(blockSize);
-            EditableLayer layer = setupLayer(indexMaker);
-            List<String> nodes = indexMaker.nodes();
-            TreeMonitor monitor = new RTreeMonitor();
-            layer.getIndex().addMonitor(monitor);
-            TimedLogger log = indexMaker.initLogger();
-            IndexTestConfig config = indexMaker.getConfig();
-            long start = System.currentTimeMillis();
-            for (int i = 0; i < config.totalCount / blockSize; i++) {
-                List<String> slice = nodes.subList(i * blockSize, i * blockSize + blockSize);
-                try (Transaction tx = db.beginTx()) {
-                    for (String node : slice) {
-                        layer.add(tx, tx.getNodeByElementId(node));
-                    }
-                    tx.commit();
-                }
-                log.log("Splits: " + monitor.getNbrSplit(), (i + 1) * blockSize);
-            }
-            System.out.println("Took " + (System.currentTimeMillis() - start) + "ms to add " + config.totalCount + " nodes to RTree in bulk");
-            stats.setInsertTime(start);
-            stats.put("Insert Splits", monitor.getNbrSplit());
-
-            queryRTree(layer, monitor, stats);
-            indexMaker.verifyStructure();
-        }
-    }
-
-    /*
-     * Run this manually to generate images of RTree that can be used for animation.
-     * ffmpeg -f image2 -r 12 -i rtree-single/rtree-%d.png -r 12 -s 1280x960 rtree-single2_12fps.mp4
-     */
-    @Ignore
-    public void shouldInsertManyNodesIndividuallyAndGenerateImagesForAnimation() throws IOException {
-        IndexTestConfig config = testConfigs.get("medium");
-        int blockSize = 5;
-        int maxBlockSize = 1000;
-        int maxNodeReferences = 10;
-        String splitMode = RTreeIndex.GREENES_SPLIT;
-        IndexMaker indexMaker = new RTreeIndexMaker("Coordinates", splitMode, "Single", maxNodeReferences, config);
-        TestStats stats = indexMaker.initStats(blockSize);
-        EditableLayer layer = setupLayer(indexMaker);
-        List<String> nodes = indexMaker.nodes();
-
-        RTreeIndex rtree = (RTreeIndex) layer.getIndex();
-        RTreeImageExporter imageExporter;
-        try (Transaction tx = db.beginTx()) {
-            SimpleFeatureType featureType = Neo4jFeatureBuilder.getTypeFromLayer(tx, layer);
-            imageExporter = new RTreeImageExporter(layer.getGeometryFactory(), layer.getGeometryEncoder(), layer.getCoordinateReferenceSystem(tx), featureType, rtree);
-            imageExporter.initialize(tx, new Coordinate(0.0, 0.0), new Coordinate(1.0, 1.0));
-            tx.commit();
-        }
-
-        TreeMonitor monitor = new TreePrintingMonitor(imageExporter, "single", splitMode);
-        layer.getIndex().addMonitor(monitor);
-        TimedLogger log = indexMaker.initLogger();
-        long start = System.currentTimeMillis();
-        int prevBlock = 0;
-        int i = 0;
-        int currBlock = 1;
-        while (currBlock < nodes.size()) {
-            List<String> slice = nodes.subList(prevBlock, currBlock);
-            System.currentTimeMillis();
-            try (Transaction tx = db.beginTx()) {
-                for (String node : slice) {
-                    layer.add(tx, tx.getNodeByElementId(node));
-                }
-                tx.commit();
-            }
-            log.log("Splits: " + monitor.getNbrSplit(), currBlock);
-            try (Transaction tx = db.beginTx()) {
-                imageExporter.saveRTreeLayers(tx, new File("rtree-single-" + splitMode + "/rtree-" + i + ".png"), 7);
-                tx.commit();
-            }
-            i++;
-            prevBlock = currBlock;
-            currBlock += Math.min(blockSize, maxBlockSize);
-            blockSize *= 1.33;
-        }
-        System.out.println("Took " + (System.currentTimeMillis() - start) + "ms to add " + config.totalCount + " nodes to RTree in bulk");
-        stats.setInsertTime(start);
-        stats.put("Insert Splits", monitor.getNbrSplit());
-
-        monitor.reset();
-        List<Node> found = queryRTree(layer, monitor, stats, false);
-        verifyTreeStructure(layer, splitMode, stats);
-        try (Transaction tx = db.beginTx()) {
-            imageExporter.saveRTreeLayers(tx, new File("rtree-single-" + splitMode + "/rtree.png"), 7, monitor, found, config.searchMin, config.searchMax);
-            tx.commit();
-        }
-    }
-
-    private void insertManyNodesInBulk(String splitMode, int blockSize, int maxNodeReferences, IndexTestConfig config)
-        {
-        insertManyNodesInBulk(new RTreeIndexMaker("Coordinates", splitMode, "Bulk", maxNodeReferences, config, false), blockSize);
-    }
-
-    private void insertManyNodesInBulk(String splitMode, int blockSize, int maxNodeReferences, IndexTestConfig config,
-                                       boolean shouldMergeTrees) {
-        insertManyNodesInBulk(new RTreeIndexMaker("Coordinates", splitMode, "Bulk", maxNodeReferences, config, shouldMergeTrees), blockSize);
-    }
-
-    private void insertManyNodesInBulk(IndexMaker indexMaker, int blockSize) {
-        if (enableLucene || indexMaker instanceof RTreeIndexMaker) {
-            TestStats stats = indexMaker.initStats(blockSize);
-            EditableLayer layer = setupLayer(indexMaker);
-            List<String> nodes = indexMaker.nodes();
-            RTreeMonitor monitor = new RTreeMonitor();
-            layer.getIndex().addMonitor(monitor);
-            TimedLogger log = indexMaker.initLogger();
-            long start = System.currentTimeMillis();
-            for (int i = 0; i < indexMaker.getConfig().totalCount / blockSize; i++) {
-                List<String> slice = nodes.subList(i * blockSize, i * blockSize + blockSize);
-                long startIndexing = System.currentTimeMillis();
-                try (Transaction tx = db.beginTx()) {
-                    layer.addAll(tx, idsToNodes(tx, slice));
-                    tx.commit();
-                }
-                log.log(startIndexing, "Rebuilt: " + monitor.getNbrRebuilt() + ", Splits: " + monitor.getNbrSplit() + ", Cases " + monitor.getCaseCounts(), (i + 1) * blockSize);
-            }
-            System.out.println("Took " + (System.currentTimeMillis() - start) + "ms to add " + indexMaker.getConfig().totalCount + " nodes to RTree in bulk");
-            stats.setInsertTime(start);
-            stats.put("Insert Splits", monitor.getNbrSplit());
-
-            monitor.reset();
-            queryRTree(layer, monitor, stats);
-            indexMaker.verifyStructure();
-//        debugIndexTree((RTreeIndex) layer.getIndex());
-        }
-    }
-
-    /*
-     * Run this manually to generate images of RTree that can be used for animation.
-     * ffmpeg -f image2 -r 12 -i rtree-single/rtree-%d.png -r 12 -s 1280x960 rtree-single2_12fps.mp4
-     */
-    @Ignore
-    public void shouldInsertManyNodesInBulkAndGenerateImagesForAnimation() throws IOException {
-        IndexTestConfig config = testConfigs.get("medium");
-        int blockSize = 1000;
-        int maxNodeReferences = 10;
-        String splitMode = RTreeIndex.GREENES_SPLIT;
-        IndexMaker indexMaker = new RTreeIndexMaker("Coordinates", splitMode, "Bulk", maxNodeReferences, config);
-        EditableLayer layer = setupLayer(indexMaker);
-        List<String> nodes = indexMaker.nodes();
-        TestStats stats = indexMaker.initStats(blockSize);
-
-        RTreeIndex rtree = (RTreeIndex) layer.getIndex();
-        RTreeImageExporter imageExporter;
-        try (Transaction tx = db.beginTx()) {
-            SimpleFeatureType featureType = Neo4jFeatureBuilder.getTypeFromLayer(tx, layer);
-            imageExporter = new RTreeImageExporter(layer.getGeometryFactory(), layer.getGeometryEncoder(), layer.getCoordinateReferenceSystem(tx), featureType, rtree);
-            imageExporter.initialize(tx, new Coordinate(0.0, 0.0), new Coordinate(1.0, 1.0));
-            tx.commit();
-        }
-
-        TreeMonitor monitor = new TreePrintingMonitor(imageExporter, "bulk", splitMode);
-        layer.getIndex().addMonitor(monitor);
-        TimedLogger log = indexMaker.initLogger();
-        long start = System.currentTimeMillis();
-        for (int i = 0; i < config.totalCount / blockSize; i++) {
-            List<String> slice = nodes.subList(i * blockSize, i * blockSize + blockSize);
-            long startIndexing = System.currentTimeMillis();
-            try (Transaction tx = db.beginTx()) {
-                layer.addAll(tx, idsToNodes(tx, slice));
-                tx.commit();
-            }
-            log.log(startIndexing, "Rebuilt: " + monitor.getNbrRebuilt() + ", Splits: " + monitor.getNbrSplit() + ", Cases " + monitor.getCaseCounts(), (i + 1) * blockSize);
-            try (Transaction tx = db.beginTx()) {
-                imageExporter.saveRTreeLayers(tx, new File("rtree-bulk-" + splitMode + "/rtree-" + i + ".png"), 7);
-                tx.commit();
-            }
-        }
-        System.out.println("Took " + (System.currentTimeMillis() - start) + "ms to add " + config.totalCount + " nodes to RTree in bulk");
-        stats.setInsertTime(start);
-        stats.put("Insert Splits", monitor.getNbrSplit());
-
-        monitor.reset();
-        List<Node> found = queryRTree(layer, monitor, stats, false);
-        indexMaker.verifyStructure();
-        try (Transaction tx = db.beginTx()) {
-            imageExporter.saveRTreeLayers(tx, new File("rtree-bulk-" + splitMode + "/rtree.png"), 7, monitor, found, config.searchMin, config.searchMax);
-            tx.commit();
-        }
-=======
 		Neo4jTestUtils.debugIndexTree(db, "Coordinates");
 
 	}
@@ -2053,57 +1102,9 @@
 					config.searchMin, config.searchMax);
 			tx.commit();
 		}
->>>>>>> b3134b7d
 //        debugIndexTree((RTreeIndex) layer.getIndex());
 	}
 
-<<<<<<< HEAD
-    @Ignore
-    public void shouldAccessIndexAfterBulkInsertion() throws Exception {
-        spatial();
-        EditableLayer layer = getOrCreateSimplePointLayer("Coordinates", "rtree", "lon", "lat");
-
-        final long numNodes = 100000;
-        Random rand = new Random();
-
-        System.out.println("Bulk inserting " + numNodes + " nodes");
-        long start = System.currentTimeMillis();
-        try (Transaction tx = db.beginTx()) {
-            List<Node> coordinateNodes = new ArrayList<>();
-            for (int i = 0; i < numNodes; i++) {
-                Node node = tx.createNode();
-                node.addLabel(Label.label("Coordinates"));
-                node.setProperty("lat", rand.nextDouble());
-                node.setProperty("lon", rand.nextDouble());
-                coordinateNodes.add(node);
-            }
-            layer.addAll(tx, coordinateNodes);
-            tx.commit();
-        }
-        System.out.println("\t" + (System.currentTimeMillis() - start) + "ms");
-
-        System.out.println("Searching with spatial.withinDistance");
-        start = System.currentTimeMillis();
-        try (Transaction tx = db.beginTx()) { // 'points',{longitude:15.0,latitude:60.0},100
-            Result result = tx.execute("CALL spatial.withinDistance('Coordinates',{longitude:0.5, latitude:0.5},1000.0) yield node as malmo");
-            int i = 0;
-            ResourceIterator<Node> thing = result.columnAs("malmo");
-            while (thing.hasNext()) {
-                assertNotNull(thing.next());
-                i++;
-            }
-            assertEquals(i, numNodes);
-            tx.commit();
-        }
-        System.out.println("\t" + (System.currentTimeMillis() - start) + "ms");
-
-        System.out.println("Searching with spatial.withinDistance and Cypher count");
-        start = System.currentTimeMillis();
-        try (Transaction tx = db.beginTx()) {
-            String cypher = "CALL spatial.withinDistance('Coordinates',{longitude:0.5, latitude:0.5},1000.0) yield node\n" +
-                "RETURN COUNT(node) as count";
-            Result result = tx.execute(cypher);
-=======
 	@Disabled
 	@Test
 	public void shouldAccessIndexAfterBulkInsertion() {
@@ -2155,7 +1156,6 @@
 					"CALL spatial.withinDistance('Coordinates',{longitude:0.5, latitude:0.5},1000.0) yield node\n" +
 							"RETURN COUNT(node) as count";
 			Result result = tx.execute(cypher);
->>>>>>> b3134b7d
 //           System.out.println(result.columns().toString());
 			Object obj = result.columnAs("count").next();
 			assertInstanceOf(Long.class, obj);
@@ -2172,544 +1172,6 @@
 					"RETURN COUNT(p) as count";
 			Result result = tx.execute(cypher);
 //           System.out.println(result.columns().toString());
-<<<<<<< HEAD
-            Object obj = result.columnAs("count").next();
-            assertTrue(obj instanceof Long);
-            assertEquals((long) ((Long) obj), numNodes);
-            tx.commit();
-        }
-        System.out.println("\t" + (System.currentTimeMillis() - start) + "ms");
-    }
-
-    @Ignore
-    public void shouldBuildTreeFromScratch() throws Exception {
-        //GraphDatabaseService db = this.databases.database("BultTest2");
-        GraphDatabaseService db = this.db;
-
-        spatial();
-        GeometryEncoder encoder = new SimplePointEncoder();
-
-        Method decodeEnvelopes = RTreeIndex.class.getDeclaredMethod("decodeEnvelopes", List.class);
-        decodeEnvelopes.setAccessible(true);
-
-        Method buildRTreeFromScratch = RTreeIndex.class.getDeclaredMethod("buildRtreeFromScratch", Node.class, List.class, double.class);
-        buildRTreeFromScratch.setAccessible(true);
-
-        Method expectedHeight = RTreeIndex.class.getDeclaredMethod("expectedHeight", double.class, int.class);
-        expectedHeight.setAccessible(true);
-
-        Random random = new Random();
-        random.setSeed(42);
-
-        List<Integer> range = IntStream.rangeClosed(1, 300).boxed().collect(Collectors.toList());
-        //test over the transiton from two to three deep trees
-        range.addAll(IntStream.rangeClosed(4700, 5000).boxed().collect(Collectors.toList()));
-
-        for (int i : range) {
-            System.out.println("Building a Tree with " + Integer.toString(i) + " nodes");
-            try (Transaction tx = db.beginTx()) {
-
-                RTreeIndex rtree = new RTreeIndex();
-                rtree.init(tx, tx.createNode(), encoder, DEFAULT_MAX_NODE_REFERENCES);
-                List<Node> coords = new ArrayList<>(i);
-                for (int j = 0; j < i; j++) {
-                    Node n = tx.createNode(Label.label("Coordinate"));
-                    n.setProperty(SimplePointEncoder.DEFAULT_X, random.nextDouble() * 90.0);
-                    n.setProperty(SimplePointEncoder.DEFAULT_Y, random.nextDouble() * 90.0);
-                    Geometry geometry = encoder.decodeGeometry(n);
-                    // add BBOX to Node if it's missing
-                    encoder.encodeGeometry(tx, geometry, n);
-                    coords.add(n);
-                    //                   layer.add(n);
-                }
-
-                buildRTreeFromScratch.invoke(rtree, rtree.getIndexRoot(tx), decodeEnvelopes.invoke(rtree, coords), 0.7);
-                RTreeTestUtils testUtils = new RTreeTestUtils(rtree);
-
-                Map<Long, Long> results = testUtils.get_height_map(tx, rtree.getIndexRoot(tx));
-                assertEquals(1, results.size());
-                assertEquals((int) expectedHeight.invoke(rtree, 0.7, coords.size()), results.keySet().iterator().next().intValue());
-                assertEquals(results.values().iterator().next().intValue(), coords.size());
-                tx.commit();
-            }
-        }
-    }
-
-    @Ignore
-    public void shouldPerformRTreeBulkInsertion() throws Exception {
-        // Use this line if you want to examine the output.
-        //GraphDatabaseService db = databases.database("BulkTest");
-
-        SpatialDatabaseService sdbs = spatial();
-        int N = 10000;
-        int Q = 40;
-        Random random = new Random();
-        random.setSeed(42);
-        //        random.setSeed(42);
-        // leads to: Caused by: org.neo4j.kernel.impl.store.InvalidRecordException: Node[142794,used=false,rel=-1,prop=-1,labels=Inline(0x0:[]),light,secondaryUnitId=-1] not in use
-
-        long totalTimeStart = System.currentTimeMillis();
-        for (int j = 1; j < Q + 1; j++) {
-            System.out.println("BulkLoadingTestRun " + j);
-            try (Transaction tx = db.beginTx()) {
-
-
-                EditableLayer layer = sdbs.getOrCreateSimplePointLayer(tx, "BulkLoader", "rtree", "lon", "lat");
-                List<Node> coords = new ArrayList<>(N);
-                for (int i = 0; i < N; i++) {
-                    Node n = tx.createNode(Label.label("Coordinate"));
-                    n.setProperty("lat", random.nextDouble() * 90.0);
-                    n.setProperty("lon", random.nextDouble() * 90.0);
-                    coords.add(n);
-                    //                   layer.add(n);
-                }
-                long time = System.currentTimeMillis();
-
-                layer.addAll(tx, coords);
-                System.out.println("********************** time taken to load " + N + " records: " + (System.currentTimeMillis() - time) + "ms");
-
-                RTreeIndex rtree = (RTreeIndex) layer.getIndex();
-                RTreeTestUtils utils = new RTreeTestUtils(rtree);
-                assertTrue(utils.check_balance(tx, rtree.getIndexRoot(tx)));
-
-                tx.commit();
-            }
-        }
-        System.out.println("Total Time for " + (N * Q) + " Nodes in " + Q + " Batches of " + N + " is: ");
-        System.out.println(((System.currentTimeMillis() - totalTimeStart) / 1000) + " seconds");
-
-        try (Transaction tx = db.beginTx()) {
-            String cypher = "MATCH ()-[:RTREE_ROOT]->(n)\n" +
-                "MATCH (n)-[:RTREE_CHILD]->(m)-[:RTREE_CHILD]->(p)-[:RTREE_CHILD]->(s)-[:RTREE_REFERENCE]->(q)\n" +
-                "RETURN COUNT(q) as count";
-            Result result = tx.execute(cypher);
-            System.out.println(result.columns().toString());
-            long count = result.<Long>columnAs("count").next();
-            assertEquals(N * Q, count);
-            tx.commit();
-        }
-
-        try (Transaction tx = db.beginTx()) {
-            Layer layer = sdbs.getLayer(tx, "BulkLoader");
-            RTreeIndex rtree = (RTreeIndex) layer.getIndex();
-
-            Node root = rtree.getIndexRoot(tx);
-            List<Node> children = new ArrayList<>(100);
-            for (Relationship r : root.getRelationships(Direction.OUTGOING, RTreeRelationshipTypes.RTREE_CHILD)) {
-                children.add(r.getEndNode());
-            }
-            RTreeTestUtils utils = new RTreeTestUtils(rtree);
-            double root_overlap = utils.calculate_overlap(root);
-            assertTrue(root_overlap < 0.01); //less than one percent
-            System.out.println("********* Bulk Overlap Percentage" + root_overlap);
-
-            double average_child_overlap = children.stream().mapToDouble(utils::calculate_overlap).average().getAsDouble();
-            assertTrue(average_child_overlap < 0.02);
-            System.out.println("*********** Bulk Average Child Overlap Percentage" + average_child_overlap);
-            tx.commit();
-        }
-    }
-
-    private List<String> populateSquareTestData(int width) {
-        GraphDatabaseService db = this.db;
-        ArrayList<String> nodes = new ArrayList<>(width * width);
-        for (int i = 0; i < width; i++) {
-            try (Transaction tx = db.beginTx()) {
-                for (int j = 0; j < width; j++) {
-                    Node node = tx.createNode();
-                    node.addLabel(Label.label("Coordinates"));
-                    node.setProperty("lat", ((double) i / (double) width));
-                    node.setProperty("lon", ((double) j / (double) width));
-                    nodes.add(node.getElementId());
-                }
-                tx.commit();
-            }
-        }
-        java.util.Collections.shuffle(nodes, new Random(8));
-        return nodes;
-    }
-
-    private List<String> setup(String name, String index, int width) {
-        long start = System.currentTimeMillis();
-        List<String> nodes = populateSquareTestData(width);
-        System.out.println("Took " + (System.currentTimeMillis() - start) + "ms to create " + (width * width) + " nodes");
-        getOrCreateSimplePointLayer(name, index, "lon", "lat");
-        return nodes;
-    }
-
-    private static class NodeWithEnvelope {
-        Envelope envelope;
-        Node node;
-
-        NodeWithEnvelope(Node node, Envelope envelope) {
-            this.node = node;
-            this.envelope = envelope;
-        }
-    }
-
-    private static void checkIndexOverlaps(Transaction tx, Layer layer, TestStats stats) {
-        RTreeIndex index = (RTreeIndex) layer.getIndex();
-        Node root = index.getIndexRoot(tx);
-        ArrayList<ArrayList<NodeWithEnvelope>> nodes = new ArrayList<>();
-        nodes.add(new ArrayList<>());
-        nodes.get(0).add(new NodeWithEnvelope(root, index.getIndexNodeEnvelope(root)));
-        do {
-            ArrayList<NodeWithEnvelope> children = new ArrayList<>();
-            for (NodeWithEnvelope parent : nodes.get(nodes.size() - 1)) {
-                for (Relationship rel : parent.node.getRelationships(Direction.OUTGOING, RTreeRelationshipTypes.RTREE_CHILD)) {
-                    Node child = rel.getEndNode();
-                    children.add(new NodeWithEnvelope(child, index.getIndexNodeEnvelope(child)));
-                }
-            }
-            if (children.isEmpty()) {
-                break;
-            }
-			nodes.add(children);
-        } while (true);
-        System.out.println("Comparison of index node areas to root area for " + nodes.size() + " index levels:");
-        for (int level = 0; level < nodes.size(); level++) {
-            double[] overlap = calculateOverlap(nodes.get(0).get(0), nodes.get(level));
-            System.out.println("\t" + level + "\t" + nodes.get(level).size() + "\t" + overlap[0] + "\t" + overlap[1]);
-            stats.put("Leaf Overlap Delta", overlap[0]);
-            stats.put("Leaf Overlap Ratio", overlap[1]);
-        }
-    }
-
-    private static double[] calculateOverlap(NodeWithEnvelope root, List<NodeWithEnvelope> nodes) {
-        double rootArea = root.envelope.getArea();
-        double nodesArea = 0.0;
-        for (NodeWithEnvelope entry : nodes) {
-            nodesArea += entry.envelope.getArea();
-        }
-        return new double[]{nodesArea - rootArea, nodesArea / rootArea};
-    }
-
-    private List<Node> queryRTree(Layer layer, TreeMonitor monitor, TestStats stats, boolean assertTouches) {
-        List<Node> nodes = queryIndex(layer, stats);
-        if (layer.getIndex() instanceof RTreeIndex) {
-            getRTreeIndexStats((RTreeIndex) layer.getIndex(), monitor, stats, assertTouches, nodes.size());
-        }
-        return nodes;
-    }
-
-    private List<Node> queryRTree(Layer layer, TreeMonitor monitor, TestStats stats) {
-        List<Node> nodes = queryIndex(layer, stats);
-        if (layer.getIndex() instanceof RTreeIndex) {
-            getRTreeIndexStats((RTreeIndex) layer.getIndex(), monitor, stats, true, nodes.size());
-        } else if (layer.getIndex() instanceof ExplicitIndexBackedPointIndex) {
-            getExplicitIndexBackedIndexStats((ExplicitIndexBackedPointIndex) layer.getIndex(), stats);
-        }
-        return nodes;
-    }
-
-    private List<Node> queryIndex(Layer layer, TestStats stats) {
-        List<Node> nodes;
-        IndexTestConfig config = stats.config;
-        long start = System.currentTimeMillis();
-        try (Transaction tx = db.beginTx()) {
-            org.locationtech.jts.geom.Envelope envelope = new org.locationtech.jts.geom.Envelope(config.searchMin, config.searchMax);
-            nodes = GeoPipeline.startWithinSearch(tx, layer, layer.getGeometryFactory().toGeometry(envelope)).stream().map(GeoPipeFlow::getGeomNode).collect(Collectors.toList());
-            tx.commit();
-        }
-        long countGeometries = nodes.size();
-        long queryTime = System.currentTimeMillis() - start;
-        allStats.add(stats);
-        stats.put("Query Time (ms)", queryTime);
-        System.out.println("Took " + queryTime + "ms to find " + countGeometries + " nodes in 4x4 block");
-        try (Transaction tx = db.beginTx()) {
-            int geometrySize = layer.getIndex().count(tx);
-            stats.put("Indexed", geometrySize);
-            System.out.println("Index contains " + geometrySize + " geometries");
-        }
-        assertEquals("Expected " + config.expectedGeometries + " nodes to be returned", config.expectedGeometries, countGeometries);
-        return nodes;
-    }
-
-    private void getRTreeIndexStats(RTreeIndex index, TreeMonitor monitor, TestStats stats, boolean assertTouches, long countGeometries) {
-        IndexTestConfig config = stats.config;
-        int indexTouched = monitor.getCaseCounts().get("Index Does NOT Match");
-        int indexMatched = monitor.getCaseCounts().get("Index Matches");
-        int touched = monitor.getCaseCounts().get("Geometry Does NOT Match");
-        int matched = monitor.getCaseCounts().get("Geometry Matches");
-        int indexSize = 0;
-        try (Transaction tx = db.beginTx()) {
-            for (Node ignored : index.getAllIndexInternalNodes(tx)) {
-                indexSize++;
-            }
-            tx.commit();
-        }
-        stats.put("Index Size", indexSize);
-        stats.put("Found", matched);
-        stats.put("Touched", touched);
-        stats.put("Index Found", indexMatched);
-        stats.put("Index Touched", indexTouched);
-        System.out.println("Searched index of " + indexSize + " nodes in tree of height " + monitor.getHeight());
-        System.out.println("Matched " + matched + "/" + touched + " touched nodes (" + (100.0 * matched / touched) + "%)");
-        System.out.println("Having matched " + indexMatched + "/" + indexTouched + " touched index nodes (" + (100.0 * indexMatched / indexTouched) + "%)");
-        System.out.println("Which means we touched " + indexTouched + "/" + indexSize + " index nodes (" + (100.0 * indexTouched / indexSize) + "%)");
-        // Note that due to some crazy GIS spec points on polygon edges are considered to be contained,
-        // unless the polygon is a rectangle, in which case they are not contained, leading to
-        // different numbers for expectedGeometries and expectedCount.
-        // See https://github.com/locationtech/jts/blob/master/modules/core/src/main/java/org/locationtech/jts/operation/predicate/RectangleContains.java#L70
-        assertEquals("Expected " + config.expectedCount + " nodes to be matched", config.expectedCount, matched);
-        int maxNodeReferences = stats.maxNodeReferences;
-        int maxExpectedGeometriesTouched = matched * maxNodeReferences;
-        if (countGeometries > 1 && assertTouches) {
-            assertThat("Should not touch more geometries than " + maxNodeReferences + "*matched", touched, lessThanOrEqualTo(maxExpectedGeometriesTouched));
-            int maxExpectedIndexTouched = indexMatched * maxNodeReferences;
-            assertThat("Should not touch more index nodes than " + maxNodeReferences + "*matched", indexTouched, lessThanOrEqualTo(maxExpectedIndexTouched));
-        }
-    }
-
-    private static void getExplicitIndexBackedIndexStats(ExplicitIndexBackedPointIndex index, TestStats stats) {
-        IndexTestConfig config = stats.config;
-        ExplicitIndexBackedMonitor monitor = index.getMonitor();
-        long touched = monitor.getHits() + monitor.getMisses();
-        long matched = monitor.getHits();
-        stats.put("Found", matched);
-        stats.put("Touched", touched);
-        System.out.println("Matched " + matched + "/" + touched + " touched nodes (" + (100.0 * matched / touched) + "%)");
-        // Note that due to some crazy GIS spec points on polygon edges are considered to be contained,
-        // unless the polygon is a rectangle, in which case they are not contained, leading to
-        // different numbers for expectedGeometries and expectedCount.
-        // See https://github.com/locationtech/jts/blob/master/modules/core/src/main/java/org/locationtech/jts/operation/predicate/RectangleContains.java#L70
-        assertEquals("Expected " + config.expectedCount + " nodes to be matched", config.expectedCount, matched);
-    }
-
-    private class TimedLogger {
-        long count;
-        long gap;
-        long start;
-        long previous;
-
-        private TimedLogger(String title, long count) {
-            this(title, count, 1000);
-        }
-
-        private TimedLogger(String title, long count, long gap) {
-            this.count = count;
-            this.gap = gap;
-            this.start = System.currentTimeMillis();
-            this.previous = this.start;
-            System.out.println(title);
-        }
-
-        private void log(long previous, String line, long number) {
-            this.previous = previous;
-            log(line, number);
-        }
-
-        private void log(String line, long number) {
-            long current = System.currentTimeMillis();
-            if (current - previous > gap) {
-                double percentage = 100.0 * number / count;
-                double seconds = (current - start) / 1000.0;
-                int rate = (int) (number / seconds);
-                System.out.println("\t" + ((int) percentage) + "%\t" + number + "\t" + seconds + "s\t" + rate + "n/s:\t" + line);
-                previous = current;
-            }
-        }
-    }
-
-    private static void verifyGeohashIndex(Layer layer) {
-        LayerIndexReader index = layer.getIndex();
-        assertTrue("Index should be a geohash index", index instanceof LayerGeohashPointIndex);
-    }
-
-    private static void verifyHilbertIndex(Layer layer) {
-        LayerIndexReader index = layer.getIndex();
-        assertTrue("Index should be a hilbert index", index instanceof LayerHilbertPointIndex);
-    }
-
-    private static void verifyZOrderIndex(Layer layer) {
-        LayerIndexReader index = layer.getIndex();
-        assertTrue("Index should be a Z-Order index", index instanceof LayerZOrderPointIndex);
-    }
-
-    private void verifyTreeStructure(Layer layer, String splitMode, TestStats stats) {
-        String layerNodeId;
-        try (Transaction tx = db.beginTx()) {
-            Node layerNode = layer.getLayerNode(tx);
-            layerNodeId = layerNode.getElementId();
-            tx.commit();
-        }
-        String queryDepthAndGeometries =
-            "MATCH (layer)-[:RTREE_ROOT]->(root) WHERE elementId(layer)=$layerNodeId WITH root " +
-                "MATCH p = (root)-[:RTREE_CHILD*]->(child)-[:RTREE_REFERENCE]->(geometry) " +
-                "RETURN length(p) as depth, count(*) as geometries";
-
-        String queryNumChildren = "MATCH (layer)-[:RTREE_ROOT]->(root) WHERE elementId(layer)=$layerNodeId WITH root " +
-            "MATCH p = (root)-[:RTREE_CHILD*]->(child) " +
-            "WHERE exists((child)-[:RTREE_REFERENCE]->()) " +
-            "RETURN length(p) as depth, count (*) as leaves";
-        String queryChildrenPerParent = "MATCH (layer)-[:RTREE_ROOT]->(root) WHERE elementId(layer)=$layerNodeId WITH root " +
-            "MATCH p = (root)-[:RTREE_CHILD*0..]->(parent)-[:RTREE_CHILD]->(child) " +
-            "WITH parent, count (*) as children RETURN avg(children) as childrenPerParent,min(children) as " +
-            "MinChildrenPerParent,max(children) as MaxChildrenPerParent";
-        String queryChildrenPerParent2 =
-            "MATCH (layer)-[:RTREE_ROOT]->(root) WHERE elementId(layer)=$layerNodeId WITH root " +
-                "MATCH p = (root)-[:RTREE_CHILD*0..]->(parent)-[:RTREE_CHILD|RTREE_REFERENCE]->(child) " +
-                "RETURN parent, length(p) as depth, count (*) as children";
-        Map<String, Object> params = Collections.singletonMap("layerNodeId", layerNodeId);
-        int balanced = 0;
-        long geometries = 0;
-        try (Transaction tx = db.beginTx()) {
-            Result resultDepth = tx.execute(queryDepthAndGeometries, params);
-            while (resultDepth.hasNext()) {
-                balanced++;
-                Map<String, Object> depthMap = resultDepth.next();
-                geometries = (long) depthMap.get("geometries");
-                System.out.println("Tree depth to all geometries: " + depthMap);
-            }
-        }
-        assertEquals("All geometries should be at the same depth", 1, balanced);
-        Map<String, Object> leafMap;
-        try (Transaction tx = db.beginTx()) {
-            Result resultNumChildren = tx.execute(queryNumChildren, params);
-            leafMap = resultNumChildren.next();
-            System.out.println("Tree depth to all leaves that have geomtries: " + leafMap);
-            Result resultChildrenPerParent = tx.execute(queryChildrenPerParent, params);
-            System.out.println("Children per parent: " + resultChildrenPerParent.next());
-        }
-
-        int totalNodes = 0;
-        int underfilledNodes = 0;
-        int blockSize = Math.max(10, stats.maxNodeReferences) / 10;
-        Integer[] histogram = new Integer[11];
-        try (Transaction tx = db.beginTx()) {
-            Result resultChildrenPerParent2 = tx.execute(queryChildrenPerParent2, params);
-            Arrays.fill(histogram, 0);
-            while (resultChildrenPerParent2.hasNext()) {
-                Map<String, Object> result = resultChildrenPerParent2.next();
-                long children = (long) result.get("children");
-                if (children < blockSize * 3) {
-                    underfilledNodes++;
-                }
-                totalNodes++;
-                histogram[(int) children / blockSize]++;
-            }
-        }
-        allStats.add(stats);
-        stats.put("Underfilled%", 100.0 * underfilledNodes / totalNodes);
-
-        System.out.println("Histogram of child count for " + totalNodes + " index nodes, with " + underfilledNodes + " (" + (100 * underfilledNodes / totalNodes) + "%) underfilled (less than 30% or " + (blockSize * 3) + ")");
-        for (int i = 0; i < histogram.length; i++) {
-            System.out.println("[" + (i * blockSize) + ".." + ((i + 1) * blockSize) + "): " + histogram[i]);
-        }
-        if (!splitMode.equals(RTreeIndex.QUADRATIC_SPLIT)) {
-            assertThat("Expected to have less than 30% of nodes underfilled", underfilledNodes, lessThan(3 * totalNodes / 10));
-        }
-        long leafCountFactor = splitMode.equals(RTreeIndex.QUADRATIC_SPLIT) ? 20 : 2;
-        long maxLeafCount = leafCountFactor * geometries / stats.maxNodeReferences;
-        assertThat("In " + splitMode + " we expected leaves to be no more than " + leafCountFactor + "x(geometries/maxNodeReferences)", (long) leafMap.get("leaves"), lessThanOrEqualTo(maxLeafCount));
-        try (Transaction tx = db.beginTx()) {
-            checkIndexOverlaps(tx, layer, stats);
-            tx.commit();
-        }
-    }
-
-    private void restart() throws IOException {
-        if (databases != null) {
-            databases.shutdown();
-        }
-        if (storeDir.exists()) {
-            System.out.println("Deleting previous database: " + storeDir);
-            FileUtils.deleteDirectory(storeDir);
-        }
-        FileUtils.forceMkdir(storeDir);
-        databases = new DatabaseManagementServiceBuilder(storeDir.toPath()).build();
-        db = databases.database(DEFAULT_DATABASE_NAME);
-    }
-
-    private void doCleanShutdown() {
-        try {
-            System.out.println("Shutting down database");
-            if (databases != null) {
-                databases.shutdown();
-            }
-            //TODO: Uncomment this once all tests are stable
-//            FileUtils.deleteDirectory(storeDir);
-        } finally {
-            databases = null;
-            db = null;
-        }
-    }
-
-    private static class TestStats {
-        private final IndexTestConfig config;
-        private final String insertMode;
-        private final int dataSize;
-        private final int blockSize;
-        private final String splitMode;
-        private final int maxNodeReferences;
-        static LinkedHashSet<String> knownKeys = new LinkedHashSet<>();
-        private final HashMap<String, Object> data = new HashMap<>();
-
-        private TestStats(IndexTestConfig config, String insertMode, String splitMode, int blockSize, int maxNodeReferences) {
-            this.config = config;
-            this.insertMode = insertMode;
-            this.dataSize = config.width * config.width;
-            this.blockSize = blockSize;
-            this.splitMode = splitMode;
-            this.maxNodeReferences = maxNodeReferences;
-        }
-
-        private void setInsertTime(long start) {
-            long current = System.currentTimeMillis();
-            double seconds = (current - start) / 1000.0;
-            int rate = (int) (dataSize / seconds);
-            put("Insert Time (s)", seconds);
-            put("Insert Rate (n/s)", rate);
-        }
-
-        public void put(String key, Object value) {
-            knownKeys.add(key);
-            data.put(key, value);
-        }
-
-        private static String[] headerArray() {
-            return new String[]{"Size Name", "Insert Mode", "Split Mode", "Data Width", "Data Size", "Block Size", "Max Node References"};
-        }
-
-        private Object[] fieldArray() {
-            return new Object[]{config.name, insertMode, splitMode, config.width, dataSize, blockSize, maxNodeReferences};
-        }
-
-        private static List<String> headerList() {
-            ArrayList<String> fieldList = new ArrayList<>();
-            fieldList.addAll(Arrays.asList(headerArray()));
-            fieldList.addAll(knownKeys);
-            return fieldList;
-        }
-
-        private List<Object> asList() {
-            ArrayList<Object> fieldList = new ArrayList<>();
-            fieldList.addAll(Arrays.asList(fieldArray()));
-            fieldList.addAll(knownKeys.stream().map(data::get).map(v -> (v == null) ? "" : v).collect(Collectors.toList()));
-            return fieldList;
-        }
-
-        private static String headerString() {
-            return String.join("\t", headerList());
-        }
-
-        @Override
-        public String toString() {
-            return asList().stream().map(Object::toString).collect(Collectors.joining("\t"));
-        }
-    }
-
-    private static final LinkedHashSet<TestStats> allStats = new LinkedHashSet<>();
-
-    @AfterClass
-    public static void afterClass() {
-        System.out.println("\n\nComposite stats for " + allStats.size() + " tests run");
-        System.out.println(TestStats.headerString());
-        for (TestStats stats : allStats) {
-            System.out.println(stats);
-        }
-    }
-=======
 			Object obj = result.columnAs("count").next();
 			assertInstanceOf(Long.class, obj);
 			assertEquals((long) ((Long) obj), numNodes);
@@ -3370,5 +1832,4 @@
 			System.out.println(stats);
 		}
 	}
->>>>>>> b3134b7d
 }