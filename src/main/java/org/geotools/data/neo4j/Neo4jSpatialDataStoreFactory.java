--- conflicted
+++ resolved
@@ -26,7 +26,6 @@
 import java.util.Map;
 import org.geotools.api.data.DataStore;
 import org.geotools.api.data.DataStoreFactorySpi;
-import org.geotools.api.data.Parameter;
 import org.geotools.util.KVP;
 import org.neo4j.dbms.api.DatabaseManagementService;
 import org.neo4j.dbms.api.DatabaseManagementServiceBuilder;
@@ -38,72 +37,6 @@
  */
 public class Neo4jSpatialDataStoreFactory implements DataStoreFactorySpi {
 
-<<<<<<< HEAD
-    // TODO: This should change to Neo4j 4.x directory layout and possible multiple databases
-    /**
-     * url to the neostore.id file.
-     */
-    public static final Param DIRECTORY = new Param("The directory path of the Neo4j database: ", File.class,
-            "db", true);
-
-    public static final Param DBTYPE = new Param("dbtype", String.class,
-            "must be 'neo4j'", true, "neo4j", new KVP(Parameter.LEVEL, "program"));
-
-    /**
-     * Creates a new instance of Neo4jSpatialDataStoreFactory
-     */
-    public Neo4jSpatialDataStoreFactory() {
-    }
-
-    @Override
-    public boolean canProcess(Map<String, ?> params) {
-        String type = (String) params.get("dbtype");
-        if (type != null) {
-            return type.equalsIgnoreCase("neo4j");
-        }
-        return false;
-    }
-
-    @Override
-    public DataStore createDataStore(Map<String, ?> params) throws IOException {
-
-        if (!canProcess(params)) {
-            throw new IOException("The parameters map isn't correct!!");
-        }
-
-        File neodir = (File) DIRECTORY.lookUp(params);
-
-        DatabaseManagementService databases = new DatabaseManagementServiceBuilder(neodir.toPath()).build();
-        GraphDatabaseService db = databases.database(DEFAULT_DATABASE_NAME);
-
-        return new Neo4jSpatialDataStore(db);
-    }
-
-    @Override
-    public DataStore createNewDataStore(Map<String, ?> params) throws IOException {
-        throw new UnsupportedOperationException("Neo4j Spatial cannot create a new database!");
-    }
-
-    @Override
-    public String getDisplayName() {
-        return "Neo4j";
-    }
-
-    @Override
-    public String getDescription() {
-        return "A datasource backed by a Neo4j Spatial database";
-    }
-
-    @Override
-    public boolean isAvailable() {
-        return true;
-    }
-
-    @Override
-    public Param[] getParametersInfo() {
-        return new Param[]{DBTYPE, DIRECTORY};
-    }
-=======
 	// TODO: This should change to Neo4j 4.x directory layout and possible multiple databases
 	/**
 	 * url to the neostore-id file.
@@ -112,7 +45,7 @@
 			"db", true);
 
 	public static final Param DBTYPE = new Param("dbtype", String.class,
-			"must be 'neo4j'", true, "neo4j", new KVP(Parameter.LEVEL, "program"));
+			"must be 'neo4j'", true, "neo4j", new KVP(Param.LEVEL, "program"));
 
 	/**
 	 * Creates a new instance of Neo4jSpatialDataStoreFactory
@@ -168,6 +101,5 @@
 	public Param[] getParametersInfo() {
 		return new Param[]{DBTYPE, DIRECTORY};
 	}
->>>>>>> b3134b7d
 
 }