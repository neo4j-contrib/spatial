/*
 * Copyright (c) "Neo4j"
 * Neo4j Sweden AB [http://neo4j.com]
 *
 * This file is part of Neo4j Spatial.
 *
 * Neo4j is free software: you can redistribute it and/or modify
 * it under the terms of the GNU General Public License as published by
 * the Free Software Foundation, either version 3 of the License, or
 * (at your option) any later version.
 *
 * This program is distributed in the hope that it will be useful,
 * but WITHOUT ANY WARRANTY; without even the implied warranty of
 * MERCHANTABILITY or FITNESS FOR A PARTICULAR PURPOSE.  See the
 * GNU General Public License for more details.
 *
 * You should have received a copy of the GNU General Public License
 * along with this program. If not, see <http://www.gnu.org/licenses/>.
 */
package org.neo4j.gis.spatial.procedures;

import static org.neo4j.gis.spatial.SpatialDatabaseService.RTREE_INDEX_NAME;
import static org.neo4j.gis.spatial.encoders.neo4j.Neo4jCRS.findCRS;
import static org.neo4j.internal.helpers.collection.MapUtil.map;
import static org.neo4j.procedure.Mode.WRITE;

import java.io.File;
import java.io.IOException;
import java.nio.charset.Charset;
import java.util.ArrayList;
import java.util.Arrays;
import java.util.HashMap;
import java.util.List;
import java.util.Map;
import java.util.function.BiFunction;
import java.util.stream.Collectors;
import java.util.stream.Stream;
import org.geotools.api.referencing.ReferenceIdentifier;
import org.geotools.api.referencing.crs.CoordinateReferenceSystem;
import org.geotools.referencing.crs.DefaultGeographicCRS;
import org.locationtech.jts.geom.Coordinate;
import org.locationtech.jts.geom.Envelope;
import org.locationtech.jts.geom.Geometry;
import org.locationtech.jts.geom.GeometryFactory;
import org.locationtech.jts.geom.Point;
import org.locationtech.jts.io.ParseException;
import org.locationtech.jts.io.WKTReader;
import org.neo4j.gis.spatial.EditableLayer;
import org.neo4j.gis.spatial.EditableLayerImpl;
import org.neo4j.gis.spatial.GeometryEncoder;
import org.neo4j.gis.spatial.Layer;
import org.neo4j.gis.spatial.ShapefileImporter;
import org.neo4j.gis.spatial.SimplePointLayer;
import org.neo4j.gis.spatial.SpatialDatabaseService;
import org.neo4j.gis.spatial.SpatialTopologyUtils;
import org.neo4j.gis.spatial.WKBGeometryEncoder;
import org.neo4j.gis.spatial.WKTGeometryEncoder;
import org.neo4j.gis.spatial.encoders.NativePointEncoder;
import org.neo4j.gis.spatial.encoders.SimpleGraphEncoder;
import org.neo4j.gis.spatial.encoders.SimplePointEncoder;
import org.neo4j.gis.spatial.encoders.SimplePropertyEncoder;
import org.neo4j.gis.spatial.encoders.neo4j.Neo4jCRS;
import org.neo4j.gis.spatial.encoders.neo4j.Neo4jGeometry;
import org.neo4j.gis.spatial.encoders.neo4j.Neo4jPoint;
import org.neo4j.gis.spatial.index.IndexManager;
import org.neo4j.gis.spatial.index.LayerGeohashPointIndex;
import org.neo4j.gis.spatial.index.LayerHilbertPointIndex;
import org.neo4j.gis.spatial.index.LayerZOrderPointIndex;
import org.neo4j.gis.spatial.merge.MergeUtils;
import org.neo4j.gis.spatial.osm.OSMGeometryEncoder;
import org.neo4j.gis.spatial.osm.OSMImporter;
import org.neo4j.gis.spatial.osm.OSMLayer;
import org.neo4j.gis.spatial.pipes.GeoPipeFlow;
import org.neo4j.gis.spatial.pipes.GeoPipeline;
import org.neo4j.gis.spatial.pipes.processing.OrthodromicDistance;
import org.neo4j.gis.spatial.rtree.ProgressLoggingListener;
import org.neo4j.graphdb.Entity;
import org.neo4j.graphdb.GraphDatabaseService;
import org.neo4j.graphdb.Node;
import org.neo4j.graphdb.Transaction;
import org.neo4j.internal.kernel.api.procs.ProcedureSignature;
import org.neo4j.internal.kernel.api.security.SecurityContext;
import org.neo4j.kernel.api.KernelTransaction;
import org.neo4j.kernel.api.procedure.GlobalProcedures;
import org.neo4j.kernel.internal.GraphDatabaseAPI;
import org.neo4j.logging.Level;
import org.neo4j.logging.Log;
<<<<<<< HEAD
import org.neo4j.logging.Logger;
import org.neo4j.procedure.*;
import org.opengis.referencing.ReferenceIdentifier;
import org.opengis.referencing.crs.CoordinateReferenceSystem;

import java.io.File;
import java.io.IOException;
import java.nio.charset.Charset;
import java.util.*;
import java.util.function.BiFunction;
import java.util.stream.Collectors;
import java.util.stream.Stream;

import static org.neo4j.gis.spatial.SpatialDatabaseService.RTREE_INDEX_NAME;
import static org.neo4j.gis.spatial.encoders.neo4j.Neo4jCRS.findCRS;
import static org.neo4j.internal.helpers.collection.MapUtil.map;
import static org.neo4j.procedure.Mode.WRITE;
=======
import org.neo4j.procedure.Context;
import org.neo4j.procedure.Description;
import org.neo4j.procedure.Name;
import org.neo4j.procedure.Procedure;
import org.neo4j.procedure.UserFunction;
>>>>>>> 25b5b00b

/*
TODO:
* don't pass raw coordinates, take an object which can be a property-container, geometry-point or a map
* optional default simplePointLayer should use the long form of "latitude and longitude" like the spatial functions do
*/

public class SpatialProcedures {

<<<<<<< HEAD
    @Context
    public GraphDatabaseService db;

    @Context
    public GraphDatabaseAPI api;

    @Context
    public Transaction tx;

    @Context
    public KernelTransaction ktx;

    @Context
    public Log log;

    private SpatialDatabaseService spatial() {
        return new SpatialDatabaseService(new IndexManager(api, ktx.securityContext()));
    }

    public static class NodeResult {
        public final Node node;

        public NodeResult(Node node) {
            this.node = node;
        }
    }

    public static class NodeIdResult {
        public final long nodeId;

        public NodeIdResult(long nodeId) {
            this.nodeId = nodeId;
        }
    }

    public static class CountResult {
        public final long count;

        public CountResult(long count) {
            this.count = count;
        }
    }

    public static class NameResult {
        public final String name;
        public final String signature;

        public NameResult(String name, String signature) {
            this.name = name;
            this.signature = signature;
        }
    }

    public static class StringResult {
        public final String name;

        public StringResult(String name) {
            this.name = name;
        }
    }

    public static class NodeDistanceResult {
        public final Node node;
        public final double distance;

        public NodeDistanceResult(Node node, double distance) {
            this.node = node;
            this.distance = distance;
        }
    }

    public static class GeometryResult {
        public final Object geometry;

        public GeometryResult(org.neo4j.graphdb.spatial.Geometry geometry) {
            // Unfortunately Neo4j 3.4 only copes with Points, other types need to be converted to a public type
            if(geometry instanceof org.neo4j.graphdb.spatial.Point) {
                this.geometry = geometry;
            }else{
                this.geometry = toMap(geometry);
            }
        }
    }

    private static Map<String, Class> encoderClasses = new HashMap<>();

    static {
        populateEncoderClasses();
    }

    private static void populateEncoderClasses() {
        encoderClasses.clear();
        // TODO: Make this auto-find classes that implement GeometryEncoder
        for (Class cls : new Class[]{
                SimplePointEncoder.class, OSMGeometryEncoder.class, SimplePropertyEncoder.class,
                WKTGeometryEncoder.class, WKBGeometryEncoder.class, SimpleGraphEncoder.class,
                NativePointEncoder.class
        }) {
            if (GeometryEncoder.class.isAssignableFrom(cls)) {
                String name = cls.getSimpleName();
                encoderClasses.put(name, cls);
            }
        }
    }

    @Procedure("spatial.procedures")
    @Description("Lists all spatial procedures with name and signature")
    public Stream<NameResult> listProcedures() throws ProcedureException {
        GlobalProcedures procedures = ((GraphDatabaseAPI) db).getDependencyResolver().resolveDependency(GlobalProcedures.class);
        Stream.Builder<NameResult> builder = Stream.builder();
        for (ProcedureSignature proc : procedures.getAllProcedures()) {
            if (proc.name().namespace()[0].equals("spatial")) {
                builder.accept(new NameResult(proc.name().toString(), proc.toString()));
            }
        }
        return builder.build();
    }

    @Procedure(name = "spatial.upgrade", mode = WRITE)
    @Description("Upgrades an older spatial data model and returns a list of layers upgraded")
    public Stream<NameResult> upgradeSpatial() {
        SpatialDatabaseService sdb = spatial();
        Stream.Builder<NameResult> builder = Stream.builder();
        for (String name : sdb.upgradeFromOldModel(tx)) {
            Layer layer = sdb.getLayer(tx, name);
            if (layer != null) {
                builder.accept(new NameResult(name, layer.getSignature()));
            }
        }
        return builder.build();
    }

    @Procedure(value="spatial.layers", mode = WRITE)
    @Description("Returns name, and details for all layers")
    public Stream<NameResult> getAllLayers() {
        SpatialDatabaseService sdb = spatial();
        Stream.Builder<NameResult> builder = Stream.builder();
        for (String name : sdb.getLayerNames(tx)) {
            Layer layer = sdb.getLayer(tx, name);
            if (layer != null) {
                builder.accept(new NameResult(name, layer.getSignature()));
            }
        }
        return builder.build();
    }

    @Procedure("spatial.layerTypes")
    @Description("Returns the different registered layer types")
    public Stream<NameResult> getAllLayerTypes() {
        SpatialDatabaseService sdb = spatial();
        Stream.Builder<NameResult> builder = Stream.builder();
        for (Map.Entry<String, String> entry : sdb.getRegisteredLayerTypes().entrySet()) {
            builder.accept(new NameResult(entry.getKey(), entry.getValue()));
        }
        return builder.build();
    }

    @Procedure(value="spatial.addPointLayer", mode=WRITE)
    @Description("Adds a new simple point layer, returns the layer root node")
    public Stream<NodeResult> addSimplePointLayer(
            @Name("name") String name,
            @Name(value = "indexType", defaultValue = RTREE_INDEX_NAME) String indexType,
            @Name(value = "crsName", defaultValue = UNSET_CRS_NAME) String crsName) {
        SpatialDatabaseService sdb = spatial();
        Layer layer = sdb.getLayer(tx, name);
        if (layer == null) {
            return streamNode(sdb.createLayer(tx, name, SimplePointEncoder.class, SimplePointLayer.class,
                    sdb.resolveIndexClass(indexType), null,
                    selectCRS(crsName)).getLayerNode(tx));
        } else {
            throw new IllegalArgumentException("Cannot create existing layer: " + name);
        }
    }

    @Procedure(value="spatial.addPointLayerGeohash", mode=WRITE)
    @Description("Adds a new simple point layer with geohash based index, returns the layer root node")
    public Stream<NodeResult> addSimplePointLayerGeohash(
            @Name("name") String name,
            @Name(value = "crsName", defaultValue = WGS84_CRS_NAME) String crsName) {
        SpatialDatabaseService sdb = spatial();
        Layer layer = sdb.getLayer(tx, name);
        if (layer == null) {
            return streamNode(sdb.createLayer(tx, name, SimplePointEncoder.class, SimplePointLayer.class,
                    LayerGeohashPointIndex.class, null,
                    selectCRS(crsName)).getLayerNode(tx));
        } else {
            throw new IllegalArgumentException("Cannot create existing layer: " + name);
        }
    }

    @Procedure(value="spatial.addPointLayerZOrder", mode=WRITE)
    @Description("Adds a new simple point layer with z-order curve based index, returns the layer root node")
    public Stream<NodeResult> addSimplePointLayerZOrder(@Name("name") String name) {
        SpatialDatabaseService sdb = spatial();
        Layer layer = sdb.getLayer(tx, name);
        if (layer == null) {
            return streamNode(sdb.createLayer(tx, name, SimplePointEncoder.class, SimplePointLayer.class, LayerZOrderPointIndex.class, null, DefaultGeographicCRS.WGS84).getLayerNode(tx));
        } else {
            throw new IllegalArgumentException("Cannot create existing layer: " + name);
        }
    }

    @Procedure(value="spatial.addPointLayerHilbert", mode=WRITE)
    @Description("Adds a new simple point layer with hilbert curve based index, returns the layer root node")
    public Stream<NodeResult> addSimplePointLayerHilbert(@Name("name") String name) {
        SpatialDatabaseService sdb = spatial();
        Layer layer = sdb.getLayer(tx, name);
        if (layer == null) {
            return streamNode(sdb.createLayer(tx, name, SimplePointEncoder.class, SimplePointLayer.class, LayerHilbertPointIndex.class, null, DefaultGeographicCRS.WGS84).getLayerNode(tx));
        } else {
            throw new IllegalArgumentException("Cannot create existing layer: " + name);
        }
    }

    @Procedure(value="spatial.addPointLayerXY", mode=WRITE)
    @Description("Adds a new simple point layer with the given properties for x and y coordinates, returns the layer root node")
    public Stream<NodeResult> addSimplePointLayer(
            @Name("name") String name,
            @Name("xProperty") String xProperty,
            @Name("yProperty") String yProperty,
            @Name(value = "indexType", defaultValue = RTREE_INDEX_NAME) String indexType,
            @Name(value = "crsName", defaultValue = UNSET_CRS_NAME) String crsName) {
        SpatialDatabaseService sdb = spatial();
        Layer layer = sdb.getLayer(tx, name);
        if (layer == null) {
            if (xProperty != null && yProperty != null) {
                return streamNode(sdb.createLayer(tx, name, SimplePointEncoder.class, SimplePointLayer.class,
                        sdb.resolveIndexClass(indexType), sdb.makeEncoderConfig(xProperty, yProperty),
                        selectCRS(hintCRSName(crsName, yProperty))).getLayerNode(tx));
            } else {
                throw new IllegalArgumentException("Cannot create layer '" + name + "': Missing encoder config values: xProperty[" + xProperty + "], yProperty[" + yProperty + "]");
            }
        } else {
            throw new IllegalArgumentException("Cannot create existing layer: " + name);
        }
    }

    @Procedure(value="spatial.addPointLayerWithConfig", mode=WRITE)
    @Description("Adds a new simple point layer with the given configuration, returns the layer root node")
    public Stream<NodeResult> addSimplePointLayerWithConfig(
            @Name("name") String name,
            @Name("encoderConfig") String encoderConfig,
            @Name(value = "indexType", defaultValue = RTREE_INDEX_NAME) String indexType,
            @Name(value = "crsName", defaultValue = UNSET_CRS_NAME) String crsName) {
        SpatialDatabaseService sdb = spatial();
        Layer layer = sdb.getLayer(tx, name);
        if (layer == null) {
            if (encoderConfig.indexOf(':') > 0) {
                return streamNode(sdb.createLayer(tx, name, SimplePointEncoder.class, SimplePointLayer.class,
                        sdb.resolveIndexClass(indexType), encoderConfig,
                        selectCRS(hintCRSName(crsName, encoderConfig))).getLayerNode(tx));
            } else {
                throw new IllegalArgumentException("Cannot create layer '" + name + "': invalid encoder config '" + encoderConfig + "'");
            }
        } else {
            throw new IllegalArgumentException("Cannot create existing layer: " + name);
        }
    }

    @Procedure(value="spatial.addNativePointLayer", mode=WRITE)
    @Description("Adds a new native point layer, returns the layer root node")
    public Stream<NodeResult> addNativePointLayer(
            @Name("name") String name,
            @Name(value = "indexType", defaultValue = RTREE_INDEX_NAME) String indexType,
            @Name(value = "crsName", defaultValue = UNSET_CRS_NAME) String crsName) {
        SpatialDatabaseService sdb = spatial();
        Layer layer = sdb.getLayer(tx, name);
        if (layer == null) {
            return streamNode(sdb.createLayer(tx, name, NativePointEncoder.class, SimplePointLayer.class, sdb.resolveIndexClass(indexType), null, selectCRS(crsName)).getLayerNode(tx));
        } else {
            throw new IllegalArgumentException("Cannot create existing layer: " + name);
        }
    }

    @Procedure(value="spatial.addNativePointLayerGeohash", mode=WRITE)
    @Description("Adds a new native point layer with geohash based index, returns the layer root node")
    public Stream<NodeResult> addNativePointLayerGeohash(
            @Name("name") String name,
            @Name(value = "crsName", defaultValue = WGS84_CRS_NAME) String crsName) {
        SpatialDatabaseService sdb = spatial();
        Layer layer = sdb.getLayer(tx, name);
        if (layer == null) {
            return streamNode(sdb.createLayer(tx, name, NativePointEncoder.class, SimplePointLayer.class, LayerGeohashPointIndex.class, null, selectCRS(crsName)).getLayerNode(tx));
        } else {
            throw new IllegalArgumentException("Cannot create existing layer: " + name);
        }
    }

    @Procedure(value="spatial.addNativePointLayerZOrder", mode=WRITE)
    @Description("Adds a new native point layer with z-order curve based index, returns the layer root node")
    public Stream<NodeResult> addNativePointLayerZOrder(@Name("name") String name) {
        SpatialDatabaseService sdb = spatial();
        Layer layer = sdb.getLayer(tx, name);
        if (layer == null) {
            return streamNode(sdb.createLayer(tx, name, NativePointEncoder.class, SimplePointLayer.class, LayerZOrderPointIndex.class, null, DefaultGeographicCRS.WGS84).getLayerNode(tx));
        } else {
            throw new IllegalArgumentException("Cannot create existing layer: " + name);
        }
    }

    @Procedure(value="spatial.addNativePointLayerHilbert", mode=WRITE)
    @Description("Adds a new native point layer with hilbert curve based index, returns the layer root node")
    public Stream<NodeResult> addNativePointLayerHilbert(@Name("name") String name) {
        SpatialDatabaseService sdb = spatial();
        Layer layer = sdb.getLayer(tx, name);
        if (layer == null) {
            return streamNode(sdb.createLayer(tx, name, NativePointEncoder.class, SimplePointLayer.class, LayerHilbertPointIndex.class, null, DefaultGeographicCRS.WGS84).getLayerNode(tx));
        } else {
            throw new IllegalArgumentException("Cannot create existing layer: " + name);
        }
    }

    @Procedure(value="spatial.addNativePointLayerXY", mode=WRITE)
    @Description("Adds a new native point layer with the given properties for x and y coordinates, returns the layer root node")
    public Stream<NodeResult> addNativePointLayer(
            @Name("name") String name,
            @Name("xProperty") String xProperty,
            @Name("yProperty") String yProperty,
            @Name(value = "indexType", defaultValue = RTREE_INDEX_NAME) String indexType,
            @Name(value = "crsName", defaultValue = UNSET_CRS_NAME) String crsName) {
        SpatialDatabaseService sdb = spatial();
        Layer layer = sdb.getLayer(tx, name);
        if (layer == null) {
            if (xProperty != null && yProperty != null) {
                return streamNode(sdb.createLayer(tx, name, NativePointEncoder.class, SimplePointLayer.class,
                        sdb.resolveIndexClass(indexType), sdb.makeEncoderConfig(xProperty, yProperty),
                        selectCRS(hintCRSName(crsName, yProperty))).getLayerNode(tx));
            } else {
                throw new IllegalArgumentException("Cannot create layer '" + name + "': Missing encoder config values: xProperty[" + xProperty + "], yProperty[" + yProperty + "]");
            }
        } else {
            throw new IllegalArgumentException("Cannot create existing layer: " + name);
        }
    }

    @Procedure(value="spatial.addNativePointLayerWithConfig", mode=WRITE)
    @Description("Adds a new native point layer with the given configuration, returns the layer root node")
    public Stream<NodeResult> addNativePointLayerWithConfig(
            @Name("name") String name,
            @Name("encoderConfig") String encoderConfig,
            @Name(value = "indexType", defaultValue = RTREE_INDEX_NAME) String indexType,
            @Name(value = "crsName", defaultValue = UNSET_CRS_NAME) String crsName) {
        SpatialDatabaseService sdb = spatial();
        Layer layer = sdb.getLayer(tx, name);
        if (layer == null) {
            if (encoderConfig.indexOf(':') > 0) {
                return streamNode(sdb.createLayer(tx, name, NativePointEncoder.class, SimplePointLayer.class,
                        sdb.resolveIndexClass(indexType), encoderConfig,
                        selectCRS(hintCRSName(crsName, encoderConfig))).getLayerNode(tx));
            } else {
                throw new IllegalArgumentException("Cannot create layer '" + name + "': invalid encoder config '" + encoderConfig + "'");
            }
        } else {
            throw new IllegalArgumentException("Cannot create existing layer: " + name);
        }
    }

    public static final String UNSET_CRS_NAME = "";
    public static final String WGS84_CRS_NAME = "wgs84";

    /**
     * Currently this only supports the string 'WGS84', for the convenience of procedure users.
     * This should be expanded with CRS table lookup.
     * @param name
     * @return null or WGS84
     */
    public CoordinateReferenceSystem selectCRS(String name) {
        if (name == null) {
            return null;
        } else {
            switch (name.toLowerCase()) {
                case WGS84_CRS_NAME:
                    return org.geotools.referencing.crs.DefaultGeographicCRS.WGS84;
                case UNSET_CRS_NAME:
                    return null;
                default:
                    throw new IllegalArgumentException("Unsupported CRS name: " + name);
            }
        }
    }

    private String hintCRSName(String crsName, String hint) {
        if (crsName.equals(UNSET_CRS_NAME) && hint.toLowerCase().contains("lat")) {
            crsName = WGS84_CRS_NAME;
        }
        return crsName;
    }

    @Procedure(value="spatial.addLayerWithEncoder", mode=WRITE)
    @Description("Adds a new layer with the given encoder class and configuration, returns the layer root node")
    public Stream<NodeResult> addLayerWithEncoder(
            @Name("name") String name,
            @Name("encoder") String encoderClassName,
            @Name("encoderConfig") String encoderConfig) {
        SpatialDatabaseService sdb = spatial();
        Layer layer = sdb.getLayer(tx, name);
        if (layer == null) {
            Class encoderClass = encoderClasses.get(encoderClassName);
            Class layerClass = sdb.suggestLayerClassForEncoder(encoderClass);
            if (encoderClass != null) {
                return streamNode(sdb.createLayer(tx, name, encoderClass, layerClass, null, encoderConfig).getLayerNode(tx));
            } else {
                throw new IllegalArgumentException("Cannot create layer '" + name + "': invalid encoder class '" + encoderClassName + "'");
            }
        } else {
            throw new IllegalArgumentException("Cannot create existing layer: " + name);
        }
    }

    @Procedure(value="spatial.addLayer", mode=WRITE)
    @Description("Adds a new layer with the given type (see spatial().getAllLayerTypes) and configuration, returns the layer root node")
    public Stream<NodeResult> addLayerOfType(
            @Name("name") String name,
            @Name("type") String type,
            @Name("encoderConfig") String encoderConfig) {
        SpatialDatabaseService sdb = spatial();
        Layer layer = sdb.getLayer(tx, name);
        if (layer == null) {
            Map<String, String> knownTypes = sdb.getRegisteredLayerTypes();
            if (knownTypes.containsKey(type.toLowerCase())) {
                return streamNode(sdb.getOrCreateRegisteredTypeLayer(tx, name, type, encoderConfig).getLayerNode(tx));
            } else {
                throw new IllegalArgumentException("Cannot create layer '" + name + "': unknown type '" + type + "' - supported types are " + knownTypes.toString());
            }
        } else {
            throw new IllegalArgumentException("Cannot create existing layer: " + name);
        }
    }

    private Stream<NodeResult> streamNode(Node node) {
        return Stream.of(new NodeResult(node));
    }

    private Stream<NodeIdResult> streamNode(long nodeId) {
        return Stream.of(new NodeIdResult(nodeId));
    }

    @Procedure(value="spatial.addWKTLayer", mode=WRITE)
    @Description("Adds a new WKT layer with the given node property to hold the WKT string, returns the layer root node")
    public Stream<NodeResult> addWKTLayer(@Name("name") String name,
                                          @Name("nodePropertyName") String nodePropertyName) {
        return addLayerOfType(name, "WKT", nodePropertyName);
    }

    @Procedure(value="spatial.layer", mode=WRITE)
    @Description("Returns the layer root node for the given layer name")
    public Stream<NodeResult> getLayer(@Name("name") String name) {
        return streamNode(getLayerOrThrow(tx, spatial(), name).getLayerNode(tx));
    }

    @Procedure(value="spatial.getFeatureAttributes", mode=WRITE)
    @Description("Returns feature attributes of the given layer")
    public Stream<StringResult> getFeatureAttributes(@Name("name") String name) {
        Layer layer = getLayerOrThrow(tx, spatial(), name);
        return Arrays.asList(layer.getExtraPropertyNames(tx)).stream().map(StringResult::new);
    }

    @Procedure(value="spatial.setFeatureAttributes", mode=WRITE)
    @Description("Sets the feature attributes of the given layer")
    public Stream<NodeResult> setFeatureAttributes(@Name("name") String name,
                                                   @Name("attributeNames") List<String> attributeNames) {
        EditableLayerImpl layer = getEditableLayerOrThrow(tx, spatial(), name);
        layer.setExtraPropertyNames(attributeNames.toArray(new String[attributeNames.size()]), tx);
        return streamNode(layer.getLayerNode(tx));
    }

    @Procedure(value="spatial.removeLayer", mode=WRITE)
    @Description("Removes the given layer")
    public void removeLayer(@Name("name") String name) {
        SpatialDatabaseService sdb = spatial();
        sdb.deleteLayer(tx, name, new ProgressLoggingListener("Deleting layer '" + name + "'", log.infoLogger()));
    }

    @Procedure(value="spatial.addNode", mode=WRITE)
    @Description("Adds the given node to the layer, returns the geometry-node")
    public Stream<NodeResult> addNodeToLayer(@Name("layerName") String name, @Name("node") Node node) {
        EditableLayer layer = getEditableLayerOrThrow(tx, spatial(), name);
        return streamNode(layer.add(tx, node).getGeomNode());
    }

    @Procedure(value="spatial.addNodes", mode=WRITE)
    @Description("Adds the given nodes list to the layer, returns the count")
    public Stream<CountResult> addNodesToLayer(@Name("layerName") String name, @Name("nodes") List<Node> nodes) {
        EditableLayer layer = getEditableLayerOrThrow(tx, spatial(), name);
        return Stream.of(new CountResult(layer.addAll(tx, nodes)));
    }

    @Procedure(value="spatial.addNode.byId", mode=WRITE)
    @Description("Adds the given node to the layer, returns the geometry-node")
    public Stream<NodeResult> addNodeIdToLayer(@Name("layerName") String name, @Name("nodeId") long nodeId) {
        EditableLayer layer = getEditableLayerOrThrow(tx, spatial(), name);
        return streamNode(layer.add(tx, tx.getNodeById(nodeId)).getGeomNode());
    }

    @Procedure(value="spatial.addNodes.byId", mode=WRITE)
    @Description("Adds the given nodes list to the layer, returns the count")
    public Stream<CountResult> addNodeIdsToLayer(@Name("layerName") String name, @Name("nodeIds") List<Long> nodeIds) {
        EditableLayer layer = getEditableLayerOrThrow(tx, spatial(), name);
        List<Node> nodes = nodeIds.stream().map(id -> tx.getNodeById(id)).collect(Collectors.toList());
        return Stream.of(new CountResult(layer.addAll(tx, nodes)));
    }

    @Procedure(value="spatial.removeNode", mode=WRITE)
    @Description("Removes the given node from the layer, returns the geometry-node")
    public Stream<NodeIdResult> removeNodeFromLayer(@Name("layerName") String name, @Name("node") Node node) {
        EditableLayer layer = getEditableLayerOrThrow(tx, spatial(), name);
        layer.removeFromIndex(tx, node.getId());
        return streamNode(node.getId());
    }

    @Procedure(value="spatial.removeNodes", mode=WRITE)
    @Description("Removes the given nodes from the layer, returns the count of nodes removed")
    public Stream<CountResult> removeNodesFromLayer(@Name("layerName") String name, @Name("nodes") List<Node> nodes) {
        EditableLayer layer = getEditableLayerOrThrow(tx, spatial(), name);
        //TODO optimize bulk node removal from RTree like we have done for node additions
        int before = layer.getIndex().count(tx);
        for (Node node : nodes) {
            layer.removeFromIndex(tx, node.getId());
        }
        int after = layer.getIndex().count(tx);
        return Stream.of(new CountResult(before - after));
    }

    @Procedure(value="spatial.removeNode.byId", mode=WRITE)
    @Description("Removes the given node from the layer, returns the geometry-node")
    public Stream<NodeIdResult> removeNodeFromLayer(@Name("layerName") String name, @Name("nodeId") long nodeId) {
        EditableLayer layer = getEditableLayerOrThrow(tx, spatial(), name);
        layer.removeFromIndex(tx, nodeId);
        return streamNode(nodeId);
    }

    @Procedure(value="spatial.removeNodes.byId", mode=WRITE)
    @Description("Removes the given nodes from the layer, returns the count of nodes removed")
    public Stream<CountResult> removeNodeIdsFromLayer(@Name("layerName") String name, @Name("nodeIds") List<Long> nodeIds) {
        EditableLayer layer = getEditableLayerOrThrow(tx, spatial(), name);
        //TODO optimize bulk node removal from RTree like we have done for node additions
        int before = layer.getIndex().count(tx);
        for (long nodeId : nodeIds) {
            layer.removeFromIndex(tx, nodeId);
        }
        int after = layer.getIndex().count(tx);
        return Stream.of(new CountResult(before - after));
    }

    @Procedure(value="spatial.addWKT", mode=WRITE)
    @Description("Adds the given WKT string to the layer, returns the created geometry node")
    public Stream<NodeResult> addGeometryWKTToLayer(@Name("layerName") String name, @Name("geometry") String geometryWKT) throws ParseException {
        EditableLayer layer = getEditableLayerOrThrow(tx, spatial(), name);
        WKTReader reader = new WKTReader(layer.getGeometryFactory());
        return streamNode(addGeometryWkt(layer, reader, geometryWKT));
    }

    @Procedure(value="spatial.addWKTs", mode=WRITE)
    @Description("Adds the given WKT string list to the layer, returns the created geometry nodes")
    public Stream<NodeResult> addGeometryWKTsToLayer(@Name("layerName") String name, @Name("geometry") List<String> geometryWKTs) throws ParseException {
        EditableLayer layer = getEditableLayerOrThrow(tx, spatial(), name);
        WKTReader reader = new WKTReader(layer.getGeometryFactory());
        return geometryWKTs.stream().map(geometryWKT -> addGeometryWkt(layer, reader, geometryWKT)).map(NodeResult::new);
    }

    private Node addGeometryWkt(EditableLayer layer, WKTReader reader, String geometryWKT) {
        try {
            Geometry geometry = reader.read(geometryWKT);
            return layer.add(tx, geometry).getGeomNode();
        } catch (ParseException e) {
            throw new RuntimeException("Error parsing geometry: " + geometryWKT, e);
        }
    }

    @Procedure(value="spatial.importShapefileToLayer", mode=WRITE)
    @Description("Imports the the provided shape-file from URI to the given layer, returns the count of data added")
    public Stream<CountResult> importShapefile(
            @Name("layerName") String name,
            @Name("uri") String uri) throws IOException {
        EditableLayerImpl layer = getEditableLayerOrThrow(tx, spatial(), name);
        return Stream.of(new CountResult(importShapefileToLayer(uri, layer, 1000).size()));
    }

    @Procedure(value="spatial.importShapefile", mode=WRITE)
    @Description("Imports the the provided shape-file from URI to a layer of the same name, returns the count of data added")
    public Stream<CountResult> importShapefile(
            @Name("uri") String uri) throws IOException {
        return Stream.of(new CountResult(importShapefileToLayer(uri, null, 1000).size()));
    }

    private List<Node> importShapefileToLayer(String shpPath, EditableLayerImpl layer, int commitInterval) throws IOException {
        if (shpPath.toLowerCase().endsWith(".shp")) {
            // remove extension
            shpPath = shpPath.substring(0, shpPath.lastIndexOf("."));
        }

        ShapefileImporter importer = new ShapefileImporter(db, new ProgressLoggingListener("Importing " + shpPath, log.debugLogger()), commitInterval);
        if (layer == null) {
            String layerName = shpPath.substring(shpPath.lastIndexOf(File.separator) + 1);
            return importer.importFile(shpPath, layerName);
        } else {
            return importer.importFile(shpPath, layer, Charset.defaultCharset());
        }
    }

    @Procedure(value="spatial.importOSMToLayer", mode=WRITE)
    @Description("Imports the the provided osm-file from URI to a layer, returns the count of data added")
    public Stream<CountResult> importOSM(
            @Name("layerName") String layerName,
            @Name("uri") String uri) throws InterruptedException {
        // Delegate finding the layer to the inner thread, so we do not pollute the procedure transaction with anything that might conflict.
        // Since the procedure transaction starts before, and ends after, all inner transactions.
        BiFunction<Transaction, String, OSMLayer> layerFinder = (tx, name) -> (OSMLayer) getEditableLayerOrThrow(tx, spatial(), name);
        return Stream.of(new CountResult(importOSMToLayer(uri, layerName, layerFinder)));
    }

    @Procedure(value="spatial.importOSM", mode=WRITE)
    @Description("Imports the the provided osm-file from URI to a layer of the same name, returns the count of data added")
    public Stream<CountResult> importOSM(
            @Name("uri") String uri) throws InterruptedException {
        String layerName = uri.substring(uri.lastIndexOf(File.separator) + 1);
        assertLayerDoesNotExists(tx, spatial(), layerName);
        // Delegate creating the layer to the inner thread, so we do not pollute the procedure transaction with anything that might conflict.
        // Since the procedure transaction starts before, and ends after, all inner transactions.
        BiFunction<Transaction, String, OSMLayer> layerMaker = (tx, name) -> (OSMLayer) spatial().getOrCreateLayer(tx, name, OSMGeometryEncoder.class, OSMLayer.class);
        return Stream.of(new CountResult(importOSMToLayer(uri, layerName, layerMaker)));
    }

    private long importOSMToLayer(String osmPath, String layerName, BiFunction<Transaction, String, OSMLayer> layerMaker) throws InterruptedException {
        if (!osmPath.toLowerCase().endsWith(".osm")) {
            // add extension
            osmPath = osmPath + ".osm";
        }
        OSMImportRunner runner = new OSMImportRunner(api, ktx.securityContext(), osmPath, layerName, layerMaker, log.debugLogger());
        Thread importerThread = new Thread(runner);
        importerThread.start();
        importerThread.join();
        return runner.getResult();
    }

    private static class OSMImportRunner implements Runnable {
        private final GraphDatabaseAPI db;
        private final String osmPath;
        private final String layerName;
        private final BiFunction<Transaction, String, OSMLayer> layerMaker;
        private final Logger log;
        private final SecurityContext securityContext;
        private Exception e;
        private long rc = -1;

        OSMImportRunner(GraphDatabaseAPI db, SecurityContext securityContext, String osmPath, String layerName, BiFunction<Transaction, String, OSMLayer> layerMaker, Logger log) {
            this.db = db;
            this.osmPath = osmPath;
            this.layerName = layerName;
            this.layerMaker = layerMaker;
            this.log = log;
            this.securityContext = securityContext;
        }

        long getResult() {
            if (e == null) {
                return rc;
            } else {
                throw new RuntimeException("Failed to import " + osmPath + " to layer '" + layerName + "': " + e.getMessage(), e);
            }
        }

        @Override
        public void run() {
            // Create the layer in the same thread as doing the import, otherwise we have an outer thread doing a create,
            // and the inner thread repeating it, resulting in duplicates
            try (Transaction tx = db.beginTransaction(KernelTransaction.Type.EXPLICIT, securityContext)) {
                layerMaker.apply(tx, layerName);
                tx.commit();
            }
            OSMImporter importer = new OSMImporter(layerName, new ProgressLoggingListener("Importing " + osmPath, log));
            try {
                // Provide the security context for all inner transactions that will be made during import
                importer.setSecurityContext(securityContext);
                // import using multiple, serial inner transactions (using the security context of the outer thread)
                importer.importFile(db, osmPath, false, 10000);
                // Re-index using inner transactions (using the security context of the outer thread)
                rc = importer.reIndex(db, 10000, false);
            } catch (Exception e) {
                log.log("Error running OSMImporter: " + e.getMessage());
                this.e = e;
            }
        }
    }

    @Procedure(value="spatial.merge.into", mode=WRITE)
    @Description("Merges two layers by copying geometries from the second layer into the first and deleting the second layer")
    public Stream<CountResult> mergeLayerIntoLayer(
            @Name("layerName") String layerName,
            @Name("toMerge") String mergeName) {
        EditableLayer layer = getEditableLayerOrThrow(tx, spatial(), layerName);
        EditableLayer mergeLayer = getEditableLayerOrThrow(tx, spatial(), mergeName);
        return Stream.of(new CountResult(MergeUtils.mergeLayerInto(tx, layer, mergeLayer)));
    }

    @Procedure(value="spatial.bbox", mode=WRITE)
    @Description("Finds all geometry nodes in the given layer within the lower left and upper right coordinates of a box")
    public Stream<NodeResult> findGeometriesInBBox(
            @Name("layerName") String name,
            @Name("min") Object min,
            @Name("max") Object max) {
        Layer layer = getLayerOrThrow(tx, spatial(), name);
        // TODO why a SearchWithin and not a SearchIntersectWindow?
        Envelope envelope = new Envelope(toCoordinate(min), toCoordinate(max));
        return GeoPipeline
                .startWithinSearch(tx, layer, layer.getGeometryFactory().toGeometry(envelope))
                .stream().map(GeoPipeFlow::getGeomNode).map(NodeResult::new);
    }

    @Procedure(value="spatial.closest", mode=WRITE)
    @Description("Finds all geometry nodes in the layer within the distance to the given coordinate")
    public Stream<NodeResult> findClosestGeometries(
            @Name("layerName") String name,
            @Name("coordinate") Object coordinate,
            @Name("distanceInKm") double distanceInKm) {
        Layer layer = getLayerOrThrow(tx, spatial(), name);
        GeometryFactory factory = layer.getGeometryFactory();
        Point point = factory.createPoint(toCoordinate(coordinate));
        List<SpatialTopologyUtils.PointResult> edgeResults = SpatialTopologyUtils.findClosestEdges(tx, point, layer, distanceInKm);
        return edgeResults.stream().map(e -> e.getValue().getGeomNode()).map(NodeResult::new);
    }

    @Procedure(value="spatial.withinDistance", mode=WRITE)
    @Description("Returns all geometry nodes and their ordered distance in the layer within the distance to the given coordinate")
    public Stream<NodeDistanceResult> findGeometriesWithinDistance(
            @Name("layerName") String name,
            @Name("coordinate") Object coordinate,
            @Name("distanceInKm") double distanceInKm) {

        Layer layer = getLayerOrThrow(tx, spatial(), name);
        return GeoPipeline
                .startNearestNeighborLatLonSearch(tx, layer, toCoordinate(coordinate), distanceInKm)
                .sort(OrthodromicDistance.DISTANCE)
                .stream().map(r -> {
                    double distance = r.hasProperty(tx, OrthodromicDistance.DISTANCE) ? ((Number) r.getProperty(tx, OrthodromicDistance.DISTANCE)).doubleValue() : -1;
                    return new NodeDistanceResult(r.getGeomNode(), distance);
                });
    }

    @UserFunction("spatial.decodeGeometry")
    @Description("Returns a geometry of a layer node as the Neo4j geometry type, to be passed to other procedures or returned to a client")
    public Object decodeGeometry(
            @Name("layerName") String name,
            @Name("node") Node node) {

        Layer layer = getLayerOrThrow(tx, spatial(), name);
        GeometryResult result = new GeometryResult(toNeo4jGeometry(layer, layer.getGeometryEncoder().decodeGeometry(node)));
        return result.geometry;
    }

    @UserFunction("spatial.asMap")
    @Description("Returns a Map object representing the Geometry, to be passed to other procedures or returned to a client")
    public Object asMap(@Name("object") Object geometry) {
        return toGeometryMap(geometry);
    }

    @UserFunction("spatial.asGeometry")
    @Description("Returns a geometry object as the Neo4j geometry type, to be passed to other functions or procedures or returned to a client")
    public Object asGeometry(
            @Name("geometry") Object geometry) {

        return toNeo4jGeometry(null, geometry);
    }

    @Deprecated
    @Procedure("spatial.asGeometry")
    @Description("Returns a geometry object as the Neo4j geometry type, to be passed to other procedures or returned to a client")
    public Stream<GeometryResult> asGeometryProc(
            @Name("geometry") Object geometry) {

        return Stream.of(geometry).map(geom -> new GeometryResult(toNeo4jGeometry(null, geom)));
    }

    @Deprecated
    @Procedure(value = "spatial.asExternalGeometry", deprecatedBy = "spatial.asGeometry")
    @Description("Returns a geometry object as an external geometry type to be returned to a client")
    // This only existed temporarily because the other method, asGeometry, returned the wrong type due to a bug in Neo4j 3.0
    public Stream<GeometryResult> asExternalGeometry(
            @Name("geometry") Object geometry) {

        return Stream.of(geometry).map(geom -> new GeometryResult(toNeo4jGeometry(null, geom)));
    }

    @Procedure(value="spatial.intersects", mode=WRITE)
    @Description("Returns all geometry nodes that intersect the given geometry (shape, polygon) in the layer")
    public Stream<NodeResult> findGeometriesIntersecting(
            @Name("layerName") String name,
            @Name("geometry") Object geometry) {

        Layer layer = getLayerOrThrow(tx, spatial(), name);
        return GeoPipeline
                .startIntersectSearch(tx, layer, toJTSGeometry(layer, geometry))
                .stream().map(GeoPipeFlow::getGeomNode).map(NodeResult::new);
    }

    private Geometry toJTSGeometry(Layer layer, Object value) {
        GeometryFactory factory = layer.getGeometryFactory();
        if (value instanceof org.neo4j.graphdb.spatial.Point) {
            org.neo4j.graphdb.spatial.Point point = (org.neo4j.graphdb.spatial.Point) value;
            List<Double> coord = point.getCoordinate().getCoordinate();
            return factory.createPoint(new Coordinate(coord.get(0), coord.get(1)));
        }
        if (value instanceof String) {
            WKTReader reader = new WKTReader(factory);
            try {
                return reader.read((String) value);
            } catch (ParseException e) {
                throw new IllegalArgumentException("Invalid WKT: " + e.getMessage());
            }
        }
        Map<String, Object> latLon = null;
        if (value instanceof Entity) {
            latLon = ((Entity) value).getProperties("latitude", "longitude", "lat", "lon");
        }
        if (value instanceof Map) latLon = (Map<String, Object>) value;
        Coordinate coord = toCoordinate(latLon);
        if (coord != null) return factory.createPoint(coord);
        throw new RuntimeException("Can't convert " + value + " to a geometry");
    }

    private static org.neo4j.graphdb.spatial.Coordinate toNeo4jCoordinate(Coordinate coordinate) {
        if (coordinate.z == Coordinate.NULL_ORDINATE) {
            return new org.neo4j.graphdb.spatial.Coordinate(coordinate.x, coordinate.y);
        } else {
            return new org.neo4j.graphdb.spatial.Coordinate(coordinate.x, coordinate.y, coordinate.z);
        }
    }

    private static List<org.neo4j.graphdb.spatial.Coordinate> toNeo4jCoordinates(Coordinate[] coordinates) {
        ArrayList<org.neo4j.graphdb.spatial.Coordinate> converted = new ArrayList<>();
        for (Coordinate coordinate : coordinates) {
            converted.add(toNeo4jCoordinate(coordinate));
        }
        return converted;
    }

    private org.neo4j.graphdb.spatial.Geometry toNeo4jGeometry(Layer layer, Object value) {
        if (value instanceof org.neo4j.graphdb.spatial.Geometry) {
            return (org.neo4j.graphdb.spatial.Geometry) value;
        }
        Neo4jCRS crs = findCRS("Cartesian");
        if (layer != null) {
            CoordinateReferenceSystem layerCRS = layer.getCoordinateReferenceSystem(tx);
            if (layerCRS != null) {
                ReferenceIdentifier crsRef = layer.getCoordinateReferenceSystem(tx).getName();
                crs = findCRS(crsRef.toString());
            }
        }
        if (value instanceof Point) {
            Point point = (Point) value;
            return new Neo4jPoint(point, crs);
        }
        if (value instanceof Geometry) {
            Geometry geometry = (Geometry) value;
            return new Neo4jGeometry(geometry.getGeometryType(), toNeo4jCoordinates(geometry.getCoordinates()), crs);
        }
        if (value instanceof String && layer != null) {
            GeometryFactory factory = layer.getGeometryFactory();
            WKTReader reader = new WKTReader(factory);
            try {
                Geometry geometry = reader.read((String) value);
                return new Neo4jGeometry(geometry.getGeometryType(), toNeo4jCoordinates(geometry.getCoordinates()), crs);
            } catch (ParseException e) {
                throw new IllegalArgumentException("Invalid WKT: " + e.getMessage());
            }
        }
        Map<String, Object> latLon = null;
        if (value instanceof Entity) {
            latLon = ((Entity) value).getProperties("latitude", "longitude", "lat", "lon");
        }
        if (value instanceof Map) latLon = (Map<String, Object>) value;
        Coordinate coord = toCoordinate(latLon);
        if (coord != null) return new Neo4jPoint(coord, crs);
        throw new RuntimeException("Can't convert " + value + " to a geometry");
    }

    private Object toPublic(Object obj) {
        if (obj instanceof Map) {
            return toPublic((Map) obj);
        } else if (obj instanceof Entity) {
            return toPublic(((Entity) obj).getProperties());
        } else if (obj instanceof Geometry) {
            return toMap((Geometry) obj);
        } else {
            return obj;
        }
    }

    private Map<String, Object> toGeometryMap(Object geometry) {
        return toMap(toNeo4jGeometry(null, geometry));
    }

    private Map<String, Object> toMap(Geometry geometry) {
        return toMap(toNeo4jGeometry(null, geometry));
    }

    private static double[] toCoordinateArrayFromDoubles(List<Double> coords) {
        double[] coordinates = new double[coords.size()];
        for (int i = 0; i < coordinates.length; i++) {
            coordinates[i] = coords.get(i);
        }
        return coordinates;
    }

    private static double[][] toCoordinateArrayFromCoordinates(List<org.neo4j.graphdb.spatial.Coordinate> coords) {
        List<double[]> coordinates = new ArrayList<>(coords.size());
        for (org.neo4j.graphdb.spatial.Coordinate coord : coords) {
            coordinates.add(toCoordinateArrayFromDoubles(coord.getCoordinate()));
        }
        return toCoordinateArray(coordinates);
    }

    private static double[][] toCoordinateArray(List<double[]> coords) {
        double[][] coordinates = new double[coords.size()][];
        for (int i = 0; i < coordinates.length; i++) {
            coordinates[i] = coords.get(i);
        }
        return coordinates;
    }

    private static Map<String, Object> toMap(org.neo4j.graphdb.spatial.Geometry geometry) {
        if (geometry instanceof org.neo4j.graphdb.spatial.Point) {
            org.neo4j.graphdb.spatial.Point point = (org.neo4j.graphdb.spatial.Point) geometry;
            return map("type", geometry.getGeometryType(), "coordinate", toCoordinateArrayFromDoubles(point.getCoordinate().getCoordinate()));
        } else {
            return map("type", geometry.getGeometryType(), "coordinates", toCoordinateArrayFromCoordinates(geometry.getCoordinates()));
        }
    }

    private Map<String, Object> toPublic(Map incoming) {
        Map<String, Object> map = new HashMap<>(incoming.size());
        for (Object key : incoming.keySet()) {
            map.put(key.toString(), toPublic(incoming.get(key)));
        }
        return map;
    }

    private Coordinate toCoordinate(Object value) {
        if (value instanceof Coordinate) {
            return (Coordinate) value;
        }
        if (value instanceof org.neo4j.graphdb.spatial.Coordinate) {
            return toCoordinate((org.neo4j.graphdb.spatial.Coordinate) value);
        }
        if (value instanceof org.neo4j.graphdb.spatial.Point) {
            return toCoordinate(((org.neo4j.graphdb.spatial.Point) value).getCoordinate());
        }
        if (value instanceof Entity) {
            return toCoordinate(((Entity) value).getProperties("latitude", "longitude", "lat", "lon"));
        }
        if (value instanceof Map) {
            return toCoordinate((Map) value);
        }
        throw new RuntimeException("Can't convert " + value + " to a coordinate");
    }

    private static Coordinate toCoordinate(org.neo4j.graphdb.spatial.Coordinate point) {
        List<Double> coordinate = point.getCoordinate();
        return new Coordinate(coordinate.get(0), coordinate.get(1));
    }

    private static Coordinate toCoordinate(Map map) {
        if (map == null) return null;
        Coordinate coord = toCoordinate(map, "longitude", "latitude");
        if (coord == null) return toCoordinate(map, "lon", "lat");
        return coord;
    }

    private static Coordinate toCoordinate(Map map, String xName, String yName) {
        if (map.containsKey(xName) && map.containsKey(yName))
            return new Coordinate(((Number) map.get(xName)).doubleValue(), ((Number) map.get(yName)).doubleValue());
        return null;
    }

    private static EditableLayerImpl getEditableLayerOrThrow(Transaction tx, SpatialDatabaseService spatial, String name) {
        return (EditableLayerImpl) getLayerOrThrow(tx, spatial, name);
    }

    private static Layer getLayerOrThrow(Transaction tx, SpatialDatabaseService spatial, String name) {
        EditableLayer layer = (EditableLayer) spatial.getLayer(tx, name);
        if (layer != null) {
            return layer;
        } else {
            throw new IllegalArgumentException("No such layer '" + name + "'");
        }
    }

    private static void assertLayerDoesNotExists(Transaction tx, SpatialDatabaseService spatial, String name) {
        if (spatial.getLayer(tx, name) != null) {
            throw new IllegalArgumentException("Layer already exists: '" + name + "'");
        }
    }
=======
	@Context
	public GraphDatabaseService db;

	@Context
	public GraphDatabaseAPI api;

	@Context
	public Transaction tx;

	@Context
	public KernelTransaction ktx;

	@Context
	public Log log;

	private SpatialDatabaseService spatial() {
		return new SpatialDatabaseService(new IndexManager(api, ktx.securityContext()));
	}

	public record NodeResult(Node node) {

	}

	public record NodeIdResult(String nodeId) {

	}

	public record CountResult(long count) {

	}

	public record NameResult(String name, String signature) {

	}

	public record StringResult(String name) {

	}

	public record NodeDistanceResult(Node node, double distance) {

	}

	public static class GeometryResult {

		public final Object geometry;

		public GeometryResult(org.neo4j.graphdb.spatial.Geometry geometry) {
			// Unfortunately Neo4j 3.4 only copes with Points, other types need to be converted to a public type
			if (geometry instanceof org.neo4j.graphdb.spatial.Point) {
				this.geometry = geometry;
			} else {
				this.geometry = toMap(geometry);
			}
		}
	}

	private static final Map<String, Class<? extends GeometryEncoder>> encoderClasses = new HashMap<>();

	static {
		populateEncoderClasses();
	}

	private static void populateEncoderClasses() {
		encoderClasses.clear();
		// TODO: Make this auto-find classes that implement GeometryEncoder
		for (Class<? extends GeometryEncoder> cls : Arrays.asList(
				SimplePointEncoder.class, OSMGeometryEncoder.class, SimplePropertyEncoder.class,
				WKTGeometryEncoder.class, WKBGeometryEncoder.class, SimpleGraphEncoder.class,
				NativePointEncoder.class
		)) {
			String name = cls.getSimpleName();
			encoderClasses.put(name, cls);
		}
	}

	@Procedure("spatial.procedures")
	@Description("Lists all spatial procedures with name and signature")
	public Stream<NameResult> listProcedures() {
		GlobalProcedures procedures = ((GraphDatabaseAPI) db).getDependencyResolver()
				.resolveDependency(GlobalProcedures.class);
		Stream.Builder<NameResult> builder = Stream.builder();
		for (ProcedureSignature proc : procedures.getCurrentView().getAllProcedures()) {
			if (proc.name().namespace()[0].equals("spatial")) {
				builder.accept(new NameResult(proc.name().toString(), proc.toString()));
			}
		}
		return builder.build();
	}

	@Procedure(name = "spatial.upgrade", mode = WRITE)
	@Description("Upgrades an older spatial data model and returns a list of layers upgraded")
	public Stream<NameResult> upgradeSpatial() {
		SpatialDatabaseService sdb = spatial();
		Stream.Builder<NameResult> builder = Stream.builder();
		for (String name : sdb.upgradeFromOldModel(tx)) {
			Layer layer = sdb.getLayer(tx, name);
			if (layer != null) {
				builder.accept(new NameResult(name, layer.getSignature()));
			}
		}
		return builder.build();
	}

	@Procedure(value = "spatial.layers", mode = WRITE)
	@Description("Returns name, and details for all layers")
	public Stream<NameResult> getAllLayers() {
		SpatialDatabaseService sdb = spatial();
		Stream.Builder<NameResult> builder = Stream.builder();
		for (String name : sdb.getLayerNames(tx)) {
			Layer layer = sdb.getLayer(tx, name);
			if (layer != null) {
				builder.accept(new NameResult(name, layer.getSignature()));
			}
		}
		return builder.build();
	}

	@Procedure("spatial.layerTypes")
	@Description("Returns the different registered layer types")
	public Stream<NameResult> getAllLayerTypes() {
		SpatialDatabaseService sdb = spatial();
		Stream.Builder<NameResult> builder = Stream.builder();
		for (Map.Entry<String, String> entry : sdb.getRegisteredLayerTypes().entrySet()) {
			builder.accept(new NameResult(entry.getKey(), entry.getValue()));
		}
		return builder.build();
	}

	@Procedure(value = "spatial.addPointLayer", mode = WRITE)
	@Description("Adds a new simple point layer, returns the layer root node")
	public Stream<NodeResult> addSimplePointLayer(
			@Name("name") String name,
			@Name(value = "indexType", defaultValue = RTREE_INDEX_NAME) String indexType,
			@Name(value = "crsName", defaultValue = UNSET_CRS_NAME) String crsName) {
		SpatialDatabaseService sdb = spatial();
		Layer layer = sdb.getLayer(tx, name);
		if (layer == null) {
			return streamNode(sdb.createLayer(tx, name, SimplePointEncoder.class, SimplePointLayer.class,
					sdb.resolveIndexClass(indexType), null,
					selectCRS(crsName)).getLayerNode(tx));
		}
		throw new IllegalArgumentException("Cannot create existing layer: " + name);
	}

	@Procedure(value = "spatial.addPointLayerGeohash", mode = WRITE)
	@Description("Adds a new simple point layer with geohash based index, returns the layer root node")
	public Stream<NodeResult> addSimplePointLayerGeohash(
			@Name("name") String name,
			@Name(value = "crsName", defaultValue = WGS84_CRS_NAME) String crsName) {
		SpatialDatabaseService sdb = spatial();
		Layer layer = sdb.getLayer(tx, name);
		if (layer == null) {
			return streamNode(sdb.createLayer(tx, name, SimplePointEncoder.class, SimplePointLayer.class,
					LayerGeohashPointIndex.class, null,
					selectCRS(crsName)).getLayerNode(tx));
		}
		throw new IllegalArgumentException("Cannot create existing layer: " + name);
	}

	@Procedure(value = "spatial.addPointLayerZOrder", mode = WRITE)
	@Description("Adds a new simple point layer with z-order curve based index, returns the layer root node")
	public Stream<NodeResult> addSimplePointLayerZOrder(@Name("name") String name) {
		SpatialDatabaseService sdb = spatial();
		Layer layer = sdb.getLayer(tx, name);
		if (layer == null) {
			return streamNode(sdb.createLayer(tx, name, SimplePointEncoder.class, SimplePointLayer.class,
					LayerZOrderPointIndex.class, null, DefaultGeographicCRS.WGS84).getLayerNode(tx));
		}
		throw new IllegalArgumentException("Cannot create existing layer: " + name);
	}

	@Procedure(value = "spatial.addPointLayerHilbert", mode = WRITE)
	@Description("Adds a new simple point layer with hilbert curve based index, returns the layer root node")
	public Stream<NodeResult> addSimplePointLayerHilbert(@Name("name") String name) {
		SpatialDatabaseService sdb = spatial();
		Layer layer = sdb.getLayer(tx, name);
		if (layer == null) {
			return streamNode(sdb.createLayer(tx, name, SimplePointEncoder.class, SimplePointLayer.class,
					LayerHilbertPointIndex.class, null, DefaultGeographicCRS.WGS84).getLayerNode(tx));
		}
		throw new IllegalArgumentException("Cannot create existing layer: " + name);
	}

	@Procedure(value = "spatial.addPointLayerXY", mode = WRITE)
	@Description("Adds a new simple point layer with the given properties for x and y coordinates, returns the layer root node")
	public Stream<NodeResult> addSimplePointLayer(
			@Name("name") String name,
			@Name("xProperty") String xProperty,
			@Name("yProperty") String yProperty,
			@Name(value = "indexType", defaultValue = RTREE_INDEX_NAME) String indexType,
			@Name(value = "crsName", defaultValue = UNSET_CRS_NAME) String crsName) {
		SpatialDatabaseService sdb = spatial();
		Layer layer = sdb.getLayer(tx, name);
		if (layer == null) {
			if (xProperty != null && yProperty != null) {
				return streamNode(sdb.createLayer(tx, name, SimplePointEncoder.class, SimplePointLayer.class,
						sdb.resolveIndexClass(indexType), sdb.makeEncoderConfig(xProperty, yProperty),
						selectCRS(hintCRSName(crsName, yProperty))).getLayerNode(tx));
			} else {
				throw new IllegalArgumentException(
						"Cannot create layer '" + name + "': Missing encoder config values: xProperty[" + xProperty
								+ "], yProperty[" + yProperty + "]");
			}
		}
		throw new IllegalArgumentException("Cannot create existing layer: " + name);
	}

	@Procedure(value = "spatial.addPointLayerWithConfig", mode = WRITE)
	@Description("Adds a new simple point layer with the given configuration, returns the layer root node")
	public Stream<NodeResult> addSimplePointLayerWithConfig(
			@Name("name") String name,
			@Name("encoderConfig") String encoderConfig,
			@Name(value = "indexType", defaultValue = RTREE_INDEX_NAME) String indexType,
			@Name(value = "crsName", defaultValue = UNSET_CRS_NAME) String crsName) {
		SpatialDatabaseService sdb = spatial();
		Layer layer = sdb.getLayer(tx, name);
		if (layer == null) {
			if (encoderConfig.indexOf(':') > 0) {
				return streamNode(sdb.createLayer(tx, name, SimplePointEncoder.class, SimplePointLayer.class,
						sdb.resolveIndexClass(indexType), encoderConfig,
						selectCRS(hintCRSName(crsName, encoderConfig))).getLayerNode(tx));
			} else {
				throw new IllegalArgumentException(
						"Cannot create layer '" + name + "': invalid encoder config '" + encoderConfig + "'");
			}
		}
		throw new IllegalArgumentException("Cannot create existing layer: " + name);
	}

	@Procedure(value = "spatial.addNativePointLayer", mode = WRITE)
	@Description("Adds a new native point layer, returns the layer root node")
	public Stream<NodeResult> addNativePointLayer(
			@Name("name") String name,
			@Name(value = "indexType", defaultValue = RTREE_INDEX_NAME) String indexType,
			@Name(value = "crsName", defaultValue = UNSET_CRS_NAME) String crsName) {
		SpatialDatabaseService sdb = spatial();
		Layer layer = sdb.getLayer(tx, name);
		if (layer == null) {
			return streamNode(sdb.createLayer(tx, name, NativePointEncoder.class, SimplePointLayer.class,
					sdb.resolveIndexClass(indexType), null, selectCRS(crsName)).getLayerNode(tx));
		}
		throw new IllegalArgumentException("Cannot create existing layer: " + name);
	}

	@Procedure(value = "spatial.addNativePointLayerGeohash", mode = WRITE)
	@Description("Adds a new native point layer with geohash based index, returns the layer root node")
	public Stream<NodeResult> addNativePointLayerGeohash(
			@Name("name") String name,
			@Name(value = "crsName", defaultValue = WGS84_CRS_NAME) String crsName) {
		SpatialDatabaseService sdb = spatial();
		Layer layer = sdb.getLayer(tx, name);
		if (layer == null) {
			return streamNode(sdb.createLayer(tx, name, NativePointEncoder.class, SimplePointLayer.class,
					LayerGeohashPointIndex.class, null, selectCRS(crsName)).getLayerNode(tx));
		}
		throw new IllegalArgumentException("Cannot create existing layer: " + name);
	}

	@Procedure(value = "spatial.addNativePointLayerZOrder", mode = WRITE)
	@Description("Adds a new native point layer with z-order curve based index, returns the layer root node")
	public Stream<NodeResult> addNativePointLayerZOrder(@Name("name") String name) {
		SpatialDatabaseService sdb = spatial();
		Layer layer = sdb.getLayer(tx, name);
		if (layer == null) {
			return streamNode(sdb.createLayer(tx, name, NativePointEncoder.class, SimplePointLayer.class,
					LayerZOrderPointIndex.class, null, DefaultGeographicCRS.WGS84).getLayerNode(tx));
		}
		throw new IllegalArgumentException("Cannot create existing layer: " + name);
	}

	@Procedure(value = "spatial.addNativePointLayerHilbert", mode = WRITE)
	@Description("Adds a new native point layer with hilbert curve based index, returns the layer root node")
	public Stream<NodeResult> addNativePointLayerHilbert(@Name("name") String name) {
		SpatialDatabaseService sdb = spatial();
		Layer layer = sdb.getLayer(tx, name);
		if (layer == null) {
			return streamNode(sdb.createLayer(tx, name, NativePointEncoder.class, SimplePointLayer.class,
					LayerHilbertPointIndex.class, null, DefaultGeographicCRS.WGS84).getLayerNode(tx));
		}
		throw new IllegalArgumentException("Cannot create existing layer: " + name);
	}

	@Procedure(value = "spatial.addNativePointLayerXY", mode = WRITE)
	@Description("Adds a new native point layer with the given properties for x and y coordinates, returns the layer root node")
	public Stream<NodeResult> addNativePointLayer(
			@Name("name") String name,
			@Name("xProperty") String xProperty,
			@Name("yProperty") String yProperty,
			@Name(value = "indexType", defaultValue = RTREE_INDEX_NAME) String indexType,
			@Name(value = "crsName", defaultValue = UNSET_CRS_NAME) String crsName) {
		SpatialDatabaseService sdb = spatial();
		Layer layer = sdb.getLayer(tx, name);
		if (layer == null) {
			if (xProperty != null && yProperty != null) {
				return streamNode(sdb.createLayer(tx, name, NativePointEncoder.class, SimplePointLayer.class,
						sdb.resolveIndexClass(indexType), sdb.makeEncoderConfig(xProperty, yProperty),
						selectCRS(hintCRSName(crsName, yProperty))).getLayerNode(tx));
			} else {
				throw new IllegalArgumentException(
						"Cannot create layer '" + name + "': Missing encoder config values: xProperty[" + xProperty
								+ "], yProperty[" + yProperty + "]");
			}
		}
		throw new IllegalArgumentException("Cannot create existing layer: " + name);
	}

	@Procedure(value = "spatial.addNativePointLayerWithConfig", mode = WRITE)
	@Description("Adds a new native point layer with the given configuration, returns the layer root node")
	public Stream<NodeResult> addNativePointLayerWithConfig(
			@Name("name") String name,
			@Name("encoderConfig") String encoderConfig,
			@Name(value = "indexType", defaultValue = RTREE_INDEX_NAME) String indexType,
			@Name(value = "crsName", defaultValue = UNSET_CRS_NAME) String crsName) {
		SpatialDatabaseService sdb = spatial();
		Layer layer = sdb.getLayer(tx, name);
		if (layer == null) {
			if (encoderConfig.indexOf(':') > 0) {
				return streamNode(sdb.createLayer(tx, name, NativePointEncoder.class, SimplePointLayer.class,
						sdb.resolveIndexClass(indexType), encoderConfig,
						selectCRS(hintCRSName(crsName, encoderConfig))).getLayerNode(tx));
			} else {
				throw new IllegalArgumentException(
						"Cannot create layer '" + name + "': invalid encoder config '" + encoderConfig + "'");
			}
		}
		throw new IllegalArgumentException("Cannot create existing layer: " + name);
	}

	public static final String UNSET_CRS_NAME = "";
	public static final String WGS84_CRS_NAME = "wgs84";

	/**
	 * Currently this only supports the string 'WGS84', for the convenience of procedure users.
	 * This should be expanded with CRS table lookup.
	 *
	 * @param name CRS name
	 * @return null or WGS84
	 */
	public CoordinateReferenceSystem selectCRS(String name) {
		if (name == null) {
			return null;
		}
		return switch (name.toLowerCase()) {
			case WGS84_CRS_NAME -> DefaultGeographicCRS.WGS84;
			case UNSET_CRS_NAME -> null;
			default -> throw new IllegalArgumentException("Unsupported CRS name: " + name);
		};
	}

	private String hintCRSName(String crsName, String hint) {
		if (crsName.equals(UNSET_CRS_NAME) && hint.toLowerCase().contains("lat")) {
			crsName = WGS84_CRS_NAME;
		}
		return crsName;
	}

	@Procedure(value = "spatial.addLayerWithEncoder", mode = WRITE)
	@Description("Adds a new layer with the given encoder class and configuration, returns the layer root node")
	public Stream<NodeResult> addLayerWithEncoder(
			@Name("name") String name,
			@Name("encoder") String encoderClassName,
			@Name("encoderConfig") String encoderConfig) {
		SpatialDatabaseService sdb = spatial();
		Layer layer = sdb.getLayer(tx, name);
		if (layer == null) {
			Class<? extends GeometryEncoder> encoderClass = encoderClasses.get(encoderClassName);
			Class<? extends Layer> layerClass = sdb.suggestLayerClassForEncoder(encoderClass);
			if (encoderClass != null) {
				return streamNode(
						sdb.createLayer(tx, name, encoderClass, layerClass, null, encoderConfig).getLayerNode(tx));
			}
			throw new IllegalArgumentException(
					"Cannot create layer '" + name + "': invalid encoder class '" + encoderClassName + "'");
		}
		throw new IllegalArgumentException("Cannot create existing layer: " + name);
	}

	@Procedure(value = "spatial.addLayer", mode = WRITE)
	@Description("Adds a new layer with the given type (see spatial().getAllLayerTypes) and configuration, returns the layer root node")
	public Stream<NodeResult> addLayerOfType(
			@Name("name") String name,
			@Name("type") String type,
			@Name("encoderConfig") String encoderConfig) {
		SpatialDatabaseService sdb = spatial();
		Layer layer = sdb.getLayer(tx, name);
		if (layer == null) {
			Map<String, String> knownTypes = sdb.getRegisteredLayerTypes();
			if (knownTypes.containsKey(type.toLowerCase())) {
				return streamNode(sdb.getOrCreateRegisteredTypeLayer(tx, name, type, encoderConfig).getLayerNode(tx));
			}
			throw new IllegalArgumentException(
					"Cannot create layer '" + name + "': unknown type '" + type + "' - supported types are "
							+ knownTypes);
		}
		throw new IllegalArgumentException("Cannot create existing layer: " + name);
	}

	private Stream<NodeResult> streamNode(Node node) {
		return Stream.of(new NodeResult(node));
	}

	private Stream<NodeIdResult> streamNode(String nodeId) {
		return Stream.of(new NodeIdResult(nodeId));
	}

	@Procedure(value = "spatial.addWKTLayer", mode = WRITE)
	@Description("Adds a new WKT layer with the given node property to hold the WKT string, returns the layer root node")
	public Stream<NodeResult> addWKTLayer(@Name("name") String name,
			@Name("nodePropertyName") String nodePropertyName) {
		return addLayerOfType(name, "WKT", nodePropertyName);
	}

	@Procedure(value = "spatial.layer", mode = WRITE)
	@Description("Returns the layer root node for the given layer name")
	public Stream<NodeResult> getLayer(@Name("name") String name) {
		return streamNode(getLayerOrThrow(tx, spatial(), name).getLayerNode(tx));
	}

	@Procedure(value = "spatial.getFeatureAttributes", mode = WRITE)
	@Description("Returns feature attributes of the given layer")
	public Stream<StringResult> getFeatureAttributes(@Name("name") String name) {
		Layer layer = getLayerOrThrow(tx, spatial(), name);
		return Arrays.stream(layer.getExtraPropertyNames(tx)).map(StringResult::new);
	}

	@Procedure(value = "spatial.setFeatureAttributes", mode = WRITE)
	@Description("Sets the feature attributes of the given layer")
	public Stream<NodeResult> setFeatureAttributes(@Name("name") String name,
			@Name("attributeNames") List<String> attributeNames) {
		EditableLayerImpl layer = getEditableLayerOrThrow(tx, spatial(), name);
		layer.setExtraPropertyNames(attributeNames.toArray(new String[0]), tx);
		return streamNode(layer.getLayerNode(tx));
	}

	@Procedure(value = "spatial.removeLayer", mode = WRITE)
	@Description("Removes the given layer")
	public void removeLayer(@Name("name") String name) {
		SpatialDatabaseService sdb = spatial();
		sdb.deleteLayer(tx, name, new ProgressLoggingListener("Deleting layer '" + name + "'", log, Level.INFO));
	}

	@Procedure(value = "spatial.addNode", mode = WRITE)
	@Description("Adds the given node to the layer, returns the geometry-node")
	public Stream<NodeResult> addNodeToLayer(@Name("layerName") String name, @Name("node") Node node) {
		EditableLayer layer = getEditableLayerOrThrow(tx, spatial(), name);
		return streamNode(layer.add(tx, node).getGeomNode());
	}

	@Procedure(value = "spatial.addNodes", mode = WRITE)
	@Description("Adds the given nodes list to the layer, returns the count")
	public Stream<CountResult> addNodesToLayer(@Name("layerName") String name, @Name("nodes") List<Node> nodes) {
		EditableLayer layer = getEditableLayerOrThrow(tx, spatial(), name);
		return Stream.of(new CountResult(layer.addAll(tx, nodes)));
	}

	@Procedure(value = "spatial.addNode.byId", mode = WRITE)
	@Description("Adds the given node to the layer, returns the geometry-node")
	public Stream<NodeResult> addNodeIdToLayer(@Name("layerName") String name, @Name("nodeId") String nodeId) {
		EditableLayer layer = getEditableLayerOrThrow(tx, spatial(), name);
		return streamNode(layer.add(tx, tx.getNodeByElementId(nodeId)).getGeomNode());
	}

	@Procedure(value = "spatial.addNodes.byId", mode = WRITE)
	@Description("Adds the given nodes list to the layer, returns the count")
	public Stream<CountResult> addNodeIdsToLayer(@Name("layerName") String name,
			@Name("nodeIds") List<String> nodeIds) {
		EditableLayer layer = getEditableLayerOrThrow(tx, spatial(), name);
		List<Node> nodes = nodeIds.stream().map(id -> tx.getNodeByElementId(id)).collect(Collectors.toList());
		return Stream.of(new CountResult(layer.addAll(tx, nodes)));
	}

	@Procedure(value = "spatial.removeNode", mode = WRITE)
	@Description("Removes the given node from the layer, returns the geometry-node")
	public Stream<NodeIdResult> removeNodeFromLayer(@Name("layerName") String name, @Name("node") Node node) {
		EditableLayer layer = getEditableLayerOrThrow(tx, spatial(), name);
		layer.removeFromIndex(tx, node.getElementId());
		return streamNode(node.getElementId());
	}

	@Procedure(value = "spatial.removeNodes", mode = WRITE)
	@Description("Removes the given nodes from the layer, returns the count of nodes removed")
	public Stream<CountResult> removeNodesFromLayer(@Name("layerName") String name, @Name("nodes") List<Node> nodes) {
		EditableLayer layer = getEditableLayerOrThrow(tx, spatial(), name);
		//TODO optimize bulk node removal from RTree like we have done for node additions
		int before = layer.getIndex().count(tx);
		for (Node node : nodes) {
			layer.removeFromIndex(tx, node.getElementId());
		}
		int after = layer.getIndex().count(tx);
		return Stream.of(new CountResult(before - after));
	}

	@Procedure(value = "spatial.removeNode.byId", mode = WRITE)
	@Description("Removes the given node from the layer, returns the geometry-node")
	public Stream<NodeIdResult> removeNodeFromLayer(@Name("layerName") String name, @Name("nodeId") String nodeId) {
		EditableLayer layer = getEditableLayerOrThrow(tx, spatial(), name);
		layer.removeFromIndex(tx, nodeId);
		return streamNode(nodeId);
	}

	@Procedure(value = "spatial.removeNodes.byId", mode = WRITE)
	@Description("Removes the given nodes from the layer, returns the count of nodes removed")
	public Stream<CountResult> removeNodeIdsFromLayer(@Name("layerName") String name,
			@Name("nodeIds") List<String> nodeIds) {
		EditableLayer layer = getEditableLayerOrThrow(tx, spatial(), name);
		//TODO optimize bulk node removal from RTree like we have done for node additions
		int before = layer.getIndex().count(tx);
		for (String nodeId : nodeIds) {
			layer.removeFromIndex(tx, nodeId);
		}
		int after = layer.getIndex().count(tx);
		return Stream.of(new CountResult(before - after));
	}

	@Procedure(value = "spatial.addWKT", mode = WRITE)
	@Description("Adds the given WKT string to the layer, returns the created geometry node")
	public Stream<NodeResult> addGeometryWKTToLayer(@Name("layerName") String name,
			@Name("geometry") String geometryWKT) {
		EditableLayer layer = getEditableLayerOrThrow(tx, spatial(), name);
		WKTReader reader = new WKTReader(layer.getGeometryFactory());
		return streamNode(addGeometryWkt(layer, reader, geometryWKT));
	}

	@Procedure(value = "spatial.addWKTs", mode = WRITE)
	@Description("Adds the given WKT string list to the layer, returns the created geometry nodes")
	public Stream<NodeResult> addGeometryWKTsToLayer(@Name("layerName") String name,
			@Name("geometry") List<String> geometryWKTs) {
		EditableLayer layer = getEditableLayerOrThrow(tx, spatial(), name);
		WKTReader reader = new WKTReader(layer.getGeometryFactory());
		return geometryWKTs.stream().map(geometryWKT -> addGeometryWkt(layer, reader, geometryWKT))
				.map(NodeResult::new);
	}

	private Node addGeometryWkt(EditableLayer layer, WKTReader reader, String geometryWKT) {
		try {
			Geometry geometry = reader.read(geometryWKT);
			return layer.add(tx, geometry).getGeomNode();
		} catch (ParseException e) {
			throw new RuntimeException("Error parsing geometry: " + geometryWKT, e);
		}
	}

	@Procedure(value = "spatial.importShapefileToLayer", mode = WRITE)
	@Description("Imports the the provided shape-file from URI to the given layer, returns the count of data added")
	public Stream<CountResult> importShapefile(
			@Name("layerName") String name,
			@Name("uri") String uri) throws IOException {
		EditableLayerImpl layer = getEditableLayerOrThrow(tx, spatial(), name);
		return Stream.of(new CountResult(importShapefileToLayer(uri, layer, 1000).size()));
	}

	@Procedure(value = "spatial.importShapefile", mode = WRITE)
	@Description("Imports the the provided shape-file from URI to a layer of the same name, returns the count of data added")
	public Stream<CountResult> importShapefile(
			@Name("uri") String uri) throws IOException {
		return Stream.of(new CountResult(importShapefileToLayer(uri, null, 1000).size()));
	}

	private List<Node> importShapefileToLayer(String shpPath, EditableLayerImpl layer, int commitInterval)
			throws IOException {
		// remove extension
		if (shpPath.toLowerCase().endsWith(".shp")) {
			shpPath = shpPath.substring(0, shpPath.lastIndexOf("."));
		}

		ShapefileImporter importer = new ShapefileImporter(db,
				new ProgressLoggingListener("Importing " + shpPath, log, Level.DEBUG), commitInterval);
		if (layer == null) {
			String layerName = shpPath.substring(shpPath.lastIndexOf(File.separator) + 1);
			return importer.importFile(shpPath, layerName);
		}
		return importer.importFile(shpPath, layer, Charset.defaultCharset());
	}

	@Procedure(value = "spatial.importOSMToLayer", mode = WRITE)
	@Description("Imports the the provided osm-file from URI to a layer, returns the count of data added")
	public Stream<CountResult> importOSM(
			@Name("layerName") String layerName,
			@Name("uri") String uri) throws InterruptedException {
		// Delegate finding the layer to the inner thread, so we do not pollute the procedure transaction with anything that might conflict.
		// Since the procedure transaction starts before, and ends after, all inner transactions.
		BiFunction<Transaction, String, OSMLayer> layerFinder = (tx, name) -> (OSMLayer) getEditableLayerOrThrow(tx,
				spatial(), name);
		return Stream.of(new CountResult(importOSMToLayer(uri, layerName, layerFinder)));
	}

	@Procedure(value = "spatial.importOSM", mode = WRITE)
	@Description("Imports the the provided osm-file from URI to a layer of the same name, returns the count of data added")
	public Stream<CountResult> importOSM(
			@Name("uri") String uri) throws InterruptedException {
		String layerName = uri.substring(uri.lastIndexOf(File.separator) + 1);
		assertLayerDoesNotExists(tx, spatial(), layerName);
		// Delegate creating the layer to the inner thread, so we do not pollute the procedure transaction with anything that might conflict.
		// Since the procedure transaction starts before, and ends after, all inner transactions.
		BiFunction<Transaction, String, OSMLayer> layerMaker = (tx, name) -> (OSMLayer) spatial().getOrCreateLayer(tx,
				name, OSMGeometryEncoder.class, OSMLayer.class);
		return Stream.of(new CountResult(importOSMToLayer(uri, layerName, layerMaker)));
	}

	private long importOSMToLayer(String osmPath, String layerName,
			BiFunction<Transaction, String, OSMLayer> layerMaker) throws InterruptedException {
		// add extension
		if (!osmPath.toLowerCase().endsWith(".osm")) {
			osmPath = osmPath + ".osm";
		}
		OSMImportRunner runner = new OSMImportRunner(api, ktx.securityContext(), osmPath, layerName, layerMaker, log,
				Level.DEBUG);
		Thread importerThread = new Thread(runner);
		importerThread.start();
		importerThread.join();
		return runner.getResult();
	}

	private static class OSMImportRunner implements Runnable {

		private final GraphDatabaseAPI db;
		private final String osmPath;
		private final String layerName;
		private final BiFunction<Transaction, String, OSMLayer> layerMaker;
		private final Log log;
		private final Level level;
		private final SecurityContext securityContext;
		private Exception e;
		private long rc = -1;

		OSMImportRunner(GraphDatabaseAPI db, SecurityContext securityContext, String osmPath, String layerName,
				BiFunction<Transaction, String, OSMLayer> layerMaker, Log log, Level level) {
			this.db = db;
			this.osmPath = osmPath;
			this.layerName = layerName;
			this.layerMaker = layerMaker;
			this.log = log;
			this.level = level;
			this.securityContext = securityContext;
		}

		long getResult() {
			if (e == null) {
				return rc;
			}
			throw new RuntimeException(
					"Failed to import " + osmPath + " to layer '" + layerName + "': " + e.getMessage(), e);
		}

		@Override
		public void run() {
			// Create the layer in the same thread as doing the import, otherwise we have an outer thread doing a creation,
			// and the inner thread repeating it, resulting in duplicates
			try (Transaction tx = db.beginTransaction(KernelTransaction.Type.EXPLICIT, securityContext)) {
				layerMaker.apply(tx, layerName);
				tx.commit();
			}
			OSMImporter importer = new OSMImporter(layerName,
					new ProgressLoggingListener("Importing " + osmPath, log, level));
			try {
				// Provide the security context for all inner transactions that will be made during import
				importer.setSecurityContext(securityContext);
				// import using multiple, serial inner transactions (using the security context of the outer thread)
				importer.importFile(db, osmPath, false, 10000);
				// Re-index using inner transactions (using the security context of the outer thread)
				rc = importer.reIndex(db, 10000, false);
			} catch (Exception e) {
				log.error("Error running OSMImporter: " + e.getMessage());
				this.e = e;
			}
		}
	}

	@Procedure(value = "spatial.bbox", mode = WRITE)
	@Description("Finds all geometry nodes in the given layer within the lower left and upper right coordinates of a box")
	public Stream<NodeResult> findGeometriesInBBox(
			@Name("layerName") String name,
			@Name("min") Object min,
			@Name("max") Object max) {
		Layer layer = getLayerOrThrow(tx, spatial(), name);
		// TODO why a SearchWithin and not a SearchIntersectWindow?
		Envelope envelope = new Envelope(toCoordinate(min), toCoordinate(max));
		return GeoPipeline
				.startWithinSearch(tx, layer, layer.getGeometryFactory().toGeometry(envelope))
				.stream().map(GeoPipeFlow::getGeomNode).map(NodeResult::new);
	}

	@Procedure(value = "spatial.closest", mode = WRITE)
	@Description("Finds all geometry nodes in the layer within the distance to the given coordinate")
	public Stream<NodeResult> findClosestGeometries(
			@Name("layerName") String name,
			@Name("coordinate") Object coordinate,
			@Name("distanceInKm") double distanceInKm) {
		Layer layer = getLayerOrThrow(tx, spatial(), name);
		GeometryFactory factory = layer.getGeometryFactory();
		Point point = factory.createPoint(toCoordinate(coordinate));
		List<SpatialTopologyUtils.PointResult> edgeResults = SpatialTopologyUtils.findClosestEdges(tx, point, layer,
				distanceInKm);
		return edgeResults.stream().map(e -> e.getValue().getGeomNode()).map(NodeResult::new);
	}

	@Procedure(value = "spatial.withinDistance", mode = WRITE)
	@Description("Returns all geometry nodes and their ordered distance in the layer within the distance to the given coordinate")
	public Stream<NodeDistanceResult> findGeometriesWithinDistance(
			@Name("layerName") String name,
			@Name("coordinate") Object coordinate,
			@Name("distanceInKm") double distanceInKm) {

		Layer layer = getLayerOrThrow(tx, spatial(), name);
		return GeoPipeline
				.startNearestNeighborLatLonSearch(tx, layer, toCoordinate(coordinate), distanceInKm)
				.sort(OrthodromicDistance.DISTANCE)
				.stream().map(r -> {
					double distance = r.hasProperty(tx, OrthodromicDistance.DISTANCE) ? ((Number) r.getProperty(tx,
							OrthodromicDistance.DISTANCE)).doubleValue() : -1;
					return new NodeDistanceResult(r.getGeomNode(), distance);
				});
	}

	@UserFunction("spatial.decodeGeometry")
	@Description("Returns a geometry of a layer node as the Neo4j geometry type, to be passed to other procedures or returned to a client")
	public Object decodeGeometry(
			@Name("layerName") String name,
			@Name("node") Node node) {

		Layer layer = getLayerOrThrow(tx, spatial(), name);
		GeometryResult result = new GeometryResult(
				toNeo4jGeometry(layer, layer.getGeometryEncoder().decodeGeometry(node)));
		return result.geometry;
	}

	@UserFunction("spatial.asMap")
	@Description("Returns a Map object representing the Geometry, to be passed to other procedures or returned to a client")
	public Object asMap(@Name("object") Object geometry) {
		return toGeometryMap(geometry);
	}

	@UserFunction("spatial.asGeometry")
	@Description("Returns a geometry object as the Neo4j geometry type, to be passed to other functions or procedures or returned to a client")
	public Object asGeometry(
			@Name("geometry") Object geometry) {

		return toNeo4jGeometry(null, geometry);
	}

	@Deprecated
	@Procedure("spatial.asGeometry")
	@Description("Returns a geometry object as the Neo4j geometry type, to be passed to other procedures or returned to a client")
	public Stream<GeometryResult> asGeometryProc(
			@Name("geometry") Object geometry) {

		return Stream.of(geometry).map(geom -> new GeometryResult(toNeo4jGeometry(null, geom)));
	}

	@Deprecated
	@Procedure(value = "spatial.asExternalGeometry", deprecatedBy = "spatial.asGeometry")
	@Description("Returns a geometry object as an external geometry type to be returned to a client")
	// This only existed temporarily because the other method, asGeometry, returned the wrong type due to a bug in Neo4j 3.0
	public Stream<GeometryResult> asExternalGeometry(
			@Name("geometry") Object geometry) {

		return Stream.of(geometry).map(geom -> new GeometryResult(toNeo4jGeometry(null, geom)));
	}

	@Procedure(value = "spatial.intersects", mode = WRITE)
	@Description("Returns all geometry nodes that intersect the given geometry (shape, polygon) in the layer")
	public Stream<NodeResult> findGeometriesIntersecting(
			@Name("layerName") String name,
			@Name("geometry") Object geometry) {

		Layer layer = getLayerOrThrow(tx, spatial(), name);
		return GeoPipeline
				.startIntersectSearch(tx, layer, toJTSGeometry(layer, geometry))
				.stream().map(GeoPipeFlow::getGeomNode).map(NodeResult::new);
	}

	private Geometry toJTSGeometry(Layer layer, Object value) {
		GeometryFactory factory = layer.getGeometryFactory();
		if (value instanceof org.neo4j.graphdb.spatial.Point point) {
			double[] coord = point.getCoordinate().getCoordinate();
			return factory.createPoint(new Coordinate(coord[0], coord[1]));
		}
		if (value instanceof String) {
			WKTReader reader = new WKTReader(factory);
			try {
				return reader.read((String) value);
			} catch (ParseException e) {
				throw new IllegalArgumentException("Invalid WKT: " + e.getMessage());
			}
		}
		Map<String, Object> latLon = null;
		if (value instanceof Entity) {
			latLon = ((Entity) value).getProperties("latitude", "longitude", "lat", "lon");
		}
		if (value instanceof Map) {
			//noinspection unchecked
			latLon = (Map<String, Object>) value;
		}
		Coordinate coord = toCoordinate(latLon);
		if (coord != null) {
			return factory.createPoint(coord);
		}
		throw new RuntimeException("Can't convert " + value + " to a geometry");
	}

	private static org.neo4j.graphdb.spatial.Coordinate toNeo4jCoordinate(Coordinate coordinate) {
		if (coordinate.z == Coordinate.NULL_ORDINATE) {
			return new org.neo4j.graphdb.spatial.Coordinate(coordinate.x, coordinate.y);
		}
		return new org.neo4j.graphdb.spatial.Coordinate(coordinate.x, coordinate.y, coordinate.z);
	}

	private static List<org.neo4j.graphdb.spatial.Coordinate> toNeo4jCoordinates(Coordinate[] coordinates) {
		ArrayList<org.neo4j.graphdb.spatial.Coordinate> converted = new ArrayList<>();
		for (Coordinate coordinate : coordinates) {
			converted.add(toNeo4jCoordinate(coordinate));
		}
		return converted;
	}

	private org.neo4j.graphdb.spatial.Geometry toNeo4jGeometry(Layer layer, Object value) {
		if (value instanceof org.neo4j.graphdb.spatial.Geometry) {
			return (org.neo4j.graphdb.spatial.Geometry) value;
		}
		Neo4jCRS crs = findCRS("Cartesian");
		if (layer != null) {
			CoordinateReferenceSystem layerCRS = layer.getCoordinateReferenceSystem(tx);
			if (layerCRS != null) {
				ReferenceIdentifier crsRef = layer.getCoordinateReferenceSystem(tx).getName();
				crs = findCRS(crsRef.toString());
			}
		}
		if (value instanceof Point point) {
			return new Neo4jPoint(point, crs);
		}
		if (value instanceof Geometry geometry) {
			return new Neo4jGeometry(geometry.getGeometryType(), toNeo4jCoordinates(geometry.getCoordinates()), crs);
		}
		if (value instanceof String && layer != null) {
			GeometryFactory factory = layer.getGeometryFactory();
			WKTReader reader = new WKTReader(factory);
			try {
				Geometry geometry = reader.read((String) value);
				return new Neo4jGeometry(geometry.getGeometryType(), toNeo4jCoordinates(geometry.getCoordinates()),
						crs);
			} catch (ParseException e) {
				throw new IllegalArgumentException("Invalid WKT: " + e.getMessage());
			}
		}
		Map<String, Object> latLon = null;
		if (value instanceof Entity) {
			latLon = ((Entity) value).getProperties("latitude", "longitude", "lat", "lon");
		}
		if (value instanceof Map) {
			//noinspection unchecked
			latLon = (Map<String, Object>) value;
		}
		Coordinate coord = toCoordinate(latLon);
		if (coord != null) {
			return new Neo4jPoint(coord, crs);
		}
		throw new RuntimeException("Can't convert " + value + " to a geometry");
	}

	private Object toPublic(Object obj) {
		if (obj instanceof Map<?, ?> map) {
			return toPublic(map);
		}
		if (obj instanceof Entity entity) {
			return toPublic(entity.getProperties());
		}
		if (obj instanceof Geometry geometry) {
			return toMap(geometry);
		}
		return obj;
	}

	private Map<String, Object> toGeometryMap(Object geometry) {
		return toMap(toNeo4jGeometry(null, geometry));
	}

	private Map<String, Object> toMap(Geometry geometry) {
		return toMap(toNeo4jGeometry(null, geometry));
	}

	private static double[][] toCoordinateArrayFromCoordinates(List<org.neo4j.graphdb.spatial.Coordinate> coords) {
		List<double[]> coordinates = new ArrayList<>(coords.size());
		for (org.neo4j.graphdb.spatial.Coordinate coord : coords) {
			coordinates.add(coord.getCoordinate());
		}
		return toCoordinateArray(coordinates);
	}

	private static double[][] toCoordinateArray(List<double[]> coords) {
		double[][] coordinates = new double[coords.size()][];
		for (int i = 0; i < coordinates.length; i++) {
			coordinates[i] = coords.get(i);
		}
		return coordinates;
	}

	private static Map<String, Object> toMap(org.neo4j.graphdb.spatial.Geometry geometry) {
		if (geometry instanceof org.neo4j.graphdb.spatial.Point point) {
			return map("type", geometry.getGeometryType(), "coordinate", point.getCoordinate().getCoordinate());
		}
		return map("type", geometry.getGeometryType(), "coordinates",
				toCoordinateArrayFromCoordinates(geometry.getCoordinates()));
	}

	private Map<String, Object> toPublic(Map<?, ?> incoming) {
		Map<String, Object> map = new HashMap<>(incoming.size());
		for (Object key : incoming.keySet()) {
			map.put(key.toString(), toPublic(incoming.get(key)));
		}
		return map;
	}

	private Coordinate toCoordinate(Object value) {
		if (value instanceof Coordinate) {
			return (Coordinate) value;
		}
		if (value instanceof org.neo4j.graphdb.spatial.Coordinate) {
			return toCoordinate((org.neo4j.graphdb.spatial.Coordinate) value);
		}
		if (value instanceof org.neo4j.graphdb.spatial.Point) {
			return toCoordinate(((org.neo4j.graphdb.spatial.Point) value).getCoordinate());
		}
		if (value instanceof Entity) {
			return toCoordinate(((Entity) value).getProperties("latitude", "longitude", "lat", "lon"));
		}
		if (value instanceof Map<?, ?>) {
			return toCoordinate((Map<?, ?>) value);
		}
		throw new RuntimeException("Can't convert " + value + " to a coordinate");
	}

	private static Coordinate toCoordinate(org.neo4j.graphdb.spatial.Coordinate point) {
		double[] coordinate = point.getCoordinate();
		return new Coordinate(coordinate[0], coordinate[1]);
	}

	private static Coordinate toCoordinate(Map<?, ?> map) {
		if (map == null) {
			return null;
		}
		Coordinate coord = toCoordinate(map, "longitude", "latitude");
		if (coord == null) {
			return toCoordinate(map, "lon", "lat");
		}
		return coord;
	}

	private static Coordinate toCoordinate(Map<?, ?> map, String xName, String yName) {
		if (map.containsKey(xName) && map.containsKey(yName)) {
			return new Coordinate(((Number) map.get(xName)).doubleValue(), ((Number) map.get(yName)).doubleValue());
		}
		return null;
	}

	private static EditableLayerImpl getEditableLayerOrThrow(Transaction tx, SpatialDatabaseService spatial,
			String name) {
		return (EditableLayerImpl) getLayerOrThrow(tx, spatial, name);
	}

	private static Layer getLayerOrThrow(Transaction tx, SpatialDatabaseService spatial, String name) {
		EditableLayer layer = (EditableLayer) spatial.getLayer(tx, name);
		if (layer != null) {
			return layer;
		}
		throw new IllegalArgumentException("No such layer '" + name + "'");
	}

	private static void assertLayerDoesNotExists(Transaction tx, SpatialDatabaseService spatial, String name) {
		if (spatial.getLayer(tx, name) != null) {
			throw new IllegalArgumentException("Layer already exists: '" + name + "'");
		}
	}
>>>>>>> 25b5b00b
}<|MERGE_RESOLUTION|>--- conflicted
+++ resolved
@@ -85,31 +85,11 @@
 import org.neo4j.kernel.internal.GraphDatabaseAPI;
 import org.neo4j.logging.Level;
 import org.neo4j.logging.Log;
-<<<<<<< HEAD
-import org.neo4j.logging.Logger;
-import org.neo4j.procedure.*;
-import org.opengis.referencing.ReferenceIdentifier;
-import org.opengis.referencing.crs.CoordinateReferenceSystem;
-
-import java.io.File;
-import java.io.IOException;
-import java.nio.charset.Charset;
-import java.util.*;
-import java.util.function.BiFunction;
-import java.util.stream.Collectors;
-import java.util.stream.Stream;
-
-import static org.neo4j.gis.spatial.SpatialDatabaseService.RTREE_INDEX_NAME;
-import static org.neo4j.gis.spatial.encoders.neo4j.Neo4jCRS.findCRS;
-import static org.neo4j.internal.helpers.collection.MapUtil.map;
-import static org.neo4j.procedure.Mode.WRITE;
-=======
 import org.neo4j.procedure.Context;
 import org.neo4j.procedure.Description;
 import org.neo4j.procedure.Name;
 import org.neo4j.procedure.Procedure;
 import org.neo4j.procedure.UserFunction;
->>>>>>> 25b5b00b
 
 /*
 TODO:
@@ -119,1000 +99,6 @@
 
 public class SpatialProcedures {
 
-<<<<<<< HEAD
-    @Context
-    public GraphDatabaseService db;
-
-    @Context
-    public GraphDatabaseAPI api;
-
-    @Context
-    public Transaction tx;
-
-    @Context
-    public KernelTransaction ktx;
-
-    @Context
-    public Log log;
-
-    private SpatialDatabaseService spatial() {
-        return new SpatialDatabaseService(new IndexManager(api, ktx.securityContext()));
-    }
-
-    public static class NodeResult {
-        public final Node node;
-
-        public NodeResult(Node node) {
-            this.node = node;
-        }
-    }
-
-    public static class NodeIdResult {
-        public final long nodeId;
-
-        public NodeIdResult(long nodeId) {
-            this.nodeId = nodeId;
-        }
-    }
-
-    public static class CountResult {
-        public final long count;
-
-        public CountResult(long count) {
-            this.count = count;
-        }
-    }
-
-    public static class NameResult {
-        public final String name;
-        public final String signature;
-
-        public NameResult(String name, String signature) {
-            this.name = name;
-            this.signature = signature;
-        }
-    }
-
-    public static class StringResult {
-        public final String name;
-
-        public StringResult(String name) {
-            this.name = name;
-        }
-    }
-
-    public static class NodeDistanceResult {
-        public final Node node;
-        public final double distance;
-
-        public NodeDistanceResult(Node node, double distance) {
-            this.node = node;
-            this.distance = distance;
-        }
-    }
-
-    public static class GeometryResult {
-        public final Object geometry;
-
-        public GeometryResult(org.neo4j.graphdb.spatial.Geometry geometry) {
-            // Unfortunately Neo4j 3.4 only copes with Points, other types need to be converted to a public type
-            if(geometry instanceof org.neo4j.graphdb.spatial.Point) {
-                this.geometry = geometry;
-            }else{
-                this.geometry = toMap(geometry);
-            }
-        }
-    }
-
-    private static Map<String, Class> encoderClasses = new HashMap<>();
-
-    static {
-        populateEncoderClasses();
-    }
-
-    private static void populateEncoderClasses() {
-        encoderClasses.clear();
-        // TODO: Make this auto-find classes that implement GeometryEncoder
-        for (Class cls : new Class[]{
-                SimplePointEncoder.class, OSMGeometryEncoder.class, SimplePropertyEncoder.class,
-                WKTGeometryEncoder.class, WKBGeometryEncoder.class, SimpleGraphEncoder.class,
-                NativePointEncoder.class
-        }) {
-            if (GeometryEncoder.class.isAssignableFrom(cls)) {
-                String name = cls.getSimpleName();
-                encoderClasses.put(name, cls);
-            }
-        }
-    }
-
-    @Procedure("spatial.procedures")
-    @Description("Lists all spatial procedures with name and signature")
-    public Stream<NameResult> listProcedures() throws ProcedureException {
-        GlobalProcedures procedures = ((GraphDatabaseAPI) db).getDependencyResolver().resolveDependency(GlobalProcedures.class);
-        Stream.Builder<NameResult> builder = Stream.builder();
-        for (ProcedureSignature proc : procedures.getAllProcedures()) {
-            if (proc.name().namespace()[0].equals("spatial")) {
-                builder.accept(new NameResult(proc.name().toString(), proc.toString()));
-            }
-        }
-        return builder.build();
-    }
-
-    @Procedure(name = "spatial.upgrade", mode = WRITE)
-    @Description("Upgrades an older spatial data model and returns a list of layers upgraded")
-    public Stream<NameResult> upgradeSpatial() {
-        SpatialDatabaseService sdb = spatial();
-        Stream.Builder<NameResult> builder = Stream.builder();
-        for (String name : sdb.upgradeFromOldModel(tx)) {
-            Layer layer = sdb.getLayer(tx, name);
-            if (layer != null) {
-                builder.accept(new NameResult(name, layer.getSignature()));
-            }
-        }
-        return builder.build();
-    }
-
-    @Procedure(value="spatial.layers", mode = WRITE)
-    @Description("Returns name, and details for all layers")
-    public Stream<NameResult> getAllLayers() {
-        SpatialDatabaseService sdb = spatial();
-        Stream.Builder<NameResult> builder = Stream.builder();
-        for (String name : sdb.getLayerNames(tx)) {
-            Layer layer = sdb.getLayer(tx, name);
-            if (layer != null) {
-                builder.accept(new NameResult(name, layer.getSignature()));
-            }
-        }
-        return builder.build();
-    }
-
-    @Procedure("spatial.layerTypes")
-    @Description("Returns the different registered layer types")
-    public Stream<NameResult> getAllLayerTypes() {
-        SpatialDatabaseService sdb = spatial();
-        Stream.Builder<NameResult> builder = Stream.builder();
-        for (Map.Entry<String, String> entry : sdb.getRegisteredLayerTypes().entrySet()) {
-            builder.accept(new NameResult(entry.getKey(), entry.getValue()));
-        }
-        return builder.build();
-    }
-
-    @Procedure(value="spatial.addPointLayer", mode=WRITE)
-    @Description("Adds a new simple point layer, returns the layer root node")
-    public Stream<NodeResult> addSimplePointLayer(
-            @Name("name") String name,
-            @Name(value = "indexType", defaultValue = RTREE_INDEX_NAME) String indexType,
-            @Name(value = "crsName", defaultValue = UNSET_CRS_NAME) String crsName) {
-        SpatialDatabaseService sdb = spatial();
-        Layer layer = sdb.getLayer(tx, name);
-        if (layer == null) {
-            return streamNode(sdb.createLayer(tx, name, SimplePointEncoder.class, SimplePointLayer.class,
-                    sdb.resolveIndexClass(indexType), null,
-                    selectCRS(crsName)).getLayerNode(tx));
-        } else {
-            throw new IllegalArgumentException("Cannot create existing layer: " + name);
-        }
-    }
-
-    @Procedure(value="spatial.addPointLayerGeohash", mode=WRITE)
-    @Description("Adds a new simple point layer with geohash based index, returns the layer root node")
-    public Stream<NodeResult> addSimplePointLayerGeohash(
-            @Name("name") String name,
-            @Name(value = "crsName", defaultValue = WGS84_CRS_NAME) String crsName) {
-        SpatialDatabaseService sdb = spatial();
-        Layer layer = sdb.getLayer(tx, name);
-        if (layer == null) {
-            return streamNode(sdb.createLayer(tx, name, SimplePointEncoder.class, SimplePointLayer.class,
-                    LayerGeohashPointIndex.class, null,
-                    selectCRS(crsName)).getLayerNode(tx));
-        } else {
-            throw new IllegalArgumentException("Cannot create existing layer: " + name);
-        }
-    }
-
-    @Procedure(value="spatial.addPointLayerZOrder", mode=WRITE)
-    @Description("Adds a new simple point layer with z-order curve based index, returns the layer root node")
-    public Stream<NodeResult> addSimplePointLayerZOrder(@Name("name") String name) {
-        SpatialDatabaseService sdb = spatial();
-        Layer layer = sdb.getLayer(tx, name);
-        if (layer == null) {
-            return streamNode(sdb.createLayer(tx, name, SimplePointEncoder.class, SimplePointLayer.class, LayerZOrderPointIndex.class, null, DefaultGeographicCRS.WGS84).getLayerNode(tx));
-        } else {
-            throw new IllegalArgumentException("Cannot create existing layer: " + name);
-        }
-    }
-
-    @Procedure(value="spatial.addPointLayerHilbert", mode=WRITE)
-    @Description("Adds a new simple point layer with hilbert curve based index, returns the layer root node")
-    public Stream<NodeResult> addSimplePointLayerHilbert(@Name("name") String name) {
-        SpatialDatabaseService sdb = spatial();
-        Layer layer = sdb.getLayer(tx, name);
-        if (layer == null) {
-            return streamNode(sdb.createLayer(tx, name, SimplePointEncoder.class, SimplePointLayer.class, LayerHilbertPointIndex.class, null, DefaultGeographicCRS.WGS84).getLayerNode(tx));
-        } else {
-            throw new IllegalArgumentException("Cannot create existing layer: " + name);
-        }
-    }
-
-    @Procedure(value="spatial.addPointLayerXY", mode=WRITE)
-    @Description("Adds a new simple point layer with the given properties for x and y coordinates, returns the layer root node")
-    public Stream<NodeResult> addSimplePointLayer(
-            @Name("name") String name,
-            @Name("xProperty") String xProperty,
-            @Name("yProperty") String yProperty,
-            @Name(value = "indexType", defaultValue = RTREE_INDEX_NAME) String indexType,
-            @Name(value = "crsName", defaultValue = UNSET_CRS_NAME) String crsName) {
-        SpatialDatabaseService sdb = spatial();
-        Layer layer = sdb.getLayer(tx, name);
-        if (layer == null) {
-            if (xProperty != null && yProperty != null) {
-                return streamNode(sdb.createLayer(tx, name, SimplePointEncoder.class, SimplePointLayer.class,
-                        sdb.resolveIndexClass(indexType), sdb.makeEncoderConfig(xProperty, yProperty),
-                        selectCRS(hintCRSName(crsName, yProperty))).getLayerNode(tx));
-            } else {
-                throw new IllegalArgumentException("Cannot create layer '" + name + "': Missing encoder config values: xProperty[" + xProperty + "], yProperty[" + yProperty + "]");
-            }
-        } else {
-            throw new IllegalArgumentException("Cannot create existing layer: " + name);
-        }
-    }
-
-    @Procedure(value="spatial.addPointLayerWithConfig", mode=WRITE)
-    @Description("Adds a new simple point layer with the given configuration, returns the layer root node")
-    public Stream<NodeResult> addSimplePointLayerWithConfig(
-            @Name("name") String name,
-            @Name("encoderConfig") String encoderConfig,
-            @Name(value = "indexType", defaultValue = RTREE_INDEX_NAME) String indexType,
-            @Name(value = "crsName", defaultValue = UNSET_CRS_NAME) String crsName) {
-        SpatialDatabaseService sdb = spatial();
-        Layer layer = sdb.getLayer(tx, name);
-        if (layer == null) {
-            if (encoderConfig.indexOf(':') > 0) {
-                return streamNode(sdb.createLayer(tx, name, SimplePointEncoder.class, SimplePointLayer.class,
-                        sdb.resolveIndexClass(indexType), encoderConfig,
-                        selectCRS(hintCRSName(crsName, encoderConfig))).getLayerNode(tx));
-            } else {
-                throw new IllegalArgumentException("Cannot create layer '" + name + "': invalid encoder config '" + encoderConfig + "'");
-            }
-        } else {
-            throw new IllegalArgumentException("Cannot create existing layer: " + name);
-        }
-    }
-
-    @Procedure(value="spatial.addNativePointLayer", mode=WRITE)
-    @Description("Adds a new native point layer, returns the layer root node")
-    public Stream<NodeResult> addNativePointLayer(
-            @Name("name") String name,
-            @Name(value = "indexType", defaultValue = RTREE_INDEX_NAME) String indexType,
-            @Name(value = "crsName", defaultValue = UNSET_CRS_NAME) String crsName) {
-        SpatialDatabaseService sdb = spatial();
-        Layer layer = sdb.getLayer(tx, name);
-        if (layer == null) {
-            return streamNode(sdb.createLayer(tx, name, NativePointEncoder.class, SimplePointLayer.class, sdb.resolveIndexClass(indexType), null, selectCRS(crsName)).getLayerNode(tx));
-        } else {
-            throw new IllegalArgumentException("Cannot create existing layer: " + name);
-        }
-    }
-
-    @Procedure(value="spatial.addNativePointLayerGeohash", mode=WRITE)
-    @Description("Adds a new native point layer with geohash based index, returns the layer root node")
-    public Stream<NodeResult> addNativePointLayerGeohash(
-            @Name("name") String name,
-            @Name(value = "crsName", defaultValue = WGS84_CRS_NAME) String crsName) {
-        SpatialDatabaseService sdb = spatial();
-        Layer layer = sdb.getLayer(tx, name);
-        if (layer == null) {
-            return streamNode(sdb.createLayer(tx, name, NativePointEncoder.class, SimplePointLayer.class, LayerGeohashPointIndex.class, null, selectCRS(crsName)).getLayerNode(tx));
-        } else {
-            throw new IllegalArgumentException("Cannot create existing layer: " + name);
-        }
-    }
-
-    @Procedure(value="spatial.addNativePointLayerZOrder", mode=WRITE)
-    @Description("Adds a new native point layer with z-order curve based index, returns the layer root node")
-    public Stream<NodeResult> addNativePointLayerZOrder(@Name("name") String name) {
-        SpatialDatabaseService sdb = spatial();
-        Layer layer = sdb.getLayer(tx, name);
-        if (layer == null) {
-            return streamNode(sdb.createLayer(tx, name, NativePointEncoder.class, SimplePointLayer.class, LayerZOrderPointIndex.class, null, DefaultGeographicCRS.WGS84).getLayerNode(tx));
-        } else {
-            throw new IllegalArgumentException("Cannot create existing layer: " + name);
-        }
-    }
-
-    @Procedure(value="spatial.addNativePointLayerHilbert", mode=WRITE)
-    @Description("Adds a new native point layer with hilbert curve based index, returns the layer root node")
-    public Stream<NodeResult> addNativePointLayerHilbert(@Name("name") String name) {
-        SpatialDatabaseService sdb = spatial();
-        Layer layer = sdb.getLayer(tx, name);
-        if (layer == null) {
-            return streamNode(sdb.createLayer(tx, name, NativePointEncoder.class, SimplePointLayer.class, LayerHilbertPointIndex.class, null, DefaultGeographicCRS.WGS84).getLayerNode(tx));
-        } else {
-            throw new IllegalArgumentException("Cannot create existing layer: " + name);
-        }
-    }
-
-    @Procedure(value="spatial.addNativePointLayerXY", mode=WRITE)
-    @Description("Adds a new native point layer with the given properties for x and y coordinates, returns the layer root node")
-    public Stream<NodeResult> addNativePointLayer(
-            @Name("name") String name,
-            @Name("xProperty") String xProperty,
-            @Name("yProperty") String yProperty,
-            @Name(value = "indexType", defaultValue = RTREE_INDEX_NAME) String indexType,
-            @Name(value = "crsName", defaultValue = UNSET_CRS_NAME) String crsName) {
-        SpatialDatabaseService sdb = spatial();
-        Layer layer = sdb.getLayer(tx, name);
-        if (layer == null) {
-            if (xProperty != null && yProperty != null) {
-                return streamNode(sdb.createLayer(tx, name, NativePointEncoder.class, SimplePointLayer.class,
-                        sdb.resolveIndexClass(indexType), sdb.makeEncoderConfig(xProperty, yProperty),
-                        selectCRS(hintCRSName(crsName, yProperty))).getLayerNode(tx));
-            } else {
-                throw new IllegalArgumentException("Cannot create layer '" + name + "': Missing encoder config values: xProperty[" + xProperty + "], yProperty[" + yProperty + "]");
-            }
-        } else {
-            throw new IllegalArgumentException("Cannot create existing layer: " + name);
-        }
-    }
-
-    @Procedure(value="spatial.addNativePointLayerWithConfig", mode=WRITE)
-    @Description("Adds a new native point layer with the given configuration, returns the layer root node")
-    public Stream<NodeResult> addNativePointLayerWithConfig(
-            @Name("name") String name,
-            @Name("encoderConfig") String encoderConfig,
-            @Name(value = "indexType", defaultValue = RTREE_INDEX_NAME) String indexType,
-            @Name(value = "crsName", defaultValue = UNSET_CRS_NAME) String crsName) {
-        SpatialDatabaseService sdb = spatial();
-        Layer layer = sdb.getLayer(tx, name);
-        if (layer == null) {
-            if (encoderConfig.indexOf(':') > 0) {
-                return streamNode(sdb.createLayer(tx, name, NativePointEncoder.class, SimplePointLayer.class,
-                        sdb.resolveIndexClass(indexType), encoderConfig,
-                        selectCRS(hintCRSName(crsName, encoderConfig))).getLayerNode(tx));
-            } else {
-                throw new IllegalArgumentException("Cannot create layer '" + name + "': invalid encoder config '" + encoderConfig + "'");
-            }
-        } else {
-            throw new IllegalArgumentException("Cannot create existing layer: " + name);
-        }
-    }
-
-    public static final String UNSET_CRS_NAME = "";
-    public static final String WGS84_CRS_NAME = "wgs84";
-
-    /**
-     * Currently this only supports the string 'WGS84', for the convenience of procedure users.
-     * This should be expanded with CRS table lookup.
-     * @param name
-     * @return null or WGS84
-     */
-    public CoordinateReferenceSystem selectCRS(String name) {
-        if (name == null) {
-            return null;
-        } else {
-            switch (name.toLowerCase()) {
-                case WGS84_CRS_NAME:
-                    return org.geotools.referencing.crs.DefaultGeographicCRS.WGS84;
-                case UNSET_CRS_NAME:
-                    return null;
-                default:
-                    throw new IllegalArgumentException("Unsupported CRS name: " + name);
-            }
-        }
-    }
-
-    private String hintCRSName(String crsName, String hint) {
-        if (crsName.equals(UNSET_CRS_NAME) && hint.toLowerCase().contains("lat")) {
-            crsName = WGS84_CRS_NAME;
-        }
-        return crsName;
-    }
-
-    @Procedure(value="spatial.addLayerWithEncoder", mode=WRITE)
-    @Description("Adds a new layer with the given encoder class and configuration, returns the layer root node")
-    public Stream<NodeResult> addLayerWithEncoder(
-            @Name("name") String name,
-            @Name("encoder") String encoderClassName,
-            @Name("encoderConfig") String encoderConfig) {
-        SpatialDatabaseService sdb = spatial();
-        Layer layer = sdb.getLayer(tx, name);
-        if (layer == null) {
-            Class encoderClass = encoderClasses.get(encoderClassName);
-            Class layerClass = sdb.suggestLayerClassForEncoder(encoderClass);
-            if (encoderClass != null) {
-                return streamNode(sdb.createLayer(tx, name, encoderClass, layerClass, null, encoderConfig).getLayerNode(tx));
-            } else {
-                throw new IllegalArgumentException("Cannot create layer '" + name + "': invalid encoder class '" + encoderClassName + "'");
-            }
-        } else {
-            throw new IllegalArgumentException("Cannot create existing layer: " + name);
-        }
-    }
-
-    @Procedure(value="spatial.addLayer", mode=WRITE)
-    @Description("Adds a new layer with the given type (see spatial().getAllLayerTypes) and configuration, returns the layer root node")
-    public Stream<NodeResult> addLayerOfType(
-            @Name("name") String name,
-            @Name("type") String type,
-            @Name("encoderConfig") String encoderConfig) {
-        SpatialDatabaseService sdb = spatial();
-        Layer layer = sdb.getLayer(tx, name);
-        if (layer == null) {
-            Map<String, String> knownTypes = sdb.getRegisteredLayerTypes();
-            if (knownTypes.containsKey(type.toLowerCase())) {
-                return streamNode(sdb.getOrCreateRegisteredTypeLayer(tx, name, type, encoderConfig).getLayerNode(tx));
-            } else {
-                throw new IllegalArgumentException("Cannot create layer '" + name + "': unknown type '" + type + "' - supported types are " + knownTypes.toString());
-            }
-        } else {
-            throw new IllegalArgumentException("Cannot create existing layer: " + name);
-        }
-    }
-
-    private Stream<NodeResult> streamNode(Node node) {
-        return Stream.of(new NodeResult(node));
-    }
-
-    private Stream<NodeIdResult> streamNode(long nodeId) {
-        return Stream.of(new NodeIdResult(nodeId));
-    }
-
-    @Procedure(value="spatial.addWKTLayer", mode=WRITE)
-    @Description("Adds a new WKT layer with the given node property to hold the WKT string, returns the layer root node")
-    public Stream<NodeResult> addWKTLayer(@Name("name") String name,
-                                          @Name("nodePropertyName") String nodePropertyName) {
-        return addLayerOfType(name, "WKT", nodePropertyName);
-    }
-
-    @Procedure(value="spatial.layer", mode=WRITE)
-    @Description("Returns the layer root node for the given layer name")
-    public Stream<NodeResult> getLayer(@Name("name") String name) {
-        return streamNode(getLayerOrThrow(tx, spatial(), name).getLayerNode(tx));
-    }
-
-    @Procedure(value="spatial.getFeatureAttributes", mode=WRITE)
-    @Description("Returns feature attributes of the given layer")
-    public Stream<StringResult> getFeatureAttributes(@Name("name") String name) {
-        Layer layer = getLayerOrThrow(tx, spatial(), name);
-        return Arrays.asList(layer.getExtraPropertyNames(tx)).stream().map(StringResult::new);
-    }
-
-    @Procedure(value="spatial.setFeatureAttributes", mode=WRITE)
-    @Description("Sets the feature attributes of the given layer")
-    public Stream<NodeResult> setFeatureAttributes(@Name("name") String name,
-                                                   @Name("attributeNames") List<String> attributeNames) {
-        EditableLayerImpl layer = getEditableLayerOrThrow(tx, spatial(), name);
-        layer.setExtraPropertyNames(attributeNames.toArray(new String[attributeNames.size()]), tx);
-        return streamNode(layer.getLayerNode(tx));
-    }
-
-    @Procedure(value="spatial.removeLayer", mode=WRITE)
-    @Description("Removes the given layer")
-    public void removeLayer(@Name("name") String name) {
-        SpatialDatabaseService sdb = spatial();
-        sdb.deleteLayer(tx, name, new ProgressLoggingListener("Deleting layer '" + name + "'", log.infoLogger()));
-    }
-
-    @Procedure(value="spatial.addNode", mode=WRITE)
-    @Description("Adds the given node to the layer, returns the geometry-node")
-    public Stream<NodeResult> addNodeToLayer(@Name("layerName") String name, @Name("node") Node node) {
-        EditableLayer layer = getEditableLayerOrThrow(tx, spatial(), name);
-        return streamNode(layer.add(tx, node).getGeomNode());
-    }
-
-    @Procedure(value="spatial.addNodes", mode=WRITE)
-    @Description("Adds the given nodes list to the layer, returns the count")
-    public Stream<CountResult> addNodesToLayer(@Name("layerName") String name, @Name("nodes") List<Node> nodes) {
-        EditableLayer layer = getEditableLayerOrThrow(tx, spatial(), name);
-        return Stream.of(new CountResult(layer.addAll(tx, nodes)));
-    }
-
-    @Procedure(value="spatial.addNode.byId", mode=WRITE)
-    @Description("Adds the given node to the layer, returns the geometry-node")
-    public Stream<NodeResult> addNodeIdToLayer(@Name("layerName") String name, @Name("nodeId") long nodeId) {
-        EditableLayer layer = getEditableLayerOrThrow(tx, spatial(), name);
-        return streamNode(layer.add(tx, tx.getNodeById(nodeId)).getGeomNode());
-    }
-
-    @Procedure(value="spatial.addNodes.byId", mode=WRITE)
-    @Description("Adds the given nodes list to the layer, returns the count")
-    public Stream<CountResult> addNodeIdsToLayer(@Name("layerName") String name, @Name("nodeIds") List<Long> nodeIds) {
-        EditableLayer layer = getEditableLayerOrThrow(tx, spatial(), name);
-        List<Node> nodes = nodeIds.stream().map(id -> tx.getNodeById(id)).collect(Collectors.toList());
-        return Stream.of(new CountResult(layer.addAll(tx, nodes)));
-    }
-
-    @Procedure(value="spatial.removeNode", mode=WRITE)
-    @Description("Removes the given node from the layer, returns the geometry-node")
-    public Stream<NodeIdResult> removeNodeFromLayer(@Name("layerName") String name, @Name("node") Node node) {
-        EditableLayer layer = getEditableLayerOrThrow(tx, spatial(), name);
-        layer.removeFromIndex(tx, node.getId());
-        return streamNode(node.getId());
-    }
-
-    @Procedure(value="spatial.removeNodes", mode=WRITE)
-    @Description("Removes the given nodes from the layer, returns the count of nodes removed")
-    public Stream<CountResult> removeNodesFromLayer(@Name("layerName") String name, @Name("nodes") List<Node> nodes) {
-        EditableLayer layer = getEditableLayerOrThrow(tx, spatial(), name);
-        //TODO optimize bulk node removal from RTree like we have done for node additions
-        int before = layer.getIndex().count(tx);
-        for (Node node : nodes) {
-            layer.removeFromIndex(tx, node.getId());
-        }
-        int after = layer.getIndex().count(tx);
-        return Stream.of(new CountResult(before - after));
-    }
-
-    @Procedure(value="spatial.removeNode.byId", mode=WRITE)
-    @Description("Removes the given node from the layer, returns the geometry-node")
-    public Stream<NodeIdResult> removeNodeFromLayer(@Name("layerName") String name, @Name("nodeId") long nodeId) {
-        EditableLayer layer = getEditableLayerOrThrow(tx, spatial(), name);
-        layer.removeFromIndex(tx, nodeId);
-        return streamNode(nodeId);
-    }
-
-    @Procedure(value="spatial.removeNodes.byId", mode=WRITE)
-    @Description("Removes the given nodes from the layer, returns the count of nodes removed")
-    public Stream<CountResult> removeNodeIdsFromLayer(@Name("layerName") String name, @Name("nodeIds") List<Long> nodeIds) {
-        EditableLayer layer = getEditableLayerOrThrow(tx, spatial(), name);
-        //TODO optimize bulk node removal from RTree like we have done for node additions
-        int before = layer.getIndex().count(tx);
-        for (long nodeId : nodeIds) {
-            layer.removeFromIndex(tx, nodeId);
-        }
-        int after = layer.getIndex().count(tx);
-        return Stream.of(new CountResult(before - after));
-    }
-
-    @Procedure(value="spatial.addWKT", mode=WRITE)
-    @Description("Adds the given WKT string to the layer, returns the created geometry node")
-    public Stream<NodeResult> addGeometryWKTToLayer(@Name("layerName") String name, @Name("geometry") String geometryWKT) throws ParseException {
-        EditableLayer layer = getEditableLayerOrThrow(tx, spatial(), name);
-        WKTReader reader = new WKTReader(layer.getGeometryFactory());
-        return streamNode(addGeometryWkt(layer, reader, geometryWKT));
-    }
-
-    @Procedure(value="spatial.addWKTs", mode=WRITE)
-    @Description("Adds the given WKT string list to the layer, returns the created geometry nodes")
-    public Stream<NodeResult> addGeometryWKTsToLayer(@Name("layerName") String name, @Name("geometry") List<String> geometryWKTs) throws ParseException {
-        EditableLayer layer = getEditableLayerOrThrow(tx, spatial(), name);
-        WKTReader reader = new WKTReader(layer.getGeometryFactory());
-        return geometryWKTs.stream().map(geometryWKT -> addGeometryWkt(layer, reader, geometryWKT)).map(NodeResult::new);
-    }
-
-    private Node addGeometryWkt(EditableLayer layer, WKTReader reader, String geometryWKT) {
-        try {
-            Geometry geometry = reader.read(geometryWKT);
-            return layer.add(tx, geometry).getGeomNode();
-        } catch (ParseException e) {
-            throw new RuntimeException("Error parsing geometry: " + geometryWKT, e);
-        }
-    }
-
-    @Procedure(value="spatial.importShapefileToLayer", mode=WRITE)
-    @Description("Imports the the provided shape-file from URI to the given layer, returns the count of data added")
-    public Stream<CountResult> importShapefile(
-            @Name("layerName") String name,
-            @Name("uri") String uri) throws IOException {
-        EditableLayerImpl layer = getEditableLayerOrThrow(tx, spatial(), name);
-        return Stream.of(new CountResult(importShapefileToLayer(uri, layer, 1000).size()));
-    }
-
-    @Procedure(value="spatial.importShapefile", mode=WRITE)
-    @Description("Imports the the provided shape-file from URI to a layer of the same name, returns the count of data added")
-    public Stream<CountResult> importShapefile(
-            @Name("uri") String uri) throws IOException {
-        return Stream.of(new CountResult(importShapefileToLayer(uri, null, 1000).size()));
-    }
-
-    private List<Node> importShapefileToLayer(String shpPath, EditableLayerImpl layer, int commitInterval) throws IOException {
-        if (shpPath.toLowerCase().endsWith(".shp")) {
-            // remove extension
-            shpPath = shpPath.substring(0, shpPath.lastIndexOf("."));
-        }
-
-        ShapefileImporter importer = new ShapefileImporter(db, new ProgressLoggingListener("Importing " + shpPath, log.debugLogger()), commitInterval);
-        if (layer == null) {
-            String layerName = shpPath.substring(shpPath.lastIndexOf(File.separator) + 1);
-            return importer.importFile(shpPath, layerName);
-        } else {
-            return importer.importFile(shpPath, layer, Charset.defaultCharset());
-        }
-    }
-
-    @Procedure(value="spatial.importOSMToLayer", mode=WRITE)
-    @Description("Imports the the provided osm-file from URI to a layer, returns the count of data added")
-    public Stream<CountResult> importOSM(
-            @Name("layerName") String layerName,
-            @Name("uri") String uri) throws InterruptedException {
-        // Delegate finding the layer to the inner thread, so we do not pollute the procedure transaction with anything that might conflict.
-        // Since the procedure transaction starts before, and ends after, all inner transactions.
-        BiFunction<Transaction, String, OSMLayer> layerFinder = (tx, name) -> (OSMLayer) getEditableLayerOrThrow(tx, spatial(), name);
-        return Stream.of(new CountResult(importOSMToLayer(uri, layerName, layerFinder)));
-    }
-
-    @Procedure(value="spatial.importOSM", mode=WRITE)
-    @Description("Imports the the provided osm-file from URI to a layer of the same name, returns the count of data added")
-    public Stream<CountResult> importOSM(
-            @Name("uri") String uri) throws InterruptedException {
-        String layerName = uri.substring(uri.lastIndexOf(File.separator) + 1);
-        assertLayerDoesNotExists(tx, spatial(), layerName);
-        // Delegate creating the layer to the inner thread, so we do not pollute the procedure transaction with anything that might conflict.
-        // Since the procedure transaction starts before, and ends after, all inner transactions.
-        BiFunction<Transaction, String, OSMLayer> layerMaker = (tx, name) -> (OSMLayer) spatial().getOrCreateLayer(tx, name, OSMGeometryEncoder.class, OSMLayer.class);
-        return Stream.of(new CountResult(importOSMToLayer(uri, layerName, layerMaker)));
-    }
-
-    private long importOSMToLayer(String osmPath, String layerName, BiFunction<Transaction, String, OSMLayer> layerMaker) throws InterruptedException {
-        if (!osmPath.toLowerCase().endsWith(".osm")) {
-            // add extension
-            osmPath = osmPath + ".osm";
-        }
-        OSMImportRunner runner = new OSMImportRunner(api, ktx.securityContext(), osmPath, layerName, layerMaker, log.debugLogger());
-        Thread importerThread = new Thread(runner);
-        importerThread.start();
-        importerThread.join();
-        return runner.getResult();
-    }
-
-    private static class OSMImportRunner implements Runnable {
-        private final GraphDatabaseAPI db;
-        private final String osmPath;
-        private final String layerName;
-        private final BiFunction<Transaction, String, OSMLayer> layerMaker;
-        private final Logger log;
-        private final SecurityContext securityContext;
-        private Exception e;
-        private long rc = -1;
-
-        OSMImportRunner(GraphDatabaseAPI db, SecurityContext securityContext, String osmPath, String layerName, BiFunction<Transaction, String, OSMLayer> layerMaker, Logger log) {
-            this.db = db;
-            this.osmPath = osmPath;
-            this.layerName = layerName;
-            this.layerMaker = layerMaker;
-            this.log = log;
-            this.securityContext = securityContext;
-        }
-
-        long getResult() {
-            if (e == null) {
-                return rc;
-            } else {
-                throw new RuntimeException("Failed to import " + osmPath + " to layer '" + layerName + "': " + e.getMessage(), e);
-            }
-        }
-
-        @Override
-        public void run() {
-            // Create the layer in the same thread as doing the import, otherwise we have an outer thread doing a create,
-            // and the inner thread repeating it, resulting in duplicates
-            try (Transaction tx = db.beginTransaction(KernelTransaction.Type.EXPLICIT, securityContext)) {
-                layerMaker.apply(tx, layerName);
-                tx.commit();
-            }
-            OSMImporter importer = new OSMImporter(layerName, new ProgressLoggingListener("Importing " + osmPath, log));
-            try {
-                // Provide the security context for all inner transactions that will be made during import
-                importer.setSecurityContext(securityContext);
-                // import using multiple, serial inner transactions (using the security context of the outer thread)
-                importer.importFile(db, osmPath, false, 10000);
-                // Re-index using inner transactions (using the security context of the outer thread)
-                rc = importer.reIndex(db, 10000, false);
-            } catch (Exception e) {
-                log.log("Error running OSMImporter: " + e.getMessage());
-                this.e = e;
-            }
-        }
-    }
-
-    @Procedure(value="spatial.merge.into", mode=WRITE)
-    @Description("Merges two layers by copying geometries from the second layer into the first and deleting the second layer")
-    public Stream<CountResult> mergeLayerIntoLayer(
-            @Name("layerName") String layerName,
-            @Name("toMerge") String mergeName) {
-        EditableLayer layer = getEditableLayerOrThrow(tx, spatial(), layerName);
-        EditableLayer mergeLayer = getEditableLayerOrThrow(tx, spatial(), mergeName);
-        return Stream.of(new CountResult(MergeUtils.mergeLayerInto(tx, layer, mergeLayer)));
-    }
-
-    @Procedure(value="spatial.bbox", mode=WRITE)
-    @Description("Finds all geometry nodes in the given layer within the lower left and upper right coordinates of a box")
-    public Stream<NodeResult> findGeometriesInBBox(
-            @Name("layerName") String name,
-            @Name("min") Object min,
-            @Name("max") Object max) {
-        Layer layer = getLayerOrThrow(tx, spatial(), name);
-        // TODO why a SearchWithin and not a SearchIntersectWindow?
-        Envelope envelope = new Envelope(toCoordinate(min), toCoordinate(max));
-        return GeoPipeline
-                .startWithinSearch(tx, layer, layer.getGeometryFactory().toGeometry(envelope))
-                .stream().map(GeoPipeFlow::getGeomNode).map(NodeResult::new);
-    }
-
-    @Procedure(value="spatial.closest", mode=WRITE)
-    @Description("Finds all geometry nodes in the layer within the distance to the given coordinate")
-    public Stream<NodeResult> findClosestGeometries(
-            @Name("layerName") String name,
-            @Name("coordinate") Object coordinate,
-            @Name("distanceInKm") double distanceInKm) {
-        Layer layer = getLayerOrThrow(tx, spatial(), name);
-        GeometryFactory factory = layer.getGeometryFactory();
-        Point point = factory.createPoint(toCoordinate(coordinate));
-        List<SpatialTopologyUtils.PointResult> edgeResults = SpatialTopologyUtils.findClosestEdges(tx, point, layer, distanceInKm);
-        return edgeResults.stream().map(e -> e.getValue().getGeomNode()).map(NodeResult::new);
-    }
-
-    @Procedure(value="spatial.withinDistance", mode=WRITE)
-    @Description("Returns all geometry nodes and their ordered distance in the layer within the distance to the given coordinate")
-    public Stream<NodeDistanceResult> findGeometriesWithinDistance(
-            @Name("layerName") String name,
-            @Name("coordinate") Object coordinate,
-            @Name("distanceInKm") double distanceInKm) {
-
-        Layer layer = getLayerOrThrow(tx, spatial(), name);
-        return GeoPipeline
-                .startNearestNeighborLatLonSearch(tx, layer, toCoordinate(coordinate), distanceInKm)
-                .sort(OrthodromicDistance.DISTANCE)
-                .stream().map(r -> {
-                    double distance = r.hasProperty(tx, OrthodromicDistance.DISTANCE) ? ((Number) r.getProperty(tx, OrthodromicDistance.DISTANCE)).doubleValue() : -1;
-                    return new NodeDistanceResult(r.getGeomNode(), distance);
-                });
-    }
-
-    @UserFunction("spatial.decodeGeometry")
-    @Description("Returns a geometry of a layer node as the Neo4j geometry type, to be passed to other procedures or returned to a client")
-    public Object decodeGeometry(
-            @Name("layerName") String name,
-            @Name("node") Node node) {
-
-        Layer layer = getLayerOrThrow(tx, spatial(), name);
-        GeometryResult result = new GeometryResult(toNeo4jGeometry(layer, layer.getGeometryEncoder().decodeGeometry(node)));
-        return result.geometry;
-    }
-
-    @UserFunction("spatial.asMap")
-    @Description("Returns a Map object representing the Geometry, to be passed to other procedures or returned to a client")
-    public Object asMap(@Name("object") Object geometry) {
-        return toGeometryMap(geometry);
-    }
-
-    @UserFunction("spatial.asGeometry")
-    @Description("Returns a geometry object as the Neo4j geometry type, to be passed to other functions or procedures or returned to a client")
-    public Object asGeometry(
-            @Name("geometry") Object geometry) {
-
-        return toNeo4jGeometry(null, geometry);
-    }
-
-    @Deprecated
-    @Procedure("spatial.asGeometry")
-    @Description("Returns a geometry object as the Neo4j geometry type, to be passed to other procedures or returned to a client")
-    public Stream<GeometryResult> asGeometryProc(
-            @Name("geometry") Object geometry) {
-
-        return Stream.of(geometry).map(geom -> new GeometryResult(toNeo4jGeometry(null, geom)));
-    }
-
-    @Deprecated
-    @Procedure(value = "spatial.asExternalGeometry", deprecatedBy = "spatial.asGeometry")
-    @Description("Returns a geometry object as an external geometry type to be returned to a client")
-    // This only existed temporarily because the other method, asGeometry, returned the wrong type due to a bug in Neo4j 3.0
-    public Stream<GeometryResult> asExternalGeometry(
-            @Name("geometry") Object geometry) {
-
-        return Stream.of(geometry).map(geom -> new GeometryResult(toNeo4jGeometry(null, geom)));
-    }
-
-    @Procedure(value="spatial.intersects", mode=WRITE)
-    @Description("Returns all geometry nodes that intersect the given geometry (shape, polygon) in the layer")
-    public Stream<NodeResult> findGeometriesIntersecting(
-            @Name("layerName") String name,
-            @Name("geometry") Object geometry) {
-
-        Layer layer = getLayerOrThrow(tx, spatial(), name);
-        return GeoPipeline
-                .startIntersectSearch(tx, layer, toJTSGeometry(layer, geometry))
-                .stream().map(GeoPipeFlow::getGeomNode).map(NodeResult::new);
-    }
-
-    private Geometry toJTSGeometry(Layer layer, Object value) {
-        GeometryFactory factory = layer.getGeometryFactory();
-        if (value instanceof org.neo4j.graphdb.spatial.Point) {
-            org.neo4j.graphdb.spatial.Point point = (org.neo4j.graphdb.spatial.Point) value;
-            List<Double> coord = point.getCoordinate().getCoordinate();
-            return factory.createPoint(new Coordinate(coord.get(0), coord.get(1)));
-        }
-        if (value instanceof String) {
-            WKTReader reader = new WKTReader(factory);
-            try {
-                return reader.read((String) value);
-            } catch (ParseException e) {
-                throw new IllegalArgumentException("Invalid WKT: " + e.getMessage());
-            }
-        }
-        Map<String, Object> latLon = null;
-        if (value instanceof Entity) {
-            latLon = ((Entity) value).getProperties("latitude", "longitude", "lat", "lon");
-        }
-        if (value instanceof Map) latLon = (Map<String, Object>) value;
-        Coordinate coord = toCoordinate(latLon);
-        if (coord != null) return factory.createPoint(coord);
-        throw new RuntimeException("Can't convert " + value + " to a geometry");
-    }
-
-    private static org.neo4j.graphdb.spatial.Coordinate toNeo4jCoordinate(Coordinate coordinate) {
-        if (coordinate.z == Coordinate.NULL_ORDINATE) {
-            return new org.neo4j.graphdb.spatial.Coordinate(coordinate.x, coordinate.y);
-        } else {
-            return new org.neo4j.graphdb.spatial.Coordinate(coordinate.x, coordinate.y, coordinate.z);
-        }
-    }
-
-    private static List<org.neo4j.graphdb.spatial.Coordinate> toNeo4jCoordinates(Coordinate[] coordinates) {
-        ArrayList<org.neo4j.graphdb.spatial.Coordinate> converted = new ArrayList<>();
-        for (Coordinate coordinate : coordinates) {
-            converted.add(toNeo4jCoordinate(coordinate));
-        }
-        return converted;
-    }
-
-    private org.neo4j.graphdb.spatial.Geometry toNeo4jGeometry(Layer layer, Object value) {
-        if (value instanceof org.neo4j.graphdb.spatial.Geometry) {
-            return (org.neo4j.graphdb.spatial.Geometry) value;
-        }
-        Neo4jCRS crs = findCRS("Cartesian");
-        if (layer != null) {
-            CoordinateReferenceSystem layerCRS = layer.getCoordinateReferenceSystem(tx);
-            if (layerCRS != null) {
-                ReferenceIdentifier crsRef = layer.getCoordinateReferenceSystem(tx).getName();
-                crs = findCRS(crsRef.toString());
-            }
-        }
-        if (value instanceof Point) {
-            Point point = (Point) value;
-            return new Neo4jPoint(point, crs);
-        }
-        if (value instanceof Geometry) {
-            Geometry geometry = (Geometry) value;
-            return new Neo4jGeometry(geometry.getGeometryType(), toNeo4jCoordinates(geometry.getCoordinates()), crs);
-        }
-        if (value instanceof String && layer != null) {
-            GeometryFactory factory = layer.getGeometryFactory();
-            WKTReader reader = new WKTReader(factory);
-            try {
-                Geometry geometry = reader.read((String) value);
-                return new Neo4jGeometry(geometry.getGeometryType(), toNeo4jCoordinates(geometry.getCoordinates()), crs);
-            } catch (ParseException e) {
-                throw new IllegalArgumentException("Invalid WKT: " + e.getMessage());
-            }
-        }
-        Map<String, Object> latLon = null;
-        if (value instanceof Entity) {
-            latLon = ((Entity) value).getProperties("latitude", "longitude", "lat", "lon");
-        }
-        if (value instanceof Map) latLon = (Map<String, Object>) value;
-        Coordinate coord = toCoordinate(latLon);
-        if (coord != null) return new Neo4jPoint(coord, crs);
-        throw new RuntimeException("Can't convert " + value + " to a geometry");
-    }
-
-    private Object toPublic(Object obj) {
-        if (obj instanceof Map) {
-            return toPublic((Map) obj);
-        } else if (obj instanceof Entity) {
-            return toPublic(((Entity) obj).getProperties());
-        } else if (obj instanceof Geometry) {
-            return toMap((Geometry) obj);
-        } else {
-            return obj;
-        }
-    }
-
-    private Map<String, Object> toGeometryMap(Object geometry) {
-        return toMap(toNeo4jGeometry(null, geometry));
-    }
-
-    private Map<String, Object> toMap(Geometry geometry) {
-        return toMap(toNeo4jGeometry(null, geometry));
-    }
-
-    private static double[] toCoordinateArrayFromDoubles(List<Double> coords) {
-        double[] coordinates = new double[coords.size()];
-        for (int i = 0; i < coordinates.length; i++) {
-            coordinates[i] = coords.get(i);
-        }
-        return coordinates;
-    }
-
-    private static double[][] toCoordinateArrayFromCoordinates(List<org.neo4j.graphdb.spatial.Coordinate> coords) {
-        List<double[]> coordinates = new ArrayList<>(coords.size());
-        for (org.neo4j.graphdb.spatial.Coordinate coord : coords) {
-            coordinates.add(toCoordinateArrayFromDoubles(coord.getCoordinate()));
-        }
-        return toCoordinateArray(coordinates);
-    }
-
-    private static double[][] toCoordinateArray(List<double[]> coords) {
-        double[][] coordinates = new double[coords.size()][];
-        for (int i = 0; i < coordinates.length; i++) {
-            coordinates[i] = coords.get(i);
-        }
-        return coordinates;
-    }
-
-    private static Map<String, Object> toMap(org.neo4j.graphdb.spatial.Geometry geometry) {
-        if (geometry instanceof org.neo4j.graphdb.spatial.Point) {
-            org.neo4j.graphdb.spatial.Point point = (org.neo4j.graphdb.spatial.Point) geometry;
-            return map("type", geometry.getGeometryType(), "coordinate", toCoordinateArrayFromDoubles(point.getCoordinate().getCoordinate()));
-        } else {
-            return map("type", geometry.getGeometryType(), "coordinates", toCoordinateArrayFromCoordinates(geometry.getCoordinates()));
-        }
-    }
-
-    private Map<String, Object> toPublic(Map incoming) {
-        Map<String, Object> map = new HashMap<>(incoming.size());
-        for (Object key : incoming.keySet()) {
-            map.put(key.toString(), toPublic(incoming.get(key)));
-        }
-        return map;
-    }
-
-    private Coordinate toCoordinate(Object value) {
-        if (value instanceof Coordinate) {
-            return (Coordinate) value;
-        }
-        if (value instanceof org.neo4j.graphdb.spatial.Coordinate) {
-            return toCoordinate((org.neo4j.graphdb.spatial.Coordinate) value);
-        }
-        if (value instanceof org.neo4j.graphdb.spatial.Point) {
-            return toCoordinate(((org.neo4j.graphdb.spatial.Point) value).getCoordinate());
-        }
-        if (value instanceof Entity) {
-            return toCoordinate(((Entity) value).getProperties("latitude", "longitude", "lat", "lon"));
-        }
-        if (value instanceof Map) {
-            return toCoordinate((Map) value);
-        }
-        throw new RuntimeException("Can't convert " + value + " to a coordinate");
-    }
-
-    private static Coordinate toCoordinate(org.neo4j.graphdb.spatial.Coordinate point) {
-        List<Double> coordinate = point.getCoordinate();
-        return new Coordinate(coordinate.get(0), coordinate.get(1));
-    }
-
-    private static Coordinate toCoordinate(Map map) {
-        if (map == null) return null;
-        Coordinate coord = toCoordinate(map, "longitude", "latitude");
-        if (coord == null) return toCoordinate(map, "lon", "lat");
-        return coord;
-    }
-
-    private static Coordinate toCoordinate(Map map, String xName, String yName) {
-        if (map.containsKey(xName) && map.containsKey(yName))
-            return new Coordinate(((Number) map.get(xName)).doubleValue(), ((Number) map.get(yName)).doubleValue());
-        return null;
-    }
-
-    private static EditableLayerImpl getEditableLayerOrThrow(Transaction tx, SpatialDatabaseService spatial, String name) {
-        return (EditableLayerImpl) getLayerOrThrow(tx, spatial, name);
-    }
-
-    private static Layer getLayerOrThrow(Transaction tx, SpatialDatabaseService spatial, String name) {
-        EditableLayer layer = (EditableLayer) spatial.getLayer(tx, name);
-        if (layer != null) {
-            return layer;
-        } else {
-            throw new IllegalArgumentException("No such layer '" + name + "'");
-        }
-    }
-
-    private static void assertLayerDoesNotExists(Transaction tx, SpatialDatabaseService spatial, String name) {
-        if (spatial.getLayer(tx, name) != null) {
-            throw new IllegalArgumentException("Layer already exists: '" + name + "'");
-        }
-    }
-=======
 	@Context
 	public GraphDatabaseService db;
 
@@ -1782,6 +768,16 @@
 		}
 	}
 
+	@Procedure(value = "spatial.merge.into", mode = WRITE)
+	@Description("Merges two layers by copying geometries from the second layer into the first and deleting the second layer")
+	public Stream<CountResult> mergeLayerIntoLayer(
+			@Name("layerName") String layerName,
+			@Name("toMerge") String mergeName) {
+		EditableLayer layer = getEditableLayerOrThrow(tx, spatial(), layerName);
+		EditableLayer mergeLayer = getEditableLayerOrThrow(tx, spatial(), mergeName);
+		return Stream.of(new CountResult(MergeUtils.mergeLayerInto(tx, layer, mergeLayer)));
+	}
+
 	@Procedure(value = "spatial.bbox", mode = WRITE)
 	@Description("Finds all geometry nodes in the given layer within the lower left and upper right coordinates of a box")
 	public Stream<NodeResult> findGeometriesInBBox(
@@ -2086,5 +1082,4 @@
 			throw new IllegalArgumentException("Layer already exists: '" + name + "'");
 		}
 	}
->>>>>>> 25b5b00b
 }