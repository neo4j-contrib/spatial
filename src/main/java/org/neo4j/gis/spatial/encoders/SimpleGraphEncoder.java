/*
 * Copyright (c) 2010-2020 "Neo4j,"
 * Neo4j Sweden AB [http://neo4j.com]
 *
 * This file is part of Neo4j Spatial.
 *
 * Neo4j is free software: you can redistribute it and/or modify
 * it under the terms of the GNU General Public License as published by
 * the Free Software Foundation, either version 3 of the License, or
 * (at your option) any later version.
 *
 * This program is distributed in the hope that it will be useful,
 * but WITHOUT ANY WARRANTY; without even the implied warranty of
 * MERCHANTABILITY or FITNESS FOR A PARTICULAR PURPOSE.  See the
 * GNU General Public License for more details.
 *
 * You should have received a copy of the GNU General Public License
 * along with this program. If not, see <http://www.gnu.org/licenses/>.
 */
package org.neo4j.gis.spatial.encoders;

import org.locationtech.jts.geom.Coordinate;
import org.locationtech.jts.geom.CoordinateList;
import org.locationtech.jts.geom.Geometry;
import org.locationtech.jts.geom.GeometryFactory;
import org.neo4j.gis.spatial.AbstractGeometryEncoder;
import org.neo4j.gis.spatial.SpatialDatabaseException;
import org.neo4j.graphdb.Direction;
import org.neo4j.graphdb.Entity;
import org.neo4j.graphdb.Node;
import org.neo4j.graphdb.RelationshipType;
import org.neo4j.graphdb.Transaction;
import org.neo4j.graphdb.traversal.Evaluators;
import org.neo4j.graphdb.traversal.TraversalDescription;
import org.neo4j.kernel.impl.traversal.MonoDirectionalTraversalDescription;

/**
 * Simple encoder that stores geometries as a linked list of point
 * nodes. Only supports LineString geometries.
 */
// TODO: Consider generalizing this code and making a general linked list geometry store available in the library
public class SimpleGraphEncoder extends AbstractGeometryEncoder {

	private GeometryFactory geometryFactory;

	protected enum SimpleRelationshipTypes implements RelationshipType {
		FIRST, NEXT
	}

	private GeometryFactory getGeometryFactory() {
		if (geometryFactory == null) {
			geometryFactory = new GeometryFactory();
		}
		return geometryFactory;
	}

<<<<<<< HEAD
    private static Node testIsNode(Entity container) {
        if (!(container instanceof Node)) {
            throw new SpatialDatabaseException("Cannot decode non-node geometry: " + container);
        }
        return (Node) container;
    }
=======
	private Node testIsNode(Entity container) {
		if (!(container instanceof Node)) {
			throw new SpatialDatabaseException("Cannot decode non-node geometry: " + container);
		}
		return (Node) container;
	}
>>>>>>> 3f83c282

	@Override
	protected void encodeGeometryShape(Transaction tx, Geometry geometry, Entity container) {
		Node node = testIsNode(container);
		node.setProperty("gtype", GTYPE_LINESTRING);
		Node prev = null;
		for (Coordinate coord : geometry.getCoordinates()) {
			Node point = tx.createNode();
			point.setProperty("x", coord.x);
			point.setProperty("y", coord.y);
			point.setProperty("z", coord.z);
			if (prev == null) {
				node.createRelationshipTo(point, SimpleRelationshipTypes.FIRST);
			} else {
				prev.createRelationshipTo(point, SimpleRelationshipTypes.NEXT);
			}
			prev = point;
		}
	}

<<<<<<< HEAD
    @Override
	public Geometry decodeGeometry(Entity container) {
        Node node = testIsNode(container);
        CoordinateList coordinates = new CoordinateList();
        TraversalDescription td = new MonoDirectionalTraversalDescription().depthFirst()
                .relationships(SimpleRelationshipTypes.FIRST, Direction.OUTGOING)
                .relationships(SimpleRelationshipTypes.NEXT, Direction.OUTGOING).breadthFirst()
                .evaluator(Evaluators.excludeStartPosition());
        for (Node point : td.traverse(node).nodes()) {
            coordinates.add(new Coordinate((Double) point.getProperty("x"), (Double) point.getProperty("y"), (Double) point.getProperty("z")), false);
        }
        return getGeometryFactory().createLineString(coordinates.toCoordinateArray());
    }
=======
	@Override
	public Geometry decodeGeometry(Entity container) {
		Node node = testIsNode(container);
		CoordinateList coordinates = new CoordinateList();
		TraversalDescription td = new MonoDirectionalTraversalDescription().depthFirst()
				.relationships(SimpleRelationshipTypes.FIRST, Direction.OUTGOING)
				.relationships(SimpleRelationshipTypes.NEXT, Direction.OUTGOING).breadthFirst()
				.evaluator(Evaluators.excludeStartPosition());
		for (Node point : td.traverse(node).nodes()) {
			coordinates.add(new Coordinate((Double) point.getProperty("x"), (Double) point.getProperty("y"),
					(Double) point.getProperty("z")), false);
		}
		return getGeometryFactory().createLineString(coordinates.toCoordinateArray());
	}
>>>>>>> 3f83c282
}<|MERGE_RESOLUTION|>--- conflicted
+++ resolved
@@ -54,21 +54,12 @@
 		return geometryFactory;
 	}
 
-<<<<<<< HEAD
-    private static Node testIsNode(Entity container) {
-        if (!(container instanceof Node)) {
-            throw new SpatialDatabaseException("Cannot decode non-node geometry: " + container);
-        }
-        return (Node) container;
-    }
-=======
-	private Node testIsNode(Entity container) {
+	private static Node testIsNode(Entity container) {
 		if (!(container instanceof Node)) {
 			throw new SpatialDatabaseException("Cannot decode non-node geometry: " + container);
 		}
 		return (Node) container;
 	}
->>>>>>> 3f83c282
 
 	@Override
 	protected void encodeGeometryShape(Transaction tx, Geometry geometry, Entity container) {
@@ -89,21 +80,6 @@
 		}
 	}
 
-<<<<<<< HEAD
-    @Override
-	public Geometry decodeGeometry(Entity container) {
-        Node node = testIsNode(container);
-        CoordinateList coordinates = new CoordinateList();
-        TraversalDescription td = new MonoDirectionalTraversalDescription().depthFirst()
-                .relationships(SimpleRelationshipTypes.FIRST, Direction.OUTGOING)
-                .relationships(SimpleRelationshipTypes.NEXT, Direction.OUTGOING).breadthFirst()
-                .evaluator(Evaluators.excludeStartPosition());
-        for (Node point : td.traverse(node).nodes()) {
-            coordinates.add(new Coordinate((Double) point.getProperty("x"), (Double) point.getProperty("y"), (Double) point.getProperty("z")), false);
-        }
-        return getGeometryFactory().createLineString(coordinates.toCoordinateArray());
-    }
-=======
 	@Override
 	public Geometry decodeGeometry(Entity container) {
 		Node node = testIsNode(container);
@@ -118,5 +94,4 @@
 		}
 		return getGeometryFactory().createLineString(coordinates.toCoordinateArray());
 	}
->>>>>>> 3f83c282
 }