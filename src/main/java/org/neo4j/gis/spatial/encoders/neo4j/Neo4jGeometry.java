--- conflicted
+++ resolved
@@ -26,41 +26,6 @@
 import org.neo4j.graphdb.spatial.Coordinate;
 
 public class Neo4jGeometry implements org.neo4j.graphdb.spatial.Geometry {
-<<<<<<< HEAD
-    protected final String geometryType;
-    protected final CRS crs;
-    protected final List<Coordinate> coordinates;
-
-    public Neo4jGeometry(String geometryType, List<org.neo4j.graphdb.spatial.Coordinate> coordinates, CRS crs) {
-        this.geometryType = geometryType;
-        this.coordinates = coordinates;
-        this.crs = crs;
-    }
-
-    @Override
-	public String getGeometryType() {
-        return this.geometryType;
-    }
-
-    @Override
-	public List<org.neo4j.graphdb.spatial.Coordinate> getCoordinates() {
-        return this.coordinates;
-    }
-
-    @Override
-	public CRS getCRS() {
-        return this.crs;
-    }
-
-    public static String coordinateString(List<org.neo4j.graphdb.spatial.Coordinate> coordinates) {
-        return coordinates.stream().map(c -> Arrays.stream(c.getCoordinate()).mapToObj(Double::toString).collect(Collectors.joining(", "))).collect(Collectors.joining(", "));
-    }
-
-    @Override
-	public String toString() {
-        return geometryType + "(" + coordinateString(coordinates) + ")[" + crs + "]";
-    }
-=======
 
 	protected final String geometryType;
 	protected final CRS crs;
@@ -93,8 +58,8 @@
 				.collect(Collectors.joining(", "));
 	}
 
+	@Override
 	public String toString() {
 		return geometryType + "(" + coordinateString(coordinates) + ")[" + crs + "]";
 	}
->>>>>>> 3f83c282
 }