--- conflicted
+++ resolved
@@ -59,22 +59,7 @@
 					+ SpatialDatabaseService.convertGeometryTypeToName(gtype));
 		}
 
-<<<<<<< HEAD
-    @Override
-    public Geometry decodeGeometry(Entity container) {
-        org.neo4j.graphdb.spatial.Point point = ((org.neo4j.graphdb.spatial.Point) container.getProperty(locationProperty));
-        if (point.getCRS().getCode() != crs.getCode()) {
-            throw new IllegalStateException("Trying to decode geometry with wrong CRS: layer configured to crs=" + crs + ", but geometry has crs=" + point.getCRS().getCode());
-        }
-        double[] coordinate = point.getCoordinate().getCoordinate();
-        if (crs.dimensions() == 3) {
-            return getGeometryFactory().createPoint(new Coordinate(coordinate[0], coordinate[1], coordinate[2]));
-        }
-		return getGeometryFactory().createPoint(new Coordinate(coordinate[0], coordinate[1]));
-    }
-=======
 	}
->>>>>>> 3f83c282
 
 	@Override
 	public Geometry decodeGeometry(Entity container) {
