--- conflicted
+++ resolved
@@ -33,9 +33,5 @@
 package org.neo4j.gis.spatial.osm;
 
 public enum RoadDirection {
-<<<<<<< HEAD
-    BOTH, FORWARD, BACKWARD
-=======
 	BOTH, FORWARD, BACKWARD
->>>>>>> 25b5b00b
 }