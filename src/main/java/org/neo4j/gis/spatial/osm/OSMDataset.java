/*
 * Copyright (c) 2010-2020 "Neo4j,"
 * Neo4j Sweden AB [http://neo4j.com]
 *
 * This file is part of Neo4j Spatial.
 *
 * Neo4j is free software: you can redistribute it and/or modify
 * it under the terms of the GNU General Public License as published by
 * the Free Software Foundation, either version 3 of the License, or
 * (at your option) any later version.
 *
 * This program is distributed in the hope that it will be useful,
 * but WITHOUT ANY WARRANTY; without even the implied warranty of
 * MERCHANTABILITY or FITNESS FOR A PARTICULAR PURPOSE.  See the
 * GNU General Public License for more details.
 *
 * You should have received a copy of the GNU General Public License
 * along with this program. If not, see <http://www.gnu.org/licenses/>.
 */
package org.neo4j.gis.spatial.osm;

import java.util.Collections;
import java.util.Iterator;
import java.util.Objects;
import javax.annotation.Nonnull;
import org.locationtech.jts.geom.Coordinate;
import org.locationtech.jts.geom.Envelope;
import org.locationtech.jts.geom.Geometry;
import org.neo4j.gis.spatial.GeometryEncoder;
import org.neo4j.gis.spatial.Layer;
import org.neo4j.gis.spatial.SpatialDatabaseException;
import org.neo4j.gis.spatial.SpatialDataset;
import org.neo4j.gis.spatial.SpatialRelationshipTypes;
import org.neo4j.gis.spatial.utilities.RelationshipTraversal;
import org.neo4j.graphdb.Direction;
import org.neo4j.graphdb.Node;
import org.neo4j.graphdb.Relationship;
import org.neo4j.graphdb.Transaction;
import org.neo4j.graphdb.traversal.Evaluation;
import org.neo4j.graphdb.traversal.Evaluators;
import org.neo4j.graphdb.traversal.TraversalDescription;
import org.neo4j.kernel.impl.traversal.MonoDirectionalTraversalDescription;

public class OSMDataset implements SpatialDataset, Iterator<OSMDataset.Way> {
<<<<<<< HEAD
    private final OSMLayer layer;
    private final String datasetNodeId;
    private Iterator<Node> wayNodeIterator;

    public OSMDataset(OSMLayer layer, String datasetNodeId) {
        this.layer = layer;
        this.datasetNodeId = datasetNodeId;
        this.layer.setDataset(this);
    }

    /**
     * This method is used to construct the dataset on an existing node when the node id is known,
     * which is the case with OSM importers.
     */
    public static OSMDataset withDatasetId(Transaction tx, OSMLayer layer, String datasetNodeId) {
        Node datasetNode = tx.getNodeByElementId(datasetNodeId);
        Node layerNode = layer.getLayerNode(tx);
        Relationship rel = layerNode.getSingleRelationship(SpatialRelationshipTypes.LAYERS, Direction.INCOMING);
        if (rel == null) {
            datasetNode.createRelationshipTo(layerNode, SpatialRelationshipTypes.LAYERS);
        } else {
            Node node = rel.getStartNode();
            if (!node.equals(datasetNode)) {
                throw new SpatialDatabaseException("Layer '" + layer + "' already belongs to another dataset: " + node);
            }
        }
        return new OSMDataset(layer, datasetNodeId);
    }

    /**
     * This method is used to construct the dataset when only the layer node is known, and the
     * dataset node needs to be searched for.
     */
    public static OSMDataset fromLayer(Transaction tx, OSMLayer layer) {
        Relationship rel = layer.getLayerNode(tx).getSingleRelationship(SpatialRelationshipTypes.LAYERS, Direction.INCOMING);
        if (rel == null) {
            throw new SpatialDatabaseException("Layer '" + layer + "' does not have an associated dataset");
        }
		String datasetNodeId = rel.getStartNode().getElementId();
		return new OSMDataset(layer, datasetNodeId);
    }

    public Iterable<Node> getAllUserNodes(Transaction tx) {
        TraversalDescription td = new MonoDirectionalTraversalDescription()
                .depthFirst()
                .relationships(OSMRelation.USERS, Direction.OUTGOING)
                .relationships(OSMRelation.OSM_USER, Direction.OUTGOING)
                .evaluator(Evaluators.includeWhereLastRelationshipTypeIs(OSMRelation.OSM_USER));
        return td.traverse(tx.getNodeByElementId(datasetNodeId)).nodes();
    }

    public Iterable<Node> getAllChangesetNodes(Transaction tx) {
        TraversalDescription td = new MonoDirectionalTraversalDescription()
                .depthFirst()
                .relationships(OSMRelation.USERS, Direction.OUTGOING)
                .relationships(OSMRelation.OSM_USER, Direction.OUTGOING)
                .relationships(OSMRelation.USER, Direction.INCOMING)
                .evaluator(Evaluators.includeWhereLastRelationshipTypeIs(OSMRelation.USER));
        return td.traverse(tx.getNodeByElementId(datasetNodeId)).nodes();
    }

    public Iterable<Node> getAllWayNodes(Transaction tx) {
        TraversalDescription td = new MonoDirectionalTraversalDescription()
                .depthFirst()
                .relationships(OSMRelation.WAYS, Direction.OUTGOING)
                .relationships(OSMRelation.NEXT, Direction.OUTGOING)
                .evaluator(Evaluators.excludeStartPosition());
        return td.traverse(tx.getNodeByElementId(datasetNodeId)).nodes();
    }

    public Iterable<Node> getAllPointNodes(Transaction tx) {
        TraversalDescription td = new MonoDirectionalTraversalDescription()
                .depthFirst()
                .relationships(OSMRelation.WAYS, Direction.OUTGOING)
                .relationships(OSMRelation.NEXT, Direction.OUTGOING)
                .relationships(OSMRelation.FIRST_NODE, Direction.OUTGOING)
                .relationships(OSMRelation.NODE, Direction.OUTGOING)
                .evaluator(Evaluators.includeWhereLastRelationshipTypeIs(OSMRelation.NODE));
        return td.traverse(tx.getNodeByElementId(datasetNodeId)).nodes();
    }

    public Iterable<Node> getWayNodes(Node way) {
        TraversalDescription td = new MonoDirectionalTraversalDescription()
                .depthFirst()
                .relationships(OSMRelation.NEXT, Direction.OUTGOING)
                .relationships(OSMRelation.NODE, Direction.OUTGOING)
                .evaluator(Evaluators.includeWhereLastRelationshipTypeIs(OSMRelation.NODE));
        return td.traverse(
                way.getSingleRelationship(OSMRelation.FIRST_NODE, Direction.OUTGOING).getEndNode()
        ).nodes();
    }

    public Node getChangeset(Node way) {
        try {
            return way.getSingleRelationship(OSMRelation.CHANGESET, Direction.OUTGOING).getEndNode();
        } catch (Exception e) {
            System.out.println("Node has no changeset: " + e.getMessage());
            return null;
        }
    }

    public Node getUser(Node nodeWayOrChangeset) {
        TraversalDescription td = new MonoDirectionalTraversalDescription()
                .depthFirst()
                .relationships(OSMRelation.CHANGESET, Direction.OUTGOING)
                .relationships(OSMRelation.USER, Direction.OUTGOING)
                .evaluator(Evaluators.includeWhereLastRelationshipTypeIs(OSMRelation.USER));
        return RelationshipTraversal.getFirstNode(td.traverse(nodeWayOrChangeset).nodes());
    }

    public Way getWayFromId(Transaction tx, String id) {
        return getWayFrom(tx.getNodeByElementId(id));
    }

    public Way getWayFrom(Node osmNodeOrWayNodeOrGeomNode) {
        TraversalDescription td = new MonoDirectionalTraversalDescription()
                .depthFirst()
                .relationships(OSMRelation.NODE, Direction.INCOMING)
                .relationships(OSMRelation.NEXT, Direction.INCOMING)
                .relationships(OSMRelation.FIRST_NODE, Direction.INCOMING)
                .relationships(OSMRelation.GEOM, Direction.INCOMING)
                .evaluator(path -> path.endNode().hasProperty("way_osm_id") ? Evaluation.INCLUDE_AND_PRUNE
                        : Evaluation.EXCLUDE_AND_CONTINUE);
        Node node = RelationshipTraversal.getFirstNode(td.traverse(osmNodeOrWayNodeOrGeomNode).nodes());
        return node != null ? new Way(node) : null;
    }

    public class OSMNode {
        protected Node node;
        protected Node geomNode;
        protected Geometry geometry;

        OSMNode(Node node) {
            this.node = node;
            Relationship geomRel = this.node.getSingleRelationship(OSMRelation.GEOM, Direction.OUTGOING);
            if (geomRel != null) geomNode = geomRel.getEndNode();
        }

        public Way getWay() {
            return OSMDataset.this.getWayFrom(this.node);
        }

        public Geometry getGeometry() {
            if (geometry == null && geomNode != null) {
                geometry = layer.getGeometryEncoder().decodeGeometry(geomNode);
            }
            return geometry;
        }

        public Envelope getEnvelope() {
            return getGeometry().getEnvelopeInternal();
        }

        public boolean equals(OSMNode other) {
            return Objects.equals(this.node.getElementId(), other.node.getElementId());
        }

        public Node getNode() {
            return node;
        }

        @Override
		public String toString() {
            if (node.hasProperty("name")) {
                return node.getProperty("name").toString();
            } else if (getGeometry() != null) {
                return getGeometry().getGeometryType();
            } else {
                return node.toString();
            }
        }
    }

    public class Way extends OSMNode implements Iterable<WayPoint>, Iterator<WayPoint> {
        private Iterator<Node> wayPointNodeIterator;

        Way(Node node) {
            super(node);
        }

        Iterable<Node> getWayNodes() {
            return OSMDataset.this.getWayNodes(this.node);
        }

        public Iterable<WayPoint> getWayPoints() {
            return this;
        }

        @Override
		public Iterator<WayPoint> iterator() {
            if (wayPointNodeIterator == null || !wayPointNodeIterator.hasNext()) {
                wayPointNodeIterator = getWayNodes().iterator();
            }
            return this;
        }

        @Override
		public boolean hasNext() {
            return wayPointNodeIterator.hasNext();
        }

        @Override
		public WayPoint next() {
            return new WayPoint(wayPointNodeIterator.next());
        }

        @Override
		public void remove() {
            throw new UnsupportedOperationException("Cannot modify way-point collection");
        }

        public WayPoint getPointAt(Coordinate coordinate) {
            for (WayPoint wayPoint : getWayPoints()) {
                if (wayPoint.isAt(coordinate))
                    return wayPoint;
            }
            return null;
        }

    }

    public class WayPoint extends OSMNode {
        WayPoint(Node node) {
            super(node);
        }

        boolean isAt(Coordinate coord) {
            return getCoordinate().equals(coord);
        }

        public Coordinate getCoordinate() {
            return new Coordinate(getX(), getY());
        }

        private double getY() {
            return (Double) node.getProperty("latitude", 0.0);
        }

        private double getX() {
            return (Double) node.getProperty("longitude", 0.0);
        }
    }

    @Override
    public Iterable<? extends Geometry> getAllGeometries(Transaction tx) {
        //@TODO: support multiple layers
        return layer.getAllGeometries(tx);
    }

    @Override
    public Iterable<Node> getAllGeometryNodes(Transaction tx) {
        //@TODO: support multiple layers
        return layer.getAllGeometryNodes(tx);
    }

    @Override
    public boolean containsGeometryNode(Transaction tx, Node geomNode) {
        //@TODO: support multiple layers
        return layer.containsGeometryNode(tx, geomNode);
    }

    @Override
    public GeometryEncoder getGeometryEncoder() {
        //@TODO: support multiple layers
        return layer.getGeometryEncoder();
    }

    @Override
    public Iterable<? extends Layer> getLayers() {
        return Collections.singletonList(layer);
    }

    public Iterable<Way> getWays(final Transaction tx) {
        return () -> OSMDataset.this.iterator(tx);
    }

    public Iterator<Way> iterator(Transaction tx) {
        if (wayNodeIterator == null || !wayNodeIterator.hasNext()) {
            wayNodeIterator = getAllWayNodes(tx).iterator();
        }
        return this;
    }

    @Override
    public boolean hasNext() {
        return wayNodeIterator.hasNext();
    }

    @Override
    public Way next() {
        return new Way(wayNodeIterator.next());
    }

    @Override
    public void remove() {
        throw new UnsupportedOperationException("Cannot modify way collection");
    }

    public int getPoiCount(Transaction tx) {
        return (Integer) tx.getNodeByElementId(this.datasetNodeId).getProperty("poiCount", 0);
    }

    public int getNodeCount(Transaction tx) {
        return (Integer) tx.getNodeByElementId(this.datasetNodeId).getProperty("nodeCount", 0);
    }

    public int getWayCount(Transaction tx) {
        return (Integer) tx.getNodeByElementId(this.datasetNodeId).getProperty("wayCount", 0);
    }

    public int getRelationCount(Transaction tx) {
        return (Integer) tx.getNodeByElementId(this.datasetNodeId).getProperty("relationCount", 0);
    }

    public int getChangesetCount(Transaction tx) {
        return (Integer) tx.getNodeByElementId(this.datasetNodeId).getProperty("changesetCount", 0);
    }

    public int getUserCount(Transaction tx) {
        return (Integer) tx.getNodeByElementId(this.datasetNodeId).getProperty("userCount", 0);
    }
=======

	private final OSMLayer layer;
	private final String datasetNodeId;
	private Iterator<Node> wayNodeIterator;

	public OSMDataset(OSMLayer layer, String datasetNodeId) {
		this.layer = layer;
		this.datasetNodeId = datasetNodeId;
		this.layer.setDataset(this);
	}

	/**
	 * This method is used to construct the dataset on an existing node when the node id is known,
	 * which is the case with OSM importers.
	 */
	public static OSMDataset withDatasetId(Transaction tx, OSMLayer layer, String datasetNodeId) {
		Node datasetNode = tx.getNodeByElementId(datasetNodeId);
		Node layerNode = layer.getLayerNode(tx);
		Relationship rel = layerNode.getSingleRelationship(SpatialRelationshipTypes.LAYERS, Direction.INCOMING);
		if (rel == null) {
			datasetNode.createRelationshipTo(layerNode, SpatialRelationshipTypes.LAYERS);
		} else {
			Node node = rel.getStartNode();
			if (!node.equals(datasetNode)) {
				throw new SpatialDatabaseException("Layer '" + layer + "' already belongs to another dataset: " + node);
			}
		}
		return new OSMDataset(layer, datasetNodeId);
	}

	/**
	 * This method is used to construct the dataset when only the layer node is known, and the
	 * dataset node needs to be searched for.
	 */
	public static OSMDataset fromLayer(Transaction tx, OSMLayer layer) {
		Relationship rel = layer.getLayerNode(tx)
				.getSingleRelationship(SpatialRelationshipTypes.LAYERS, Direction.INCOMING);
		if (rel == null) {
			throw new SpatialDatabaseException("Layer '" + layer + "' does not have an associated dataset");
		}
		String datasetNodeId = rel.getStartNode().getElementId();
		return new OSMDataset(layer, datasetNodeId);
	}

	public Iterable<Node> getAllUserNodes(Transaction tx) {
		TraversalDescription td = new MonoDirectionalTraversalDescription()
				.depthFirst()
				.relationships(OSMRelation.USERS, Direction.OUTGOING)
				.relationships(OSMRelation.OSM_USER, Direction.OUTGOING)
				.evaluator(Evaluators.includeWhereLastRelationshipTypeIs(OSMRelation.OSM_USER));
		return td.traverse(tx.getNodeByElementId(datasetNodeId)).nodes();
	}

	public Iterable<Node> getAllChangesetNodes(Transaction tx) {
		TraversalDescription td = new MonoDirectionalTraversalDescription()
				.depthFirst()
				.relationships(OSMRelation.USERS, Direction.OUTGOING)
				.relationships(OSMRelation.OSM_USER, Direction.OUTGOING)
				.relationships(OSMRelation.USER, Direction.INCOMING)
				.evaluator(Evaluators.includeWhereLastRelationshipTypeIs(OSMRelation.USER));
		return td.traverse(tx.getNodeByElementId(datasetNodeId)).nodes();
	}

	public Iterable<Node> getAllWayNodes(Transaction tx) {
		TraversalDescription td = new MonoDirectionalTraversalDescription()
				.depthFirst()
				.relationships(OSMRelation.WAYS, Direction.OUTGOING)
				.relationships(OSMRelation.NEXT, Direction.OUTGOING)
				.evaluator(Evaluators.excludeStartPosition());
		return td.traverse(tx.getNodeByElementId(datasetNodeId)).nodes();
	}

	public Iterable<Node> getAllPointNodes(Transaction tx) {
		TraversalDescription td = new MonoDirectionalTraversalDescription()
				.depthFirst()
				.relationships(OSMRelation.WAYS, Direction.OUTGOING)
				.relationships(OSMRelation.NEXT, Direction.OUTGOING)
				.relationships(OSMRelation.FIRST_NODE, Direction.OUTGOING)
				.relationships(OSMRelation.NODE, Direction.OUTGOING)
				.evaluator(Evaluators.includeWhereLastRelationshipTypeIs(OSMRelation.NODE));
		return td.traverse(tx.getNodeByElementId(datasetNodeId)).nodes();
	}

	public Iterable<Node> getWayNodes(Node way) {
		TraversalDescription td = new MonoDirectionalTraversalDescription()
				.depthFirst()
				.relationships(OSMRelation.NEXT, Direction.OUTGOING)
				.relationships(OSMRelation.NODE, Direction.OUTGOING)
				.evaluator(Evaluators.includeWhereLastRelationshipTypeIs(OSMRelation.NODE));
		return td.traverse(
				way.getSingleRelationship(OSMRelation.FIRST_NODE, Direction.OUTGOING).getEndNode()
		).nodes();
	}

	public Node getChangeset(Node way) {
		try {
			return way.getSingleRelationship(OSMRelation.CHANGESET, Direction.OUTGOING).getEndNode();
		} catch (Exception e) {
			System.out.println("Node has no changeset: " + e.getMessage());
			return null;
		}
	}

	public Node getUser(Node nodeWayOrChangeset) {
		TraversalDescription td = new MonoDirectionalTraversalDescription()
				.depthFirst()
				.relationships(OSMRelation.CHANGESET, Direction.OUTGOING)
				.relationships(OSMRelation.USER, Direction.OUTGOING)
				.evaluator(Evaluators.includeWhereLastRelationshipTypeIs(OSMRelation.USER));
		return RelationshipTraversal.getFirstNode(td.traverse(nodeWayOrChangeset).nodes());
	}

	public Way getWayFromId(Transaction tx, String id) {
		return getWayFrom(tx.getNodeByElementId(id));
	}

	public Way getWayFrom(Node osmNodeOrWayNodeOrGeomNode) {
		TraversalDescription td = new MonoDirectionalTraversalDescription()
				.depthFirst()
				.relationships(OSMRelation.NODE, Direction.INCOMING)
				.relationships(OSMRelation.NEXT, Direction.INCOMING)
				.relationships(OSMRelation.FIRST_NODE, Direction.INCOMING)
				.relationships(OSMRelation.GEOM, Direction.INCOMING)
				.evaluator(path -> path.endNode().hasProperty("way_osm_id") ? Evaluation.INCLUDE_AND_PRUNE
						: Evaluation.EXCLUDE_AND_CONTINUE);
		Node node = RelationshipTraversal.getFirstNode(td.traverse(osmNodeOrWayNodeOrGeomNode).nodes());
		return node != null ? new Way(node) : null;
	}

	public class OSMNode {

		protected final Node node;
		protected Node geomNode;
		protected Geometry geometry;

		OSMNode(Node node) {
			this.node = node;
			Relationship geomRel = this.node.getSingleRelationship(OSMRelation.GEOM, Direction.OUTGOING);
			if (geomRel != null) {
				geomNode = geomRel.getEndNode();
			}
		}

		public Way getWay() {
			return OSMDataset.this.getWayFrom(this.node);
		}

		public Geometry getGeometry() {
			if (geometry == null && geomNode != null) {
				geometry = layer.getGeometryEncoder().decodeGeometry(geomNode);
			}
			return geometry;
		}

		public Envelope getEnvelope() {
			return getGeometry().getEnvelopeInternal();
		}

		public boolean equals(OSMNode other) {
			return Objects.equals(this.node.getElementId(), other.node.getElementId());
		}

		public Node getNode() {
			return node;
		}

		public String toString() {
			if (node.hasProperty("name")) {
				return node.getProperty("name").toString();
			}
			if (getGeometry() != null) {
				return getGeometry().getGeometryType();
			}
			return node.toString();
		}
	}

	public class Way extends OSMNode implements Iterable<WayPoint>, Iterator<WayPoint> {

		private Iterator<Node> wayPointNodeIterator;

		Way(Node node) {
			super(node);
		}

		Iterable<Node> getWayNodes() {
			return OSMDataset.this.getWayNodes(this.node);
		}

		public Iterable<WayPoint> getWayPoints() {
			return this;
		}

		@Override
		@Nonnull
		public Iterator<WayPoint> iterator() {
			if (wayPointNodeIterator == null || !wayPointNodeIterator.hasNext()) {
				wayPointNodeIterator = getWayNodes().iterator();
			}
			return this;
		}

		@Override
		public boolean hasNext() {
			return wayPointNodeIterator.hasNext();
		}

		@Override
		public WayPoint next() {
			return new WayPoint(wayPointNodeIterator.next());
		}

		@Override
		public void remove() {
			throw new UnsupportedOperationException("Cannot modify way-point collection");
		}

		public WayPoint getPointAt(Coordinate coordinate) {
			for (WayPoint wayPoint : getWayPoints()) {
				if (wayPoint.isAt(coordinate)) {
					return wayPoint;
				}
			}
			return null;
		}

	}

	public class WayPoint extends OSMNode {

		WayPoint(Node node) {
			super(node);
		}

		boolean isAt(Coordinate coord) {
			return getCoordinate().equals(coord);
		}

		public Coordinate getCoordinate() {
			return new Coordinate(getX(), getY());
		}

		private double getY() {
			return (Double) node.getProperty("latitude", 0.0);
		}

		private double getX() {
			return (Double) node.getProperty("longitude", 0.0);
		}
	}

	@Override
	public Iterable<? extends Geometry> getAllGeometries(Transaction tx) {
		//@TODO: support multiple layers
		return layer.getAllGeometries(tx);
	}

	@Override
	public Iterable<Node> getAllGeometryNodes(Transaction tx) {
		//@TODO: support multiple layers
		return layer.getAllGeometryNodes(tx);
	}

	@Override
	public boolean containsGeometryNode(Transaction tx, Node geomNode) {
		//@TODO: support multiple layers
		return layer.containsGeometryNode(tx, geomNode);
	}

	@Override
	public GeometryEncoder getGeometryEncoder() {
		//@TODO: support multiple layers
		return layer.getGeometryEncoder();
	}

	@Override
	public Iterable<? extends Layer> getLayers() {
		return Collections.singletonList(layer);
	}

	public Iterable<Way> getWays(final Transaction tx) {
		return () -> OSMDataset.this.iterator(tx);
	}

	public Iterator<Way> iterator(Transaction tx) {
		if (wayNodeIterator == null || !wayNodeIterator.hasNext()) {
			wayNodeIterator = getAllWayNodes(tx).iterator();
		}
		return this;
	}

	@Override
	public boolean hasNext() {
		return wayNodeIterator.hasNext();
	}

	@Override
	public Way next() {
		return new Way(wayNodeIterator.next());
	}

	@Override
	public void remove() {
		throw new UnsupportedOperationException("Cannot modify way collection");
	}

	public int getPoiCount(Transaction tx) {
		return (Integer) tx.getNodeByElementId(this.datasetNodeId).getProperty("poiCount", 0);
	}

	public int getNodeCount(Transaction tx) {
		return (Integer) tx.getNodeByElementId(this.datasetNodeId).getProperty("nodeCount", 0);
	}

	public int getWayCount(Transaction tx) {
		return (Integer) tx.getNodeByElementId(this.datasetNodeId).getProperty("wayCount", 0);
	}

	public int getRelationCount(Transaction tx) {
		return (Integer) tx.getNodeByElementId(this.datasetNodeId).getProperty("relationCount", 0);
	}

	public int getChangesetCount(Transaction tx) {
		return (Integer) tx.getNodeByElementId(this.datasetNodeId).getProperty("changesetCount", 0);
	}

	public int getUserCount(Transaction tx) {
		return (Integer) tx.getNodeByElementId(this.datasetNodeId).getProperty("userCount", 0);
	}
>>>>>>> 3f83c282
}<|MERGE_RESOLUTION|>--- conflicted
+++ resolved
@@ -42,329 +42,6 @@
 import org.neo4j.kernel.impl.traversal.MonoDirectionalTraversalDescription;
 
 public class OSMDataset implements SpatialDataset, Iterator<OSMDataset.Way> {
-<<<<<<< HEAD
-    private final OSMLayer layer;
-    private final String datasetNodeId;
-    private Iterator<Node> wayNodeIterator;
-
-    public OSMDataset(OSMLayer layer, String datasetNodeId) {
-        this.layer = layer;
-        this.datasetNodeId = datasetNodeId;
-        this.layer.setDataset(this);
-    }
-
-    /**
-     * This method is used to construct the dataset on an existing node when the node id is known,
-     * which is the case with OSM importers.
-     */
-    public static OSMDataset withDatasetId(Transaction tx, OSMLayer layer, String datasetNodeId) {
-        Node datasetNode = tx.getNodeByElementId(datasetNodeId);
-        Node layerNode = layer.getLayerNode(tx);
-        Relationship rel = layerNode.getSingleRelationship(SpatialRelationshipTypes.LAYERS, Direction.INCOMING);
-        if (rel == null) {
-            datasetNode.createRelationshipTo(layerNode, SpatialRelationshipTypes.LAYERS);
-        } else {
-            Node node = rel.getStartNode();
-            if (!node.equals(datasetNode)) {
-                throw new SpatialDatabaseException("Layer '" + layer + "' already belongs to another dataset: " + node);
-            }
-        }
-        return new OSMDataset(layer, datasetNodeId);
-    }
-
-    /**
-     * This method is used to construct the dataset when only the layer node is known, and the
-     * dataset node needs to be searched for.
-     */
-    public static OSMDataset fromLayer(Transaction tx, OSMLayer layer) {
-        Relationship rel = layer.getLayerNode(tx).getSingleRelationship(SpatialRelationshipTypes.LAYERS, Direction.INCOMING);
-        if (rel == null) {
-            throw new SpatialDatabaseException("Layer '" + layer + "' does not have an associated dataset");
-        }
-		String datasetNodeId = rel.getStartNode().getElementId();
-		return new OSMDataset(layer, datasetNodeId);
-    }
-
-    public Iterable<Node> getAllUserNodes(Transaction tx) {
-        TraversalDescription td = new MonoDirectionalTraversalDescription()
-                .depthFirst()
-                .relationships(OSMRelation.USERS, Direction.OUTGOING)
-                .relationships(OSMRelation.OSM_USER, Direction.OUTGOING)
-                .evaluator(Evaluators.includeWhereLastRelationshipTypeIs(OSMRelation.OSM_USER));
-        return td.traverse(tx.getNodeByElementId(datasetNodeId)).nodes();
-    }
-
-    public Iterable<Node> getAllChangesetNodes(Transaction tx) {
-        TraversalDescription td = new MonoDirectionalTraversalDescription()
-                .depthFirst()
-                .relationships(OSMRelation.USERS, Direction.OUTGOING)
-                .relationships(OSMRelation.OSM_USER, Direction.OUTGOING)
-                .relationships(OSMRelation.USER, Direction.INCOMING)
-                .evaluator(Evaluators.includeWhereLastRelationshipTypeIs(OSMRelation.USER));
-        return td.traverse(tx.getNodeByElementId(datasetNodeId)).nodes();
-    }
-
-    public Iterable<Node> getAllWayNodes(Transaction tx) {
-        TraversalDescription td = new MonoDirectionalTraversalDescription()
-                .depthFirst()
-                .relationships(OSMRelation.WAYS, Direction.OUTGOING)
-                .relationships(OSMRelation.NEXT, Direction.OUTGOING)
-                .evaluator(Evaluators.excludeStartPosition());
-        return td.traverse(tx.getNodeByElementId(datasetNodeId)).nodes();
-    }
-
-    public Iterable<Node> getAllPointNodes(Transaction tx) {
-        TraversalDescription td = new MonoDirectionalTraversalDescription()
-                .depthFirst()
-                .relationships(OSMRelation.WAYS, Direction.OUTGOING)
-                .relationships(OSMRelation.NEXT, Direction.OUTGOING)
-                .relationships(OSMRelation.FIRST_NODE, Direction.OUTGOING)
-                .relationships(OSMRelation.NODE, Direction.OUTGOING)
-                .evaluator(Evaluators.includeWhereLastRelationshipTypeIs(OSMRelation.NODE));
-        return td.traverse(tx.getNodeByElementId(datasetNodeId)).nodes();
-    }
-
-    public Iterable<Node> getWayNodes(Node way) {
-        TraversalDescription td = new MonoDirectionalTraversalDescription()
-                .depthFirst()
-                .relationships(OSMRelation.NEXT, Direction.OUTGOING)
-                .relationships(OSMRelation.NODE, Direction.OUTGOING)
-                .evaluator(Evaluators.includeWhereLastRelationshipTypeIs(OSMRelation.NODE));
-        return td.traverse(
-                way.getSingleRelationship(OSMRelation.FIRST_NODE, Direction.OUTGOING).getEndNode()
-        ).nodes();
-    }
-
-    public Node getChangeset(Node way) {
-        try {
-            return way.getSingleRelationship(OSMRelation.CHANGESET, Direction.OUTGOING).getEndNode();
-        } catch (Exception e) {
-            System.out.println("Node has no changeset: " + e.getMessage());
-            return null;
-        }
-    }
-
-    public Node getUser(Node nodeWayOrChangeset) {
-        TraversalDescription td = new MonoDirectionalTraversalDescription()
-                .depthFirst()
-                .relationships(OSMRelation.CHANGESET, Direction.OUTGOING)
-                .relationships(OSMRelation.USER, Direction.OUTGOING)
-                .evaluator(Evaluators.includeWhereLastRelationshipTypeIs(OSMRelation.USER));
-        return RelationshipTraversal.getFirstNode(td.traverse(nodeWayOrChangeset).nodes());
-    }
-
-    public Way getWayFromId(Transaction tx, String id) {
-        return getWayFrom(tx.getNodeByElementId(id));
-    }
-
-    public Way getWayFrom(Node osmNodeOrWayNodeOrGeomNode) {
-        TraversalDescription td = new MonoDirectionalTraversalDescription()
-                .depthFirst()
-                .relationships(OSMRelation.NODE, Direction.INCOMING)
-                .relationships(OSMRelation.NEXT, Direction.INCOMING)
-                .relationships(OSMRelation.FIRST_NODE, Direction.INCOMING)
-                .relationships(OSMRelation.GEOM, Direction.INCOMING)
-                .evaluator(path -> path.endNode().hasProperty("way_osm_id") ? Evaluation.INCLUDE_AND_PRUNE
-                        : Evaluation.EXCLUDE_AND_CONTINUE);
-        Node node = RelationshipTraversal.getFirstNode(td.traverse(osmNodeOrWayNodeOrGeomNode).nodes());
-        return node != null ? new Way(node) : null;
-    }
-
-    public class OSMNode {
-        protected Node node;
-        protected Node geomNode;
-        protected Geometry geometry;
-
-        OSMNode(Node node) {
-            this.node = node;
-            Relationship geomRel = this.node.getSingleRelationship(OSMRelation.GEOM, Direction.OUTGOING);
-            if (geomRel != null) geomNode = geomRel.getEndNode();
-        }
-
-        public Way getWay() {
-            return OSMDataset.this.getWayFrom(this.node);
-        }
-
-        public Geometry getGeometry() {
-            if (geometry == null && geomNode != null) {
-                geometry = layer.getGeometryEncoder().decodeGeometry(geomNode);
-            }
-            return geometry;
-        }
-
-        public Envelope getEnvelope() {
-            return getGeometry().getEnvelopeInternal();
-        }
-
-        public boolean equals(OSMNode other) {
-            return Objects.equals(this.node.getElementId(), other.node.getElementId());
-        }
-
-        public Node getNode() {
-            return node;
-        }
-
-        @Override
-		public String toString() {
-            if (node.hasProperty("name")) {
-                return node.getProperty("name").toString();
-            } else if (getGeometry() != null) {
-                return getGeometry().getGeometryType();
-            } else {
-                return node.toString();
-            }
-        }
-    }
-
-    public class Way extends OSMNode implements Iterable<WayPoint>, Iterator<WayPoint> {
-        private Iterator<Node> wayPointNodeIterator;
-
-        Way(Node node) {
-            super(node);
-        }
-
-        Iterable<Node> getWayNodes() {
-            return OSMDataset.this.getWayNodes(this.node);
-        }
-
-        public Iterable<WayPoint> getWayPoints() {
-            return this;
-        }
-
-        @Override
-		public Iterator<WayPoint> iterator() {
-            if (wayPointNodeIterator == null || !wayPointNodeIterator.hasNext()) {
-                wayPointNodeIterator = getWayNodes().iterator();
-            }
-            return this;
-        }
-
-        @Override
-		public boolean hasNext() {
-            return wayPointNodeIterator.hasNext();
-        }
-
-        @Override
-		public WayPoint next() {
-            return new WayPoint(wayPointNodeIterator.next());
-        }
-
-        @Override
-		public void remove() {
-            throw new UnsupportedOperationException("Cannot modify way-point collection");
-        }
-
-        public WayPoint getPointAt(Coordinate coordinate) {
-            for (WayPoint wayPoint : getWayPoints()) {
-                if (wayPoint.isAt(coordinate))
-                    return wayPoint;
-            }
-            return null;
-        }
-
-    }
-
-    public class WayPoint extends OSMNode {
-        WayPoint(Node node) {
-            super(node);
-        }
-
-        boolean isAt(Coordinate coord) {
-            return getCoordinate().equals(coord);
-        }
-
-        public Coordinate getCoordinate() {
-            return new Coordinate(getX(), getY());
-        }
-
-        private double getY() {
-            return (Double) node.getProperty("latitude", 0.0);
-        }
-
-        private double getX() {
-            return (Double) node.getProperty("longitude", 0.0);
-        }
-    }
-
-    @Override
-    public Iterable<? extends Geometry> getAllGeometries(Transaction tx) {
-        //@TODO: support multiple layers
-        return layer.getAllGeometries(tx);
-    }
-
-    @Override
-    public Iterable<Node> getAllGeometryNodes(Transaction tx) {
-        //@TODO: support multiple layers
-        return layer.getAllGeometryNodes(tx);
-    }
-
-    @Override
-    public boolean containsGeometryNode(Transaction tx, Node geomNode) {
-        //@TODO: support multiple layers
-        return layer.containsGeometryNode(tx, geomNode);
-    }
-
-    @Override
-    public GeometryEncoder getGeometryEncoder() {
-        //@TODO: support multiple layers
-        return layer.getGeometryEncoder();
-    }
-
-    @Override
-    public Iterable<? extends Layer> getLayers() {
-        return Collections.singletonList(layer);
-    }
-
-    public Iterable<Way> getWays(final Transaction tx) {
-        return () -> OSMDataset.this.iterator(tx);
-    }
-
-    public Iterator<Way> iterator(Transaction tx) {
-        if (wayNodeIterator == null || !wayNodeIterator.hasNext()) {
-            wayNodeIterator = getAllWayNodes(tx).iterator();
-        }
-        return this;
-    }
-
-    @Override
-    public boolean hasNext() {
-        return wayNodeIterator.hasNext();
-    }
-
-    @Override
-    public Way next() {
-        return new Way(wayNodeIterator.next());
-    }
-
-    @Override
-    public void remove() {
-        throw new UnsupportedOperationException("Cannot modify way collection");
-    }
-
-    public int getPoiCount(Transaction tx) {
-        return (Integer) tx.getNodeByElementId(this.datasetNodeId).getProperty("poiCount", 0);
-    }
-
-    public int getNodeCount(Transaction tx) {
-        return (Integer) tx.getNodeByElementId(this.datasetNodeId).getProperty("nodeCount", 0);
-    }
-
-    public int getWayCount(Transaction tx) {
-        return (Integer) tx.getNodeByElementId(this.datasetNodeId).getProperty("wayCount", 0);
-    }
-
-    public int getRelationCount(Transaction tx) {
-        return (Integer) tx.getNodeByElementId(this.datasetNodeId).getProperty("relationCount", 0);
-    }
-
-    public int getChangesetCount(Transaction tx) {
-        return (Integer) tx.getNodeByElementId(this.datasetNodeId).getProperty("changesetCount", 0);
-    }
-
-    public int getUserCount(Transaction tx) {
-        return (Integer) tx.getNodeByElementId(this.datasetNodeId).getProperty("userCount", 0);
-    }
-=======
 
 	private final OSMLayer layer;
 	private final String datasetNodeId;
@@ -531,6 +208,7 @@
 			return node;
 		}
 
+		@Override
 		public String toString() {
 			if (node.hasProperty("name")) {
 				return node.getProperty("name").toString();
@@ -694,5 +372,4 @@
 	public int getUserCount(Transaction tx) {
 		return (Integer) tx.getNodeByElementId(this.datasetNodeId).getProperty("userCount", 0);
 	}
->>>>>>> 3f83c282
 }