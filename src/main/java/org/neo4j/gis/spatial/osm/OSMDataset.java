/*
 * Copyright (c) "Neo4j"
 * Neo4j Sweden AB [http://neo4j.com]
 *
 * This file is part of Neo4j Spatial.
 *
 * Neo4j is free software: you can redistribute it and/or modify
 * it under the terms of the GNU General Public License as published by
 * the Free Software Foundation, either version 3 of the License, or
 * (at your option) any later version.
 *
 * This program is distributed in the hope that it will be useful,
 * but WITHOUT ANY WARRANTY; without even the implied warranty of
 * MERCHANTABILITY or FITNESS FOR A PARTICULAR PURPOSE.  See the
 * GNU General Public License for more details.
 *
 * You should have received a copy of the GNU General Public License
 * along with this program. If not, see <http://www.gnu.org/licenses/>.
 */
package org.neo4j.gis.spatial.osm;

import java.util.Collections;
import java.util.Iterator;
import java.util.Objects;
import javax.annotation.Nonnull;
import org.locationtech.jts.geom.Coordinate;
import org.locationtech.jts.geom.Envelope;
import org.locationtech.jts.geom.Geometry;
<<<<<<< HEAD
import org.neo4j.gis.spatial.*;
import org.neo4j.graphdb.*;
import org.neo4j.graphdb.schema.IndexDefinition;
=======
import org.neo4j.gis.spatial.GeometryEncoder;
import org.neo4j.gis.spatial.Layer;
import org.neo4j.gis.spatial.SpatialDatabaseException;
import org.neo4j.gis.spatial.SpatialDataset;
import org.neo4j.gis.spatial.SpatialRelationshipTypes;
import org.neo4j.gis.spatial.utilities.RelationshipTraversal;
import org.neo4j.graphdb.Direction;
import org.neo4j.graphdb.Node;
import org.neo4j.graphdb.Relationship;
import org.neo4j.graphdb.Transaction;
>>>>>>> 25b5b00b
import org.neo4j.graphdb.traversal.Evaluation;
import org.neo4j.graphdb.traversal.Evaluators;
import org.neo4j.graphdb.traversal.TraversalDescription;
import org.neo4j.kernel.impl.traversal.MonoDirectionalTraversalDescription;

<<<<<<< HEAD
import javax.xml.bind.DatatypeConverter;
import java.security.MessageDigest;
import java.security.NoSuchAlgorithmException;
import java.util.Collections;
import java.util.HashMap;
import java.util.Iterator;

public class OSMDataset implements SpatialDataset, Iterator<OSMDataset.Way> {
    private final OSMLayer layer;
    private final long datasetNodeId;
    private Iterator<Node> wayNodeIterator;
    private final LabelHasher labelHasher;

    private OSMDataset(OSMLayer layer, long datasetNodeId) {
        this.layer = layer;
        this.datasetNodeId = datasetNodeId;
        this.layer.setDataset(this);
        try {
            this.labelHasher = new LabelHasher(layer.getName());
        } catch (NoSuchAlgorithmException e) {
            throw new SpatialDatabaseException("Failed to initialize OSM dataset '" + layer.getName() + "': " + e.getMessage(), e);
        }
    }

    /**
     * This method is used to construct the dataset on an existing node when the node id is known,
     * which is the case with OSM importers.
     */
    public static OSMDataset withDatasetId(Transaction tx, OSMLayer layer, long datasetNodeId) {
        Node datasetNode = tx.getNodeById(datasetNodeId);
        Node layerNode = layer.getLayerNode(tx);
        Relationship rel = layerNode.getSingleRelationship(SpatialRelationshipTypes.LAYERS, Direction.INCOMING);
        if (rel == null) {
            datasetNode.createRelationshipTo(layerNode, SpatialRelationshipTypes.LAYERS);
        } else {
            Node node = rel.getStartNode();
            if (!node.equals(datasetNode)) {
                throw new SpatialDatabaseException("Layer '" + layer + "' already belongs to another dataset: " + node);
            }
        }
        return new OSMDataset(layer, datasetNodeId);
    }

    /**
     * This method is used to construct the dataset when only the layer node is known, and the
     * dataset node needs to be searched for.
     */
    public static OSMDataset fromLayer(Transaction tx, OSMLayer layer) {
        Relationship rel = layer.getLayerNode(tx).getSingleRelationship(SpatialRelationshipTypes.LAYERS, Direction.INCOMING);
        if (rel == null) {
            Node datasetNode = tx.createNode(OSMModel.LABEL_DATASET);
            datasetNode.setProperty("name", layer.getName());
            datasetNode.setProperty("type", "osm");
            datasetNode.createRelationshipTo(layer.getLayerNode(tx), SpatialRelationshipTypes.LAYERS);
            return new OSMDataset(layer, datasetNode.getId());
        } else {
            long datasetNodeId = rel.getStartNode().getId();
            return new OSMDataset(layer, datasetNodeId);
        }
    }

    public Iterable<Node> getAllUserNodes(Transaction tx) {
        return () -> tx.findNodes(labelHasher.getLabelHashed(OSMModel.LABEL_USER));
    }

    public Iterable<Node> getAllChangesetNodes(Transaction tx) {
        return () -> tx.findNodes(labelHasher.getLabelHashed(OSMModel.LABEL_CHANGESET));
    }

    public Iterable<Node> getAllWayNodes(Transaction tx) {
        return () -> tx.findNodes(labelHasher.getLabelHashed(OSMModel.LABEL_WAY));
    }

    public Iterable<Node> getAllPointNodes(Transaction tx) {
        return () -> tx.findNodes(labelHasher.getLabelHashed(OSMModel.LABEL_NODE));
    }

    public Iterable<Node> getWayNodes(Node way) {
        TraversalDescription td = new MonoDirectionalTraversalDescription()
                .depthFirst()
                .relationships(OSMRelation.NEXT, Direction.OUTGOING)
                .relationships(OSMRelation.NODE, Direction.OUTGOING)
                .evaluator(Evaluators.includeWhereLastRelationshipTypeIs(OSMRelation.NODE));
        return td.traverse(
                way.getSingleRelationship(OSMRelation.FIRST_NODE, Direction.OUTGOING).getEndNode()
        ).nodes();
    }

    public Node getChangeset(Node way) {
        try {
            return way.getSingleRelationship(OSMRelation.CHANGESET, Direction.OUTGOING).getEndNode();
        } catch (Exception e) {
            System.out.println("Node has no changeset: " + e.getMessage());
            return null;
        }
    }

    public Node getUser(Node nodeWayOrChangeset) {
        TraversalDescription td = new MonoDirectionalTraversalDescription()
                .depthFirst()
                .relationships(OSMRelation.CHANGESET, Direction.OUTGOING)
                .relationships(OSMRelation.USER, Direction.OUTGOING)
                .evaluator(Evaluators.includeWhereLastRelationshipTypeIs(OSMRelation.USER));
        Iterator<Node> results = td.traverse(nodeWayOrChangeset).nodes().iterator();
        return results.hasNext() ? results.next() : null;
    }

    public Node getDatasetNode(Transaction tx) {
        return tx.getNodeById(datasetNodeId);
    }

    public Way getWayFromId(Transaction tx, long id) {
        return getWayFrom(tx.getNodeById(id));
    }

    public Way getWayFrom(Node osmNodeOrWayNodeOrGeomNode) {
        TraversalDescription td = new MonoDirectionalTraversalDescription()
                .depthFirst()
                .relationships(OSMRelation.NODE, Direction.INCOMING)
                .relationships(OSMRelation.NEXT, Direction.INCOMING)
                .relationships(OSMRelation.FIRST_NODE, Direction.INCOMING)
                .relationships(OSMRelation.GEOM, Direction.INCOMING)
                .evaluator(path -> path.endNode().hasProperty("way_osm_id") ? Evaluation.INCLUDE_AND_PRUNE
                        : Evaluation.EXCLUDE_AND_CONTINUE);
        Iterator<Node> results = td.traverse(osmNodeOrWayNodeOrGeomNode).nodes().iterator();
        return results.hasNext() ? new Way(results.next()) : null;
    }

    public class OSMNode {
        protected Node node;
        protected Node geomNode;
        protected Geometry geometry;

        OSMNode(Node node) {
            this.node = node;
            Relationship geomRel = this.node.getSingleRelationship(OSMRelation.GEOM, Direction.OUTGOING);
            if (geomRel != null) geomNode = geomRel.getEndNode();
        }

        public Way getWay() {
            return OSMDataset.this.getWayFrom(this.node);
        }

        public Geometry getGeometry() {
            if (geometry == null && geomNode != null) {
                geometry = layer.getGeometryEncoder().decodeGeometry(geomNode);
            }
            return geometry;
        }

        public Envelope getEnvelope() {
            return getGeometry().getEnvelopeInternal();
        }

        public boolean equals(OSMNode other) {
            return this.node.getId() == other.node.getId();
        }

        public Node getNode() {
            return node;
        }

        public String toString() {
            if (node.hasProperty("name")) {
                return node.getProperty("name").toString();
            } else if (getGeometry() != null) {
                return getGeometry().getGeometryType();
            } else {
                return node.toString();
            }
        }
    }

    public class Way extends OSMNode implements Iterable<WayPoint>, Iterator<WayPoint> {
        private Iterator<Node> wayPointNodeIterator;

        Way(Node node) {
            super(node);
        }

        Iterable<Node> getWayNodes() {
            return OSMDataset.this.getWayNodes(this.node);
        }

        public Iterable<WayPoint> getWayPoints() {
            return this;
        }

        public Iterator<WayPoint> iterator() {
            if (wayPointNodeIterator == null || !wayPointNodeIterator.hasNext()) {
                wayPointNodeIterator = getWayNodes().iterator();
            }
            return this;
        }

        public boolean hasNext() {
            return wayPointNodeIterator.hasNext();
        }

        public WayPoint next() {
            return new WayPoint(wayPointNodeIterator.next());
        }

        public void remove() {
            throw new UnsupportedOperationException("Cannot modify way-point collection");
        }

        public WayPoint getPointAt(Coordinate coordinate) {
            for (WayPoint wayPoint : getWayPoints()) {
                if (wayPoint.isAt(coordinate))
                    return wayPoint;
            }
            return null;
        }

    }

    public class WayPoint extends OSMNode {
        WayPoint(Node node) {
            super(node);
        }

        boolean isAt(Coordinate coord) {
            return getCoordinate().equals(coord);
        }

        public Coordinate getCoordinate() {
            return new Coordinate(getX(), getY());
        }

        private double getY() {
            return (Double) node.getProperty("latitude", 0.0);
        }

        private double getX() {
            return (Double) node.getProperty("longitude", 0.0);
        }
    }

    @Override
    public Iterable<? extends Geometry> getAllGeometries(Transaction tx) {
        //@TODO: support multiple layers
        return layer.getAllGeometries(tx);
    }

    @Override
    public Iterable<Node> getAllGeometryNodes(Transaction tx) {
        //@TODO: support multiple layers
        return layer.getAllGeometryNodes(tx);
    }

    @Override
    public boolean containsGeometryNode(Transaction tx, Node geomNode) {
        //@TODO: support multiple layers
        return layer.containsGeometryNode(tx, geomNode);
    }

    @Override
    public GeometryEncoder getGeometryEncoder() {
        //@TODO: support multiple layers
        return layer.getGeometryEncoder();
    }

    @Override
    public Iterable<? extends Layer> getLayers() {
        return Collections.singletonList(layer);
    }

    public Iterable<Way> getWays(final Transaction tx) {
        return () -> OSMDataset.this.iterator(tx);
    }

    public Iterator<Way> iterator(Transaction tx) {
        if (wayNodeIterator == null || !wayNodeIterator.hasNext()) {
            wayNodeIterator = getAllWayNodes(tx).iterator();
        }
        return this;
    }

    @Override
    public boolean hasNext() {
        return wayNodeIterator.hasNext();
    }

    @Override
    public Way next() {
        return new Way(wayNodeIterator.next());
    }

    @Override
    public void remove() {
        throw new UnsupportedOperationException("Cannot modify way collection");
    }

    public int getPoiCount(Transaction tx) {
        return (Integer) tx.getNodeById(this.datasetNodeId).getProperty("poiCount", 0);
    }

    public int getNodeCount(Transaction tx) {
        return (Integer) tx.getNodeById(this.datasetNodeId).getProperty("nodeCount", 0);
    }

    public int getWayCount(Transaction tx) {
        return (Integer) tx.getNodeById(this.datasetNodeId).getProperty("wayCount", 0);
    }

    public int getRelationCount(Transaction tx) {
        return (Integer) tx.getNodeById(this.datasetNodeId).getProperty("relationCount", 0);
    }

    public int getChangesetCount(Transaction tx) {
        return (Integer) tx.getNodeById(this.datasetNodeId).getProperty("changesetCount", 0);
    }

    public int getUserCount(Transaction tx) {
        return (Integer) tx.getNodeById(this.datasetNodeId).getProperty("userCount", 0);
    }

    public String getIndexName(Transaction tx, Label label, String propertyKey) {
        Node datasetNode = tx.getNodeById(this.datasetNodeId);
        String indexKey = indexKeyFor(label, propertyKey);
        return (String) datasetNode.getProperty(indexKey, null);
    }

    public IndexDefinition getIndex(Transaction tx, Label label, String propertyKey) {
        String indexName = getIndexName(tx, label, propertyKey);
        if (indexName == null) {
            throw new IllegalArgumentException(String.format("OSM Dataset '%s' does not have an index for label '%s' and property '%s'", this.layer.getName(), label.name(), propertyKey));
        } else {
            return tx.schema().getIndexByName(indexName);
        }
    }

    public static String indexKeyFor(Label label, String propertyKey) {
        return String.format("Index:%s:%s", label.name(), propertyKey);
    }

    public static String indexNameFor(String layerName, String hashedLabel, String propertyKey) {
        return String.format("OSM-%s-%s-%s", layerName, hashedLabel, propertyKey);
    }

    public static Label hashedLabelFrom(String indexName) {
        String[] fields = indexName.split("-");
        if (fields.length == 4) {
            return Label.label(fields[2]);
        } else {
            throw new IllegalArgumentException(String.format("Index name '%s' is not correctly formatted - cannot extract label hash", indexName));
        }
    }

    public static class LabelHasher {
        private final String layerHash;
        private final HashMap<Label, Label> hashedLabels = new HashMap<>();

        public LabelHasher(String layerName) throws NoSuchAlgorithmException {
            this.layerHash = md5Hash(layerName);
        }

        public Label getLabelHashed(Label label) {
            if (hashedLabels.containsKey(label)) {
                return hashedLabels.get(label);
            } else {
                Label hashed = Label.label(label.name() + "_" + layerHash);
                hashedLabels.put(label, hashed);
                return hashed;
            }
        }

        public static String md5Hash(String text) throws NoSuchAlgorithmException {
            MessageDigest md = MessageDigest.getInstance("MD5");
            md.update(text.getBytes());
            byte[] digest = md.digest();
            return DatatypeConverter.printHexBinary(digest).toUpperCase();
        }
    }
=======
public class OSMDataset implements SpatialDataset, Iterator<OSMDataset.Way> {

	private final OSMLayer layer;
	private final String datasetNodeId;
	private Iterator<Node> wayNodeIterator;

	public OSMDataset(OSMLayer layer, String datasetNodeId) {
		this.layer = layer;
		this.datasetNodeId = datasetNodeId;
		this.layer.setDataset(this);
	}

	/**
	 * This method is used to construct the dataset on an existing node when the node id is known,
	 * which is the case with OSM importers.
	 */
	public static OSMDataset withDatasetId(Transaction tx, OSMLayer layer, String datasetNodeId) {
		Node datasetNode = tx.getNodeByElementId(datasetNodeId);
		Node layerNode = layer.getLayerNode(tx);
		Relationship rel = layerNode.getSingleRelationship(SpatialRelationshipTypes.LAYERS, Direction.INCOMING);
		if (rel == null) {
			datasetNode.createRelationshipTo(layerNode, SpatialRelationshipTypes.LAYERS);
		} else {
			Node node = rel.getStartNode();
			if (!node.equals(datasetNode)) {
				throw new SpatialDatabaseException("Layer '" + layer + "' already belongs to another dataset: " + node);
			}
		}
		return new OSMDataset(layer, datasetNodeId);
	}

	/**
	 * This method is used to construct the dataset when only the layer node is known, and the
	 * dataset node needs to be searched for.
	 */
	public static OSMDataset fromLayer(Transaction tx, OSMLayer layer) {
		Relationship rel = layer.getLayerNode(tx)
				.getSingleRelationship(SpatialRelationshipTypes.LAYERS, Direction.INCOMING);
		if (rel == null) {
			throw new SpatialDatabaseException("Layer '" + layer + "' does not have an associated dataset");
		}
		String datasetNodeId = rel.getStartNode().getElementId();
		return new OSMDataset(layer, datasetNodeId);
	}

	public Iterable<Node> getAllUserNodes(Transaction tx) {
		TraversalDescription td = new MonoDirectionalTraversalDescription()
				.depthFirst()
				.relationships(OSMRelation.USERS, Direction.OUTGOING)
				.relationships(OSMRelation.OSM_USER, Direction.OUTGOING)
				.evaluator(Evaluators.includeWhereLastRelationshipTypeIs(OSMRelation.OSM_USER));
		return td.traverse(tx.getNodeByElementId(datasetNodeId)).nodes();
	}

	public Iterable<Node> getAllChangesetNodes(Transaction tx) {
		TraversalDescription td = new MonoDirectionalTraversalDescription()
				.depthFirst()
				.relationships(OSMRelation.USERS, Direction.OUTGOING)
				.relationships(OSMRelation.OSM_USER, Direction.OUTGOING)
				.relationships(OSMRelation.USER, Direction.INCOMING)
				.evaluator(Evaluators.includeWhereLastRelationshipTypeIs(OSMRelation.USER));
		return td.traverse(tx.getNodeByElementId(datasetNodeId)).nodes();
	}

	public Iterable<Node> getAllWayNodes(Transaction tx) {
		TraversalDescription td = new MonoDirectionalTraversalDescription()
				.depthFirst()
				.relationships(OSMRelation.WAYS, Direction.OUTGOING)
				.relationships(OSMRelation.NEXT, Direction.OUTGOING)
				.evaluator(Evaluators.excludeStartPosition());
		return td.traverse(tx.getNodeByElementId(datasetNodeId)).nodes();
	}

	public Iterable<Node> getAllPointNodes(Transaction tx) {
		TraversalDescription td = new MonoDirectionalTraversalDescription()
				.depthFirst()
				.relationships(OSMRelation.WAYS, Direction.OUTGOING)
				.relationships(OSMRelation.NEXT, Direction.OUTGOING)
				.relationships(OSMRelation.FIRST_NODE, Direction.OUTGOING)
				.relationships(OSMRelation.NODE, Direction.OUTGOING)
				.evaluator(Evaluators.includeWhereLastRelationshipTypeIs(OSMRelation.NODE));
		return td.traverse(tx.getNodeByElementId(datasetNodeId)).nodes();
	}

	public Iterable<Node> getWayNodes(Node way) {
		TraversalDescription td = new MonoDirectionalTraversalDescription()
				.depthFirst()
				.relationships(OSMRelation.NEXT, Direction.OUTGOING)
				.relationships(OSMRelation.NODE, Direction.OUTGOING)
				.evaluator(Evaluators.includeWhereLastRelationshipTypeIs(OSMRelation.NODE));
		return td.traverse(
				way.getSingleRelationship(OSMRelation.FIRST_NODE, Direction.OUTGOING).getEndNode()
		).nodes();
	}

	public Node getChangeset(Node way) {
		try {
			return way.getSingleRelationship(OSMRelation.CHANGESET, Direction.OUTGOING).getEndNode();
		} catch (Exception e) {
			System.out.println("Node has no changeset: " + e.getMessage());
			return null;
		}
	}

	public Node getUser(Node nodeWayOrChangeset) {
		TraversalDescription td = new MonoDirectionalTraversalDescription()
				.depthFirst()
				.relationships(OSMRelation.CHANGESET, Direction.OUTGOING)
				.relationships(OSMRelation.USER, Direction.OUTGOING)
				.evaluator(Evaluators.includeWhereLastRelationshipTypeIs(OSMRelation.USER));
		return RelationshipTraversal.getFirstNode(td.traverse(nodeWayOrChangeset).nodes());
	}

	public Way getWayFromId(Transaction tx, String id) {
		return getWayFrom(tx.getNodeByElementId(id));
	}

	public Way getWayFrom(Node osmNodeOrWayNodeOrGeomNode) {
		TraversalDescription td = new MonoDirectionalTraversalDescription()
				.depthFirst()
				.relationships(OSMRelation.NODE, Direction.INCOMING)
				.relationships(OSMRelation.NEXT, Direction.INCOMING)
				.relationships(OSMRelation.FIRST_NODE, Direction.INCOMING)
				.relationships(OSMRelation.GEOM, Direction.INCOMING)
				.evaluator(path -> path.endNode().hasProperty("way_osm_id") ? Evaluation.INCLUDE_AND_PRUNE
						: Evaluation.EXCLUDE_AND_CONTINUE);
		Node node = RelationshipTraversal.getFirstNode(td.traverse(osmNodeOrWayNodeOrGeomNode).nodes());
		return node != null ? new Way(node) : null;
	}

	public class OSMNode {

		protected final Node node;
		protected Node geomNode;
		protected Geometry geometry;

		OSMNode(Node node) {
			this.node = node;
			Relationship geomRel = this.node.getSingleRelationship(OSMRelation.GEOM, Direction.OUTGOING);
			if (geomRel != null) {
				geomNode = geomRel.getEndNode();
			}
		}

		public Way getWay() {
			return OSMDataset.this.getWayFrom(this.node);
		}

		public Geometry getGeometry() {
			if (geometry == null && geomNode != null) {
				geometry = layer.getGeometryEncoder().decodeGeometry(geomNode);
			}
			return geometry;
		}

		public Envelope getEnvelope() {
			return getGeometry().getEnvelopeInternal();
		}

		public boolean equals(OSMNode other) {
			return Objects.equals(this.node.getElementId(), other.node.getElementId());
		}

		public Node getNode() {
			return node;
		}

		public String toString() {
			if (node.hasProperty("name")) {
				return node.getProperty("name").toString();
			}
			if (getGeometry() != null) {
				return getGeometry().getGeometryType();
			}
			return node.toString();
		}
	}

	public class Way extends OSMNode implements Iterable<WayPoint>, Iterator<WayPoint> {

		private Iterator<Node> wayPointNodeIterator;

		Way(Node node) {
			super(node);
		}

		Iterable<Node> getWayNodes() {
			return OSMDataset.this.getWayNodes(this.node);
		}

		public Iterable<WayPoint> getWayPoints() {
			return this;
		}

		@Override
		@Nonnull
		public Iterator<WayPoint> iterator() {
			if (wayPointNodeIterator == null || !wayPointNodeIterator.hasNext()) {
				wayPointNodeIterator = getWayNodes().iterator();
			}
			return this;
		}

		@Override
		public boolean hasNext() {
			return wayPointNodeIterator.hasNext();
		}

		@Override
		public WayPoint next() {
			return new WayPoint(wayPointNodeIterator.next());
		}

		@Override
		public void remove() {
			throw new UnsupportedOperationException("Cannot modify way-point collection");
		}

		public WayPoint getPointAt(Coordinate coordinate) {
			for (WayPoint wayPoint : getWayPoints()) {
				if (wayPoint.isAt(coordinate)) {
					return wayPoint;
				}
			}
			return null;
		}

	}

	public class WayPoint extends OSMNode {

		WayPoint(Node node) {
			super(node);
		}

		boolean isAt(Coordinate coord) {
			return getCoordinate().equals(coord);
		}

		public Coordinate getCoordinate() {
			return new Coordinate(getX(), getY());
		}

		private double getY() {
			return (Double) node.getProperty("latitude", 0.0);
		}

		private double getX() {
			return (Double) node.getProperty("longitude", 0.0);
		}
	}

	@Override
	public Iterable<? extends Geometry> getAllGeometries(Transaction tx) {
		//@TODO: support multiple layers
		return layer.getAllGeometries(tx);
	}

	@Override
	public Iterable<Node> getAllGeometryNodes(Transaction tx) {
		//@TODO: support multiple layers
		return layer.getAllGeometryNodes(tx);
	}

	@Override
	public boolean containsGeometryNode(Transaction tx, Node geomNode) {
		//@TODO: support multiple layers
		return layer.containsGeometryNode(tx, geomNode);
	}

	@Override
	public GeometryEncoder getGeometryEncoder() {
		//@TODO: support multiple layers
		return layer.getGeometryEncoder();
	}

	@Override
	public Iterable<? extends Layer> getLayers() {
		return Collections.singletonList(layer);
	}

	public Iterable<Way> getWays(final Transaction tx) {
		return () -> OSMDataset.this.iterator(tx);
	}

	public Iterator<Way> iterator(Transaction tx) {
		if (wayNodeIterator == null || !wayNodeIterator.hasNext()) {
			wayNodeIterator = getAllWayNodes(tx).iterator();
		}
		return this;
	}

	@Override
	public boolean hasNext() {
		return wayNodeIterator.hasNext();
	}

	@Override
	public Way next() {
		return new Way(wayNodeIterator.next());
	}

	@Override
	public void remove() {
		throw new UnsupportedOperationException("Cannot modify way collection");
	}

	public int getPoiCount(Transaction tx) {
		return (Integer) tx.getNodeByElementId(this.datasetNodeId).getProperty("poiCount", 0);
	}

	public int getNodeCount(Transaction tx) {
		return (Integer) tx.getNodeByElementId(this.datasetNodeId).getProperty("nodeCount", 0);
	}

	public int getWayCount(Transaction tx) {
		return (Integer) tx.getNodeByElementId(this.datasetNodeId).getProperty("wayCount", 0);
	}

	public int getRelationCount(Transaction tx) {
		return (Integer) tx.getNodeByElementId(this.datasetNodeId).getProperty("relationCount", 0);
	}

	public int getChangesetCount(Transaction tx) {
		return (Integer) tx.getNodeByElementId(this.datasetNodeId).getProperty("changesetCount", 0);
	}

	public int getUserCount(Transaction tx) {
		return (Integer) tx.getNodeByElementId(this.datasetNodeId).getProperty("userCount", 0);
	}
>>>>>>> 25b5b00b
}<|MERGE_RESOLUTION|>--- conflicted
+++ resolved
@@ -19,18 +19,17 @@
  */
 package org.neo4j.gis.spatial.osm;
 
+import java.security.MessageDigest;
+import java.security.NoSuchAlgorithmException;
 import java.util.Collections;
+import java.util.HashMap;
 import java.util.Iterator;
 import java.util.Objects;
 import javax.annotation.Nonnull;
+import javax.xml.bind.DatatypeConverter;
 import org.locationtech.jts.geom.Coordinate;
 import org.locationtech.jts.geom.Envelope;
 import org.locationtech.jts.geom.Geometry;
-<<<<<<< HEAD
-import org.neo4j.gis.spatial.*;
-import org.neo4j.graphdb.*;
-import org.neo4j.graphdb.schema.IndexDefinition;
-=======
 import org.neo4j.gis.spatial.GeometryEncoder;
 import org.neo4j.gis.spatial.Layer;
 import org.neo4j.gis.spatial.SpatialDatabaseException;
@@ -38,402 +37,33 @@
 import org.neo4j.gis.spatial.SpatialRelationshipTypes;
 import org.neo4j.gis.spatial.utilities.RelationshipTraversal;
 import org.neo4j.graphdb.Direction;
+import org.neo4j.graphdb.Label;
 import org.neo4j.graphdb.Node;
 import org.neo4j.graphdb.Relationship;
 import org.neo4j.graphdb.Transaction;
->>>>>>> 25b5b00b
+import org.neo4j.graphdb.schema.IndexDefinition;
 import org.neo4j.graphdb.traversal.Evaluation;
 import org.neo4j.graphdb.traversal.Evaluators;
 import org.neo4j.graphdb.traversal.TraversalDescription;
 import org.neo4j.kernel.impl.traversal.MonoDirectionalTraversalDescription;
 
-<<<<<<< HEAD
-import javax.xml.bind.DatatypeConverter;
-import java.security.MessageDigest;
-import java.security.NoSuchAlgorithmException;
-import java.util.Collections;
-import java.util.HashMap;
-import java.util.Iterator;
-
-public class OSMDataset implements SpatialDataset, Iterator<OSMDataset.Way> {
-    private final OSMLayer layer;
-    private final long datasetNodeId;
-    private Iterator<Node> wayNodeIterator;
-    private final LabelHasher labelHasher;
-
-    private OSMDataset(OSMLayer layer, long datasetNodeId) {
-        this.layer = layer;
-        this.datasetNodeId = datasetNodeId;
-        this.layer.setDataset(this);
-        try {
-            this.labelHasher = new LabelHasher(layer.getName());
-        } catch (NoSuchAlgorithmException e) {
-            throw new SpatialDatabaseException("Failed to initialize OSM dataset '" + layer.getName() + "': " + e.getMessage(), e);
-        }
-    }
-
-    /**
-     * This method is used to construct the dataset on an existing node when the node id is known,
-     * which is the case with OSM importers.
-     */
-    public static OSMDataset withDatasetId(Transaction tx, OSMLayer layer, long datasetNodeId) {
-        Node datasetNode = tx.getNodeById(datasetNodeId);
-        Node layerNode = layer.getLayerNode(tx);
-        Relationship rel = layerNode.getSingleRelationship(SpatialRelationshipTypes.LAYERS, Direction.INCOMING);
-        if (rel == null) {
-            datasetNode.createRelationshipTo(layerNode, SpatialRelationshipTypes.LAYERS);
-        } else {
-            Node node = rel.getStartNode();
-            if (!node.equals(datasetNode)) {
-                throw new SpatialDatabaseException("Layer '" + layer + "' already belongs to another dataset: " + node);
-            }
-        }
-        return new OSMDataset(layer, datasetNodeId);
-    }
-
-    /**
-     * This method is used to construct the dataset when only the layer node is known, and the
-     * dataset node needs to be searched for.
-     */
-    public static OSMDataset fromLayer(Transaction tx, OSMLayer layer) {
-        Relationship rel = layer.getLayerNode(tx).getSingleRelationship(SpatialRelationshipTypes.LAYERS, Direction.INCOMING);
-        if (rel == null) {
-            Node datasetNode = tx.createNode(OSMModel.LABEL_DATASET);
-            datasetNode.setProperty("name", layer.getName());
-            datasetNode.setProperty("type", "osm");
-            datasetNode.createRelationshipTo(layer.getLayerNode(tx), SpatialRelationshipTypes.LAYERS);
-            return new OSMDataset(layer, datasetNode.getId());
-        } else {
-            long datasetNodeId = rel.getStartNode().getId();
-            return new OSMDataset(layer, datasetNodeId);
-        }
-    }
-
-    public Iterable<Node> getAllUserNodes(Transaction tx) {
-        return () -> tx.findNodes(labelHasher.getLabelHashed(OSMModel.LABEL_USER));
-    }
-
-    public Iterable<Node> getAllChangesetNodes(Transaction tx) {
-        return () -> tx.findNodes(labelHasher.getLabelHashed(OSMModel.LABEL_CHANGESET));
-    }
-
-    public Iterable<Node> getAllWayNodes(Transaction tx) {
-        return () -> tx.findNodes(labelHasher.getLabelHashed(OSMModel.LABEL_WAY));
-    }
-
-    public Iterable<Node> getAllPointNodes(Transaction tx) {
-        return () -> tx.findNodes(labelHasher.getLabelHashed(OSMModel.LABEL_NODE));
-    }
-
-    public Iterable<Node> getWayNodes(Node way) {
-        TraversalDescription td = new MonoDirectionalTraversalDescription()
-                .depthFirst()
-                .relationships(OSMRelation.NEXT, Direction.OUTGOING)
-                .relationships(OSMRelation.NODE, Direction.OUTGOING)
-                .evaluator(Evaluators.includeWhereLastRelationshipTypeIs(OSMRelation.NODE));
-        return td.traverse(
-                way.getSingleRelationship(OSMRelation.FIRST_NODE, Direction.OUTGOING).getEndNode()
-        ).nodes();
-    }
-
-    public Node getChangeset(Node way) {
-        try {
-            return way.getSingleRelationship(OSMRelation.CHANGESET, Direction.OUTGOING).getEndNode();
-        } catch (Exception e) {
-            System.out.println("Node has no changeset: " + e.getMessage());
-            return null;
-        }
-    }
-
-    public Node getUser(Node nodeWayOrChangeset) {
-        TraversalDescription td = new MonoDirectionalTraversalDescription()
-                .depthFirst()
-                .relationships(OSMRelation.CHANGESET, Direction.OUTGOING)
-                .relationships(OSMRelation.USER, Direction.OUTGOING)
-                .evaluator(Evaluators.includeWhereLastRelationshipTypeIs(OSMRelation.USER));
-        Iterator<Node> results = td.traverse(nodeWayOrChangeset).nodes().iterator();
-        return results.hasNext() ? results.next() : null;
-    }
-
-    public Node getDatasetNode(Transaction tx) {
-        return tx.getNodeById(datasetNodeId);
-    }
-
-    public Way getWayFromId(Transaction tx, long id) {
-        return getWayFrom(tx.getNodeById(id));
-    }
-
-    public Way getWayFrom(Node osmNodeOrWayNodeOrGeomNode) {
-        TraversalDescription td = new MonoDirectionalTraversalDescription()
-                .depthFirst()
-                .relationships(OSMRelation.NODE, Direction.INCOMING)
-                .relationships(OSMRelation.NEXT, Direction.INCOMING)
-                .relationships(OSMRelation.FIRST_NODE, Direction.INCOMING)
-                .relationships(OSMRelation.GEOM, Direction.INCOMING)
-                .evaluator(path -> path.endNode().hasProperty("way_osm_id") ? Evaluation.INCLUDE_AND_PRUNE
-                        : Evaluation.EXCLUDE_AND_CONTINUE);
-        Iterator<Node> results = td.traverse(osmNodeOrWayNodeOrGeomNode).nodes().iterator();
-        return results.hasNext() ? new Way(results.next()) : null;
-    }
-
-    public class OSMNode {
-        protected Node node;
-        protected Node geomNode;
-        protected Geometry geometry;
-
-        OSMNode(Node node) {
-            this.node = node;
-            Relationship geomRel = this.node.getSingleRelationship(OSMRelation.GEOM, Direction.OUTGOING);
-            if (geomRel != null) geomNode = geomRel.getEndNode();
-        }
-
-        public Way getWay() {
-            return OSMDataset.this.getWayFrom(this.node);
-        }
-
-        public Geometry getGeometry() {
-            if (geometry == null && geomNode != null) {
-                geometry = layer.getGeometryEncoder().decodeGeometry(geomNode);
-            }
-            return geometry;
-        }
-
-        public Envelope getEnvelope() {
-            return getGeometry().getEnvelopeInternal();
-        }
-
-        public boolean equals(OSMNode other) {
-            return this.node.getId() == other.node.getId();
-        }
-
-        public Node getNode() {
-            return node;
-        }
-
-        public String toString() {
-            if (node.hasProperty("name")) {
-                return node.getProperty("name").toString();
-            } else if (getGeometry() != null) {
-                return getGeometry().getGeometryType();
-            } else {
-                return node.toString();
-            }
-        }
-    }
-
-    public class Way extends OSMNode implements Iterable<WayPoint>, Iterator<WayPoint> {
-        private Iterator<Node> wayPointNodeIterator;
-
-        Way(Node node) {
-            super(node);
-        }
-
-        Iterable<Node> getWayNodes() {
-            return OSMDataset.this.getWayNodes(this.node);
-        }
-
-        public Iterable<WayPoint> getWayPoints() {
-            return this;
-        }
-
-        public Iterator<WayPoint> iterator() {
-            if (wayPointNodeIterator == null || !wayPointNodeIterator.hasNext()) {
-                wayPointNodeIterator = getWayNodes().iterator();
-            }
-            return this;
-        }
-
-        public boolean hasNext() {
-            return wayPointNodeIterator.hasNext();
-        }
-
-        public WayPoint next() {
-            return new WayPoint(wayPointNodeIterator.next());
-        }
-
-        public void remove() {
-            throw new UnsupportedOperationException("Cannot modify way-point collection");
-        }
-
-        public WayPoint getPointAt(Coordinate coordinate) {
-            for (WayPoint wayPoint : getWayPoints()) {
-                if (wayPoint.isAt(coordinate))
-                    return wayPoint;
-            }
-            return null;
-        }
-
-    }
-
-    public class WayPoint extends OSMNode {
-        WayPoint(Node node) {
-            super(node);
-        }
-
-        boolean isAt(Coordinate coord) {
-            return getCoordinate().equals(coord);
-        }
-
-        public Coordinate getCoordinate() {
-            return new Coordinate(getX(), getY());
-        }
-
-        private double getY() {
-            return (Double) node.getProperty("latitude", 0.0);
-        }
-
-        private double getX() {
-            return (Double) node.getProperty("longitude", 0.0);
-        }
-    }
-
-    @Override
-    public Iterable<? extends Geometry> getAllGeometries(Transaction tx) {
-        //@TODO: support multiple layers
-        return layer.getAllGeometries(tx);
-    }
-
-    @Override
-    public Iterable<Node> getAllGeometryNodes(Transaction tx) {
-        //@TODO: support multiple layers
-        return layer.getAllGeometryNodes(tx);
-    }
-
-    @Override
-    public boolean containsGeometryNode(Transaction tx, Node geomNode) {
-        //@TODO: support multiple layers
-        return layer.containsGeometryNode(tx, geomNode);
-    }
-
-    @Override
-    public GeometryEncoder getGeometryEncoder() {
-        //@TODO: support multiple layers
-        return layer.getGeometryEncoder();
-    }
-
-    @Override
-    public Iterable<? extends Layer> getLayers() {
-        return Collections.singletonList(layer);
-    }
-
-    public Iterable<Way> getWays(final Transaction tx) {
-        return () -> OSMDataset.this.iterator(tx);
-    }
-
-    public Iterator<Way> iterator(Transaction tx) {
-        if (wayNodeIterator == null || !wayNodeIterator.hasNext()) {
-            wayNodeIterator = getAllWayNodes(tx).iterator();
-        }
-        return this;
-    }
-
-    @Override
-    public boolean hasNext() {
-        return wayNodeIterator.hasNext();
-    }
-
-    @Override
-    public Way next() {
-        return new Way(wayNodeIterator.next());
-    }
-
-    @Override
-    public void remove() {
-        throw new UnsupportedOperationException("Cannot modify way collection");
-    }
-
-    public int getPoiCount(Transaction tx) {
-        return (Integer) tx.getNodeById(this.datasetNodeId).getProperty("poiCount", 0);
-    }
-
-    public int getNodeCount(Transaction tx) {
-        return (Integer) tx.getNodeById(this.datasetNodeId).getProperty("nodeCount", 0);
-    }
-
-    public int getWayCount(Transaction tx) {
-        return (Integer) tx.getNodeById(this.datasetNodeId).getProperty("wayCount", 0);
-    }
-
-    public int getRelationCount(Transaction tx) {
-        return (Integer) tx.getNodeById(this.datasetNodeId).getProperty("relationCount", 0);
-    }
-
-    public int getChangesetCount(Transaction tx) {
-        return (Integer) tx.getNodeById(this.datasetNodeId).getProperty("changesetCount", 0);
-    }
-
-    public int getUserCount(Transaction tx) {
-        return (Integer) tx.getNodeById(this.datasetNodeId).getProperty("userCount", 0);
-    }
-
-    public String getIndexName(Transaction tx, Label label, String propertyKey) {
-        Node datasetNode = tx.getNodeById(this.datasetNodeId);
-        String indexKey = indexKeyFor(label, propertyKey);
-        return (String) datasetNode.getProperty(indexKey, null);
-    }
-
-    public IndexDefinition getIndex(Transaction tx, Label label, String propertyKey) {
-        String indexName = getIndexName(tx, label, propertyKey);
-        if (indexName == null) {
-            throw new IllegalArgumentException(String.format("OSM Dataset '%s' does not have an index for label '%s' and property '%s'", this.layer.getName(), label.name(), propertyKey));
-        } else {
-            return tx.schema().getIndexByName(indexName);
-        }
-    }
-
-    public static String indexKeyFor(Label label, String propertyKey) {
-        return String.format("Index:%s:%s", label.name(), propertyKey);
-    }
-
-    public static String indexNameFor(String layerName, String hashedLabel, String propertyKey) {
-        return String.format("OSM-%s-%s-%s", layerName, hashedLabel, propertyKey);
-    }
-
-    public static Label hashedLabelFrom(String indexName) {
-        String[] fields = indexName.split("-");
-        if (fields.length == 4) {
-            return Label.label(fields[2]);
-        } else {
-            throw new IllegalArgumentException(String.format("Index name '%s' is not correctly formatted - cannot extract label hash", indexName));
-        }
-    }
-
-    public static class LabelHasher {
-        private final String layerHash;
-        private final HashMap<Label, Label> hashedLabels = new HashMap<>();
-
-        public LabelHasher(String layerName) throws NoSuchAlgorithmException {
-            this.layerHash = md5Hash(layerName);
-        }
-
-        public Label getLabelHashed(Label label) {
-            if (hashedLabels.containsKey(label)) {
-                return hashedLabels.get(label);
-            } else {
-                Label hashed = Label.label(label.name() + "_" + layerHash);
-                hashedLabels.put(label, hashed);
-                return hashed;
-            }
-        }
-
-        public static String md5Hash(String text) throws NoSuchAlgorithmException {
-            MessageDigest md = MessageDigest.getInstance("MD5");
-            md.update(text.getBytes());
-            byte[] digest = md.digest();
-            return DatatypeConverter.printHexBinary(digest).toUpperCase();
-        }
-    }
-=======
 public class OSMDataset implements SpatialDataset, Iterator<OSMDataset.Way> {
 
 	private final OSMLayer layer;
 	private final String datasetNodeId;
 	private Iterator<Node> wayNodeIterator;
-
-	public OSMDataset(OSMLayer layer, String datasetNodeId) {
+	private final LabelHasher labelHasher;
+
+	private OSMDataset(OSMLayer layer, String datasetNodeId) {
 		this.layer = layer;
 		this.datasetNodeId = datasetNodeId;
 		this.layer.setDataset(this);
+		try {
+			this.labelHasher = new LabelHasher(layer.getName());
+		} catch (NoSuchAlgorithmException e) {
+			throw new SpatialDatabaseException(
+					"Failed to initialize OSM dataset '" + layer.getName() + "': " + e.getMessage(), e);
+		}
 	}
 
 	/**
@@ -463,49 +93,30 @@
 		Relationship rel = layer.getLayerNode(tx)
 				.getSingleRelationship(SpatialRelationshipTypes.LAYERS, Direction.INCOMING);
 		if (rel == null) {
-			throw new SpatialDatabaseException("Layer '" + layer + "' does not have an associated dataset");
+			Node datasetNode = tx.createNode(OSMModel.LABEL_DATASET);
+			datasetNode.setProperty("name", layer.getName());
+			datasetNode.setProperty("type", "osm");
+			datasetNode.createRelationshipTo(layer.getLayerNode(tx), SpatialRelationshipTypes.LAYERS);
+			return new OSMDataset(layer, datasetNode.getElementId());
 		}
 		String datasetNodeId = rel.getStartNode().getElementId();
 		return new OSMDataset(layer, datasetNodeId);
 	}
 
 	public Iterable<Node> getAllUserNodes(Transaction tx) {
-		TraversalDescription td = new MonoDirectionalTraversalDescription()
-				.depthFirst()
-				.relationships(OSMRelation.USERS, Direction.OUTGOING)
-				.relationships(OSMRelation.OSM_USER, Direction.OUTGOING)
-				.evaluator(Evaluators.includeWhereLastRelationshipTypeIs(OSMRelation.OSM_USER));
-		return td.traverse(tx.getNodeByElementId(datasetNodeId)).nodes();
+		return () -> tx.findNodes(labelHasher.getLabelHashed(OSMModel.LABEL_USER));
 	}
 
 	public Iterable<Node> getAllChangesetNodes(Transaction tx) {
-		TraversalDescription td = new MonoDirectionalTraversalDescription()
-				.depthFirst()
-				.relationships(OSMRelation.USERS, Direction.OUTGOING)
-				.relationships(OSMRelation.OSM_USER, Direction.OUTGOING)
-				.relationships(OSMRelation.USER, Direction.INCOMING)
-				.evaluator(Evaluators.includeWhereLastRelationshipTypeIs(OSMRelation.USER));
-		return td.traverse(tx.getNodeByElementId(datasetNodeId)).nodes();
+		return () -> tx.findNodes(labelHasher.getLabelHashed(OSMModel.LABEL_CHANGESET));
 	}
 
 	public Iterable<Node> getAllWayNodes(Transaction tx) {
-		TraversalDescription td = new MonoDirectionalTraversalDescription()
-				.depthFirst()
-				.relationships(OSMRelation.WAYS, Direction.OUTGOING)
-				.relationships(OSMRelation.NEXT, Direction.OUTGOING)
-				.evaluator(Evaluators.excludeStartPosition());
-		return td.traverse(tx.getNodeByElementId(datasetNodeId)).nodes();
+		return () -> tx.findNodes(labelHasher.getLabelHashed(OSMModel.LABEL_WAY));
 	}
 
 	public Iterable<Node> getAllPointNodes(Transaction tx) {
-		TraversalDescription td = new MonoDirectionalTraversalDescription()
-				.depthFirst()
-				.relationships(OSMRelation.WAYS, Direction.OUTGOING)
-				.relationships(OSMRelation.NEXT, Direction.OUTGOING)
-				.relationships(OSMRelation.FIRST_NODE, Direction.OUTGOING)
-				.relationships(OSMRelation.NODE, Direction.OUTGOING)
-				.evaluator(Evaluators.includeWhereLastRelationshipTypeIs(OSMRelation.NODE));
-		return td.traverse(tx.getNodeByElementId(datasetNodeId)).nodes();
+		return () -> tx.findNodes(labelHasher.getLabelHashed(OSMModel.LABEL_NODE));
 	}
 
 	public Iterable<Node> getWayNodes(Node way) {
@@ -535,6 +146,10 @@
 				.relationships(OSMRelation.USER, Direction.OUTGOING)
 				.evaluator(Evaluators.includeWhereLastRelationshipTypeIs(OSMRelation.USER));
 		return RelationshipTraversal.getFirstNode(td.traverse(nodeWayOrChangeset).nodes());
+	}
+
+	public Node getDatasetNode(Transaction tx) {
+		return tx.getNodeByElementId(datasetNodeId);
 	}
 
 	public Way getWayFromId(Transaction tx, String id) {
@@ -754,5 +369,66 @@
 	public int getUserCount(Transaction tx) {
 		return (Integer) tx.getNodeByElementId(this.datasetNodeId).getProperty("userCount", 0);
 	}
->>>>>>> 25b5b00b
+
+	public String getIndexName(Transaction tx, Label label, String propertyKey) {
+		Node datasetNode = tx.getNodeByElementId(this.datasetNodeId);
+		String indexKey = indexKeyFor(label, propertyKey);
+		return (String) datasetNode.getProperty(indexKey, null);
+	}
+
+	public IndexDefinition getIndex(Transaction tx, Label label, String propertyKey) {
+		String indexName = getIndexName(tx, label, propertyKey);
+		if (indexName == null) {
+			throw new IllegalArgumentException(
+					String.format("OSM Dataset '%s' does not have an index for label '%s' and property '%s'",
+							this.layer.getName(), label.name(), propertyKey));
+		} else {
+			return tx.schema().getIndexByName(indexName);
+		}
+	}
+
+	public static String indexKeyFor(Label label, String propertyKey) {
+		return String.format("Index:%s:%s", label.name(), propertyKey);
+	}
+
+	public static String indexNameFor(String layerName, String hashedLabel, String propertyKey) {
+		return String.format("OSM-%s-%s-%s", layerName, hashedLabel, propertyKey);
+	}
+
+	public static Label hashedLabelFrom(String indexName) {
+		String[] fields = indexName.split("-");
+		if (fields.length == 4) {
+			return Label.label(fields[2]);
+		} else {
+			throw new IllegalArgumentException(
+					String.format("Index name '%s' is not correctly formatted - cannot extract label hash", indexName));
+		}
+	}
+
+	public static class LabelHasher {
+
+		private final String layerHash;
+		private final HashMap<Label, Label> hashedLabels = new HashMap<>();
+
+		public LabelHasher(String layerName) throws NoSuchAlgorithmException {
+			this.layerHash = md5Hash(layerName);
+		}
+
+		public Label getLabelHashed(Label label) {
+			if (hashedLabels.containsKey(label)) {
+				return hashedLabels.get(label);
+			} else {
+				Label hashed = Label.label(label.name() + "_" + layerHash);
+				hashedLabels.put(label, hashed);
+				return hashed;
+			}
+		}
+
+		public static String md5Hash(String text) throws NoSuchAlgorithmException {
+			MessageDigest md = MessageDigest.getInstance("MD5");
+			md.update(text.getBytes());
+			byte[] digest = md.digest();
+			return DatatypeConverter.printHexBinary(digest).toUpperCase();
+		}
+	}
 }