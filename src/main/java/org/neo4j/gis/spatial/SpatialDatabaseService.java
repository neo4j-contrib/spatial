--- conflicted
+++ resolved
@@ -60,476 +60,6 @@
  */
 public class SpatialDatabaseService implements Constants {
 
-<<<<<<< HEAD
-    public final IndexManager indexManager;
-
-    public SpatialDatabaseService(IndexManager indexManager) {
-        this.indexManager = indexManager;
-    }
-
-    public static void assertNotOldModel(Transaction tx) {
-        Node oldReferenceNode = ReferenceNodes.findDeprecatedReferenceNode(tx, "spatial_root");
-        if (oldReferenceNode != null) {
-            throw new IllegalStateException("Old reference node exists - please upgrade the spatial database to the new format");
-        }
-    }
-
-    public List<String> upgradeFromOldModel(Transaction tx) {
-        ArrayList<String> layersConverted = new ArrayList<>();
-        Node oldReferenceNode = ReferenceNodes.findDeprecatedReferenceNode(tx, "spatial_root");
-        if (oldReferenceNode != null) {
-            List<Node> layers = new ArrayList<>();
-
-            try (var relationships = oldReferenceNode.getRelationships(Direction.OUTGOING, SpatialRelationshipTypes.LAYER)) {
-                for (Relationship relationship : relationships) {
-                    layers.add(relationship.getEndNode());
-                }
-            }
-
-            for (Node layer : layers) {
-                Relationship fromRoot = layer.getSingleRelationship(SpatialRelationshipTypes.LAYER, Direction.INCOMING);
-                fromRoot.delete();
-                layer.addLabel(LABEL_LAYER);
-                layersConverted.add((String) layer.getProperty(PROP_LAYER));
-            }
-
-            try (var relationships = oldReferenceNode.getRelationships()) {
-                if (relationships.iterator().hasNext()) {
-                    throw new IllegalStateException("Cannot upgrade - ReferenceNode 'spatial_root' still has relationships other than layers");
-                }
-            }
-
-            oldReferenceNode.delete();
-        }
-        indexManager.makeIndexFor(tx, "SpatialLayers", LABEL_LAYER, PROP_LAYER);
-        return layersConverted;
-    }
-
-    public String[] getLayerNames(Transaction tx) {
-        assertNotOldModel(tx);
-        List<String> names = new ArrayList<>();
-
-        try (var layers = tx.findNodes(LABEL_LAYER)) {
-            while (layers.hasNext()) {
-                Layer layer = LayerUtilities.makeLayerFromNode(tx, indexManager, layers.next());
-                if (layer instanceof DynamicLayer) {
-                    names.addAll(((DynamicLayer) layer).getLayerNames(tx));
-                } else {
-                    names.add(layer.getName());
-                }
-            }
-        }
-
-        return names.toArray(new String[0]);
-    }
-
-    public Layer getLayer(Transaction tx, String name) {
-        assertNotOldModel(tx);
-        try (var layers = tx.findNodes(LABEL_LAYER)) {
-            while (layers.hasNext()) {
-                Node node = layers.next();
-                if (name.equals(node.getProperty(PROP_LAYER))) {
-                    return LayerUtilities.makeLayerFromNode(tx, indexManager, node);
-                }
-            }
-        }
-        return getDynamicLayer(tx, name);
-    }
-
-    public Layer getDynamicLayer(Transaction tx, String name) {
-        assertNotOldModel(tx);
-        ArrayList<DynamicLayer> dynamicLayers = new ArrayList<>();
-        try (var layers = tx.findNodes(LABEL_LAYER)) {
-            while (layers.hasNext()) {
-                Node node = layers.next();
-                if (!node.getProperty(PROP_LAYER_CLASS, "").toString().startsWith("DefaultLayer")) {
-                    Layer layer = LayerUtilities.makeLayerFromNode(tx, indexManager, node);
-                    if (layer instanceof DynamicLayer) {
-                        dynamicLayers.add((DynamicLayer) LayerUtilities.makeLayerFromNode(tx, indexManager, node));
-                    }
-                }
-            }
-        }
-        for (DynamicLayer layer : dynamicLayers) {
-            for (String dynLayerName : layer.getLayerNames(tx)) {
-                if (name.equals(dynLayerName)) {
-                    return layer.getLayer(tx, dynLayerName);
-                }
-            }
-        }
-        return null;
-    }
-
-    /**
-     * Convert a layer into a DynamicLayer. This will expose the ability to add
-     * views, or 'dynamic layers' to the layer.
-     *
-     * @return new DynamicLayer version of the original layer
-     */
-    public DynamicLayer asDynamicLayer(Transaction tx, Layer layer) {
-        if (layer instanceof DynamicLayer) {
-            return (DynamicLayer) layer;
-        }
-		Node node = layer.getLayerNode(tx);
-		node.setProperty(PROP_LAYER_CLASS, DynamicLayer.class.getCanonicalName());
-		return (DynamicLayer) LayerUtilities.makeLayerFromNode(tx, indexManager, node);
-    }
-
-    public DefaultLayer getOrCreateDefaultLayer(Transaction tx, String name) {
-        return (DefaultLayer) getOrCreateLayer(tx, name, WKBGeometryEncoder.class, EditableLayerImpl.class, "");
-    }
-
-    public EditableLayer getOrCreateEditableLayer(Transaction tx, String name, String format, String propertyNameConfig) {
-        Class<? extends GeometryEncoder> geClass = WKBGeometryEncoder.class;
-        if (format != null && format.toUpperCase().startsWith("WKT")) {
-            geClass = WKTGeometryEncoder.class;
-        }
-        return (EditableLayer) getOrCreateLayer(tx, name, geClass, EditableLayerImpl.class, propertyNameConfig);
-    }
-
-    public EditableLayer getOrCreateEditableLayer(Transaction tx, String name) {
-        return getOrCreateEditableLayer(tx, name, "WKB", "");
-    }
-
-    public EditableLayer getOrCreateEditableLayer(Transaction tx, String name, String wktProperty) {
-        return getOrCreateEditableLayer(tx, name, "WKT", wktProperty);
-    }
-
-    public static final String RTREE_INDEX_NAME = "rtree";
-    public static final String GEOHASH_INDEX_NAME = "geohash";
-
-    public Class<? extends LayerIndexReader> resolveIndexClass(String index) {
-        if (index == null) {
-            return LayerRTreeIndex.class;
-        }
-        switch (index.toLowerCase()) {
-            case RTREE_INDEX_NAME:
-                return LayerRTreeIndex.class;
-            case GEOHASH_INDEX_NAME:
-                return LayerGeohashPointIndex.class;
-            case "zorder":
-                return LayerZOrderPointIndex.class;
-            case "hilbert":
-                return LayerHilbertPointIndex.class;
-        }
-        throw new IllegalArgumentException("Unknown index: " + index);
-    }
-
-    public EditableLayer getOrCreateSimplePointLayer(Transaction tx, String name, String index, String xProperty, String yProperty) {
-        return getOrCreatePointLayer(tx, name, resolveIndexClass(index), SimplePointEncoder.class, xProperty, yProperty);
-    }
-
-    public EditableLayer getOrCreateNativePointLayer(Transaction tx, String name, String index, String locationProperty) {
-        return getOrCreatePointLayer(tx, name, resolveIndexClass(index), SimplePointEncoder.class, locationProperty);
-    }
-
-    public EditableLayer getOrCreatePointLayer(Transaction tx, String name, Class<? extends LayerIndexReader> indexClass, Class<? extends GeometryEncoder> encoderClass, String... encoderConfig) {
-        Layer layer = getLayer(tx, name);
-        if (layer == null) {
-            return (EditableLayer) createLayer(tx, name, encoderClass, SimplePointLayer.class, indexClass, makeEncoderConfig(encoderConfig), DefaultGeographicCRS.WGS84);
-        } else if (layer instanceof EditableLayer) {
-            return (EditableLayer) layer;
-        } else {
-            throw new SpatialDatabaseException("Existing layer '" + layer + "' is not of the expected type: " + EditableLayer.class);
-        }
-    }
-
-    public Layer getOrCreateLayer(Transaction tx, String name, Class<? extends GeometryEncoder> geometryEncoder, Class<? extends Layer> layerClass, String config) {
-        Layer layer = getLayer(tx, name);
-        if (layer == null) {
-            layer = createLayer(tx, name, geometryEncoder, layerClass, null, config);
-        } else if (!(layerClass == null || layerClass.isInstance(layer))) {
-            throw new SpatialDatabaseException("Existing layer '" + layer + "' is not of the expected type: " + layerClass);
-        }
-        return layer;
-    }
-
-    public Layer getOrCreateLayer(Transaction tx, String name, Class<? extends GeometryEncoder> geometryEncoder, Class<? extends Layer> layerClass) {
-        return getOrCreateLayer(tx, name, geometryEncoder, layerClass, "");
-    }
-
-    /**
-     * This method will find the Layer when given a geometry node that this layer contains. This method
-     * used to make use of knowledge of the RTree, traversing backwards up the tree to find the layer node, which is fast. However, for reasons of clean abstraction,
-     * this has been refactored to delegate the logic to the layer, so that each layer can do this in an
-     * implementation specific way. Now we simply iterate through the layers datasets and the first one
-     * to return true on the SpatialDataset.containsGeometryNode(Transaction,Node) method is returned.
-     * <p>
-     * We can consider removing this method for a few reasons:
-     * * It is non-deterministic if more than one layer contains the same geometry
-     * * None of the current code appears to use this method
-     *
-     * @param geometryNode to start search
-     * @return Layer object containing this geometry
-     */
-    public Layer findLayerContainingGeometryNode(Transaction tx, Node geometryNode) {
-        for (String layerName : getLayerNames(tx)) {
-            Layer layer = getLayer(tx, layerName);
-            if (layer.getDataset().containsGeometryNode(tx, geometryNode)) {
-                return layer;
-            }
-        }
-        return null;
-    }
-
-    public boolean containsLayer(Transaction tx, String name) {
-        return getLayer(tx, name) != null;
-    }
-
-    public Layer createWKBLayer(Transaction tx, String name) {
-        return createLayer(tx, name, WKBGeometryEncoder.class, EditableLayerImpl.class);
-    }
-
-    public SimplePointLayer createSimplePointLayer(Transaction tx, String name) {
-        return createSimplePointLayer(tx, name, (String[]) null);
-    }
-
-    public SimplePointLayer createSimplePointLayer(Transaction tx, String name, String xProperty, String yProperty) {
-        return createSimplePointLayer(tx, name, xProperty, yProperty, null);
-    }
-
-    public SimplePointLayer createSimplePointLayer(Transaction tx, String name, String... xybProperties) {
-        return createPointLayer(tx, name, LayerRTreeIndex.class, SimplePointEncoder.class, xybProperties);
-    }
-
-    public SimplePointLayer createNativePointLayer(Transaction tx, String name) {
-        return createNativePointLayer(tx, name, (String[]) null);
-    }
-
-    public SimplePointLayer createNativePointLayer(Transaction tx, String name, String locationProperty, String bboxProperty) {
-        return createNativePointLayer(tx, name, locationProperty, bboxProperty, null);
-    }
-
-    public SimplePointLayer createNativePointLayer(Transaction tx, String name, String... encoderConfig) {
-        return createPointLayer(tx, name, LayerRTreeIndex.class, NativePointEncoder.class, encoderConfig);
-    }
-
-    public SimplePointLayer createPointLayer(Transaction tx, String name, Class<? extends LayerIndexReader> indexClass, Class<? extends GeometryEncoder> encoderClass, String... encoderConfig) {
-        return (SimplePointLayer) createLayer(tx, name, encoderClass, SimplePointLayer.class, indexClass,
-            makeEncoderConfig(encoderConfig), org.geotools.referencing.crs.DefaultGeographicCRS.WGS84);
-    }
-
-    public String makeEncoderConfig(String... args) {
-        StringBuilder sb = new StringBuilder();
-        if (args != null) {
-            for (String arg : args) {
-                if (arg != null) {
-                    if (sb.length() > 0)
-                        sb.append(":");
-                    sb.append(arg);
-                }
-            }
-        }
-        return sb.toString();
-    }
-
-    public Layer createLayer(Transaction tx, String name, Class<? extends GeometryEncoder> geometryEncoderClass, Class<? extends Layer> layerClass) {
-        return createLayer(tx, name, geometryEncoderClass, layerClass, null, null);
-    }
-
-    public Layer createLayer(Transaction tx, String name, Class<? extends GeometryEncoder> geometryEncoderClass,
-                             Class<? extends Layer> layerClass, Class<? extends LayerIndexReader> indexClass,
-                             String encoderConfig) {
-        return createLayer(tx, name, geometryEncoderClass, layerClass, indexClass, encoderConfig, null);
-    }
-
-    public Layer createLayer(Transaction tx, String name, Class<? extends GeometryEncoder> geometryEncoderClass,
-                             Class<? extends Layer> layerClass, Class<? extends LayerIndexReader> indexClass,
-                             String encoderConfig, CoordinateReferenceSystem crs) {
-        if (containsLayer(tx, name))
-            throw new SpatialDatabaseException("Layer " + name + " already exists");
-
-        Layer layer = LayerUtilities.makeLayerAndNode(tx, indexManager, name, geometryEncoderClass, layerClass, indexClass);
-        if (encoderConfig != null && encoderConfig.length() > 0) {
-            GeometryEncoder encoder = layer.getGeometryEncoder();
-            if (encoder instanceof Configurable) {
-                ((Configurable) encoder).setConfiguration(encoderConfig);
-                layer.getLayerNode(tx).setProperty(PROP_GEOMENCODER_CONFIG, encoderConfig);
-            } else {
-                System.out.println("Warning: encoder configuration '" + encoderConfig + "' passed to non-configurable encoder: " + geometryEncoderClass);
-            }
-        }
-        if (crs != null && layer instanceof EditableLayer) {
-            ((EditableLayer) layer).setCoordinateReferenceSystem(tx, crs);
-        }
-        return layer;
-    }
-
-    public void deleteLayer(Transaction tx, String name, Listener monitor) {
-        Layer layer = getLayer(tx, name);
-        if (layer == null) throw new SpatialDatabaseException("Layer " + name + " does not exist");
-        layer.delete(tx, monitor);
-    }
-
-    public static int convertGeometryNameToType(String geometryName) {
-        if (geometryName == null) return GTYPE_GEOMETRY;
-        try {
-            return convertJtsClassToGeometryType((Class<? extends Geometry>) Class.forName("org.locationtech.jts.geom." + geometryName));
-        } catch (ClassNotFoundException e) {
-            System.err.println("Unrecognized geometry '" + geometryName + "': " + e);
-            return GTYPE_GEOMETRY;
-        }
-    }
-
-    public static String convertGeometryTypeToName(Integer geometryType) {
-        return convertGeometryTypeToJtsClass(geometryType).getName().replace("org.locationtech.jts.geom.", "");
-    }
-
-    public static Class<? extends Geometry> convertGeometryTypeToJtsClass(Integer geometryType) {
-        switch (geometryType) {
-            case GTYPE_POINT:
-                return Point.class;
-            case GTYPE_LINESTRING:
-                return LineString.class;
-            case GTYPE_POLYGON:
-                return Polygon.class;
-            case GTYPE_MULTIPOINT:
-                return MultiPoint.class;
-            case GTYPE_MULTILINESTRING:
-                return MultiLineString.class;
-            case GTYPE_MULTIPOLYGON:
-                return MultiPolygon.class;
-            default:
-                return Geometry.class;
-        }
-    }
-
-    public static int convertJtsClassToGeometryType(Class<? extends Geometry> jtsClass) {
-        if (jtsClass.equals(Point.class)) {
-            return GTYPE_POINT;
-        } else if (jtsClass.equals(LineString.class)) {
-            return GTYPE_LINESTRING;
-        } else if (jtsClass.equals(Polygon.class)) {
-            return GTYPE_POLYGON;
-        } else if (jtsClass.equals(MultiPoint.class)) {
-            return GTYPE_MULTIPOINT;
-        } else if (jtsClass.equals(MultiLineString.class)) {
-            return GTYPE_MULTILINESTRING;
-        } else if (jtsClass.equals(MultiPolygon.class)) {
-            return GTYPE_MULTIPOLYGON;
-        } else {
-            return GTYPE_GEOMETRY;
-        }
-    }
-
-    /**
-     * Create a new layer from the results of a previous query. This actually
-     * copies the resulting geometries and their attributes into entirely new
-     * geometries using WKBGeometryEncoder. This means it is independent of the
-     * format of the original data. As a consequence it will have lost any
-     * domain specific capabilities of the original graph, if any. Use it only
-     * if you want a copy of the geometries themselves, and nothing more. One
-     * common use case would be to create a temporary layer of the results of a
-     * query than you wish to now export to a format that only supports
-     * geometries, like Shapefile, or the PNG images produced by the
-     * ImageExporter.
-     *
-     * @param layerName name of new layer to create
-     * @param results   collection of SpatialDatabaseRecords to add to new layer
-     * @return new Layer with copy of all geometries
-     */
-    public Layer createResultsLayer(Transaction tx, String layerName, List<SpatialDatabaseRecord> results) {
-        EditableLayer layer = (EditableLayer) createWKBLayer(tx, layerName);
-        for (SpatialDatabaseRecord record : results) {
-            layer.add(tx, record.getGeometry());
-        }
-        return layer;
-    }
-
-
-    /**
-     * Support mapping a String (ex: 'SimplePoint') to the respective GeometryEncoder and Layer classes
-     * to allow for more streamlined method for creating Layers
-     * This was added to help support Spatial Cypher project.
-     */
-    public static class RegisteredLayerType {
-        String typeName;
-        Class<? extends GeometryEncoder> geometryEncoder;
-        Class<? extends Layer> layerClass;
-        Class<? extends LayerIndexReader> layerIndexClass;
-        String defaultConfig;
-        org.geotools.referencing.crs.AbstractCRS crs;
-
-        RegisteredLayerType(String typeName, Class<? extends GeometryEncoder> geometryEncoder,
-                            Class<? extends Layer> layerClass, AbstractCRS crs,
-                            Class<? extends LayerIndexReader> layerIndexClass, String defaultConfig) {
-            this.typeName = typeName;
-            this.geometryEncoder = geometryEncoder;
-            this.layerClass = layerClass;
-            this.layerIndexClass = layerIndexClass;
-            this.crs = crs;
-            this.defaultConfig = defaultConfig;
-        }
-
-        /**
-         * For external expression of the configuration of this geometry encoder
-         *
-         * @return descriptive signature of encoder, type and configuration
-         */
-        String getSignature() {
-            return "RegisteredLayerType(name='" + typeName + "', geometryEncoder=" +
-                geometryEncoder.getSimpleName() + ", layerClass=" + layerClass.getSimpleName() +
-                ", index=" + layerIndexClass.getSimpleName() +
-                ", crs='" + crs.getName(null) + "', defaultConfig='" + defaultConfig + "')";
-        }
-    }
-
-    private static final Map<String, RegisteredLayerType> registeredLayerTypes = new LinkedHashMap<>();
-
-    static {
-        addRegisteredLayerType(new RegisteredLayerType("SimplePoint", SimplePointEncoder.class,
-            SimplePointLayer.class, DefaultGeographicCRS.WGS84, LayerRTreeIndex.class, "longitude:latitude"));
-        addRegisteredLayerType(new RegisteredLayerType("Geohash", SimplePointEncoder.class,
-            SimplePointLayer.class, DefaultGeographicCRS.WGS84, LayerGeohashPointIndex.class, "longitude:latitude"));
-        addRegisteredLayerType(new RegisteredLayerType("ZOrder", SimplePointEncoder.class,
-            SimplePointLayer.class, DefaultGeographicCRS.WGS84, LayerZOrderPointIndex.class, "longitude:latitude"));
-        addRegisteredLayerType(new RegisteredLayerType("Hilbert", SimplePointEncoder.class,
-            SimplePointLayer.class, DefaultGeographicCRS.WGS84, LayerHilbertPointIndex.class, "longitude:latitude"));
-        addRegisteredLayerType(new RegisteredLayerType("NativePoint", NativePointEncoder.class,
-            SimplePointLayer.class, DefaultGeographicCRS.WGS84, LayerRTreeIndex.class, "location"));
-        addRegisteredLayerType(new RegisteredLayerType("NativeGeohash", NativePointEncoder.class,
-            SimplePointLayer.class, DefaultGeographicCRS.WGS84, LayerGeohashPointIndex.class, "location"));
-        addRegisteredLayerType(new RegisteredLayerType("NativeZOrder", NativePointEncoder.class,
-            SimplePointLayer.class, DefaultGeographicCRS.WGS84, LayerZOrderPointIndex.class, "location"));
-        addRegisteredLayerType(new RegisteredLayerType("NativeHilbert", NativePointEncoder.class,
-            SimplePointLayer.class, DefaultGeographicCRS.WGS84, LayerHilbertPointIndex.class, "location"));
-        addRegisteredLayerType(new RegisteredLayerType("WKT", WKTGeometryEncoder.class, EditableLayerImpl.class,
-            DefaultGeographicCRS.WGS84, LayerRTreeIndex.class, "geometry"));
-        addRegisteredLayerType(new RegisteredLayerType("WKB", WKBGeometryEncoder.class, EditableLayerImpl.class,
-            DefaultGeographicCRS.WGS84, LayerRTreeIndex.class, "geometry"));
-        addRegisteredLayerType(new RegisteredLayerType("OSM", OSMGeometryEncoder.class, OSMLayer.class,
-            DefaultGeographicCRS.WGS84, LayerRTreeIndex.class, "geometry"));
-    }
-
-    private static void addRegisteredLayerType(RegisteredLayerType type) {
-        registeredLayerTypes.put(type.typeName.toLowerCase(), type);
-    }
-
-    public Layer getOrCreateRegisteredTypeLayer(Transaction tx, String name, String type, String config) {
-        RegisteredLayerType registeredLayerType = registeredLayerTypes.get(type.toLowerCase());
-        return getOrCreateRegisteredTypeLayer(tx, name, registeredLayerType, config);
-    }
-
-    public Layer getOrCreateRegisteredTypeLayer(Transaction tx, String name, RegisteredLayerType registeredLayerType, String config) {
-        return getOrCreateLayer(tx, name, registeredLayerType.geometryEncoder, registeredLayerType.layerClass,
-            (config == null) ? registeredLayerType.defaultConfig : config);
-    }
-
-    public Map<String, String> getRegisteredLayerTypes() {
-        Map<String, String> results = new LinkedHashMap<>();
-        registeredLayerTypes.forEach((s, definition) -> results.put(s, definition.getSignature()));
-        return results;
-    }
-
-    public Class<? extends Layer> suggestLayerClassForEncoder(Class<? extends GeometryEncoder> encoderClass) {
-        for (RegisteredLayerType type : registeredLayerTypes.values()) {
-            if (type.geometryEncoder == encoderClass) {
-                return type.layerClass;
-            }
-        }
-        return EditableLayerImpl.class;
-    }
-=======
 	public final IndexManager indexManager;
 
 	public SpatialDatabaseService(IndexManager indexManager) {
@@ -747,17 +277,6 @@
 			Layer layer = getLayer(tx, layerName);
 			if (layer.getDataset().containsGeometryNode(tx, geometryNode)) {
 				return layer;
-			}
-		}
-		return null;
-	}
-
-	private Layer getLayerFromChild(Transaction tx, Node child, RelationshipType relType) {
-		Relationship indexRel = child.getSingleRelationship(relType, Direction.INCOMING);
-		if (indexRel != null) {
-			Node layerNode = indexRel.getStartNode();
-			if (layerNode.hasProperty(PROP_LAYER)) {
-				return LayerUtilities.makeLayerFromNode(tx, indexManager, layerNode);
 			}
 		}
 		return null;
@@ -1038,5 +557,4 @@
 		}
 		return EditableLayerImpl.class;
 	}
->>>>>>> 3f83c282
 }