--- conflicted
+++ resolved
@@ -28,18 +28,6 @@
  */
 public class RelationshipTraversal {
 
-<<<<<<< HEAD
-    /**
-     * Some code has facilities for closing resource at a high level, but the underlying resources are only
-     * Iterators, with no access to the original sources and no way to close the resources properly.
-     * So to avoid the Neo4j 4.3 bug with leaked RelationshipTraversalCursor, we need to exhaust the iterator.
-     */
-    public static void exhaustIterator(Iterator<?> source) {
-        while (source.hasNext()) {
-            source.next();
-        }
-    }
-=======
 	/**
 	 * Normally just calling iterator.next() once should work, but the bug in Neo4j 4.3 results in leaked cursors
 	 * if this iterator comes from the traversal framework, so this code exhausts the traverser and returns the first
@@ -67,5 +55,4 @@
 			source.next();
 		}
 	}
->>>>>>> b3134b7d
 }