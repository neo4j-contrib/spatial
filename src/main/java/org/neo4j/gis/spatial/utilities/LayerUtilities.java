--- conflicted
+++ resolved
@@ -20,15 +20,10 @@
 package org.neo4j.gis.spatial.utilities;
 
 import java.lang.reflect.InvocationTargetException;
-<<<<<<< HEAD
-
-import org.neo4j.gis.spatial.*;
-=======
 import org.neo4j.gis.spatial.Constants;
 import org.neo4j.gis.spatial.GeometryEncoder;
 import org.neo4j.gis.spatial.Layer;
 import org.neo4j.gis.spatial.SpatialDatabaseException;
->>>>>>> 3f83c282
 import org.neo4j.gis.spatial.index.IndexManager;
 import org.neo4j.gis.spatial.index.LayerIndexReader;
 import org.neo4j.gis.spatial.index.LayerRTreeIndex;
@@ -68,41 +63,6 @@
 		}
 	}
 
-<<<<<<< HEAD
-    /**
-     * Factory method to construct a layer with the specified layer class. This can be used when
-     * creating a layer for the first time. It will also construct the underlying Node in the graph.
-     *
-     * @return new Layer instance based on newly created layer Node
-     */
-    public static Layer makeLayerAndNode(Transaction tx, IndexManager indexManager, String name,
-                                         Class<? extends GeometryEncoder> geometryEncoderClass,
-                                         Class<? extends Layer> layerClass,
-                                         Class<? extends LayerIndexReader> indexClass) {
-        try {
-            if (indexClass == null) {
-                indexClass = LayerRTreeIndex.class;
-            }
-            Node layerNode = tx.createNode();
-            layerNode.addLabel(LABEL_LAYER);
-            layerNode.setProperty(PROP_LAYER, name);
-            layerNode.setProperty(PROP_CREATIONTIME, System.currentTimeMillis());
-            layerNode.setProperty(PROP_GEOMENCODER, geometryEncoderClass.getCanonicalName());
-            layerNode.setProperty(PROP_INDEX_CLASS, indexClass.getCanonicalName());
-            layerNode.setProperty(PROP_LAYER_CLASS, layerClass.getCanonicalName());
-            return makeLayerInstance(tx, indexManager, name, layerNode, layerClass);
-        } catch (Exception e) {
-            throw new SpatialDatabaseException(e);
-        }
-    }    
-   
-    private static Layer makeLayerInstance(Transaction tx, IndexManager indexManager, String name, Node layerNode, Class<? extends Layer> layerClass) throws InstantiationException, IllegalAccessException, IllegalArgumentException, InvocationTargetException, NoSuchMethodException, SecurityException {
-        if (layerClass == null) layerClass = Layer.class;
-        Layer layer = layerClass.getDeclaredConstructor().newInstance();
-        layer.initialize(tx, indexManager, name, layerNode);
-        return layer;
-    }
-=======
 	/**
 	 * Factory method to construct a layer with the specified layer class. This can be used when
 	 * creating a layer for the first time. It will also construct the underlying Node in the graph.
@@ -140,6 +100,5 @@
 		layer.initialize(tx, indexManager, name, layerNode);
 		return layer;
 	}
->>>>>>> 3f83c282
 
 }