--- conflicted
+++ resolved
@@ -51,174 +51,6 @@
  */
 public class DynamicLayer extends EditableLayerImpl {
 
-<<<<<<< HEAD
-    private LinkedHashMap<String, Layer> layers;
-
-    private synchronized Map<String, Layer> getLayerMap(Transaction tx) {
-        if (layers == null) {
-            layers = new LinkedHashMap<>();
-            layers.put(getName(), this);
-            try (var relationships = getLayerNode(tx).getRelationships(Direction.OUTGOING, SpatialRelationshipTypes.LAYER_CONFIG)) {
-                for (Relationship rel : relationships) {
-                    DynamicLayerConfig config = new DynamicLayerConfig(this, rel.getEndNode());
-                    layers.put(config.getName(), config);
-                }
-            }
-        }
-        return layers;
-    }
-
-    protected boolean removeLayerConfig(Transaction tx, String name) {
-        Layer layer = getLayerMap(tx).get(name);
-        if (layer instanceof DynamicLayerConfig) {
-            synchronized (this) {
-                DynamicLayerConfig config = (DynamicLayerConfig) layer;
-                layers = null; // force recalculation of layers cache
-                Node configNode = config.configNode(tx);
-                configNode.getSingleRelationship(SpatialRelationshipTypes.LAYER_CONFIG, Direction.INCOMING).delete();
-                configNode.delete();
-                return true;
-            }
-        } else if (layer == null) {
-            System.out.println("Dynamic layer not found: " + name);
-            return false;
-        } else {
-            System.out.println("Layer is not dynamic and cannot be deleted: " + name);
-            return false;
-        }
-    }
-
-    private static String makeGeometryName(int gtype) {
-        return SpatialDatabaseService.convertGeometryTypeToName(gtype);
-    }
-
-    private static String makeGeometryCQL(int gtype) {
-        return "geometryType(the_geom) = '" + makeGeometryName(gtype) + "'";
-    }
-
-    public DynamicLayerConfig addCQLDynamicLayerOnGeometryType(Transaction tx, int gtype) {
-        return addLayerConfig(tx, "CQL:" + makeGeometryName(gtype), gtype, makeGeometryCQL(gtype));
-    }
-
-    public DynamicLayerConfig addCQLDynamicLayerOnAttribute(Transaction tx, String key, String value, int gtype) {
-        if (value == null) {
-            return addLayerConfig(tx, "CQL:" + key, gtype, key + " IS NOT NULL AND " + makeGeometryCQL(gtype));
-        }
-		// TODO: Better escaping here
-		//return addLayerConfig("CQL:" + key + "-" + value, gtype, key + " = '" + value + "' AND " + makeGeometryCQL(gtype));
-		return addCQLDynamicLayerOnAttributes(tx, new String[]{key, value}, gtype);
-    }
-
-    public DynamicLayerConfig addCQLDynamicLayerOnAttributes(Transaction tx, String[] attributes, int gtype) {
-        if (attributes == null) {
-            return addCQLDynamicLayerOnGeometryType(tx, gtype);
-        }
-		StringBuilder name = new StringBuilder();
-		StringBuilder query = new StringBuilder();
-		if (gtype != GTYPE_GEOMETRY) {
-		    query.append(makeGeometryCQL(gtype));
-		}
-		for (int i = 0; i < attributes.length; i += 2) {
-		    String key = attributes[i];
-		    if (name.length() > 0) {
-		        name.append("-");
-		    }
-		    if (query.length() > 0) {
-		        query.append(" AND ");
-		    }
-		    if (attributes.length > i + 1) {
-		        String value = attributes[i + 1];
-		        name.append(key).append("-").append(value);
-		        query.append(key).append(" = '").append(value).append("'");
-		    } else {
-		        name.append(key);
-		        query.append(key).append(" IS NOT NULL");
-		    }
-		}
-		return addLayerConfig(tx, "CQL:" + name.toString(), gtype, query.toString());
-    }
-
-    public DynamicLayerConfig addLayerConfig(Transaction tx, String name, int type, String query) {
-        if (!query.startsWith("{")) {
-            // Not a JSON query, must be CQL, so check the syntax
-            try {
-                ECQL.toFilter(query);
-            } catch (CQLException e) {
-                throw new SpatialDatabaseException("DynamicLayer query is not JSON and not valid CQL: " + query, e);
-            }
-        }
-
-        Layer layer = getLayerMap(tx).get(name);
-        if (layer != null) {
-            if (layer instanceof DynamicLayerConfig) {
-                DynamicLayerConfig config = (DynamicLayerConfig) layer;
-                if (config.getGeometryType(tx) != type || !config.getQuery().equals(query)) {
-                    System.err.println("Existing LayerConfig with different geometry type or query: " + config);
-                    return null;
-                }
-				return config;
-            }
-			System.err.println("Existing Layer has same name as requested LayerConfig: " + layer.getName());
-			return null;
-        }
-		synchronized (this) {
-            DynamicLayerConfig config = new DynamicLayerConfig(tx, this, name, type, query);
-            layers = null;    // force recalculation of layers cache
-            return config;
-        }
-    }
-
-    /**
-     * Restrict specified layers attributes to the specified set. This will simply
-     * save the quest to the LayerConfig node, so that future queries will only return
-     * attributes that are within the named list. If you want to have it perform
-     * and automatic search, pass null for the names list, but be warned, this can
-     * take a long time on large datasets.
-     *
-     * @param name  of layer to restrict
-     * @param names to use for attributes
-     */
-    public DynamicLayerConfig restrictLayerProperties(Transaction tx, String name, String[] names) {
-        Layer layer = getLayerMap(tx).get(name);
-        if (layer != null) {
-            if (layer instanceof DynamicLayerConfig) {
-                DynamicLayerConfig config = (DynamicLayerConfig) layer;
-                if (names == null) {
-                    config.restrictLayerProperties(tx);
-                } else {
-                    config.setExtraPropertyNames(tx, names);
-                }
-                return config;
-            }
-			System.err.println("Existing Layer has same name as requested LayerConfig: " + layer.getName());
-			return null;
-        }
-		System.err.println("No such layer: " + name);
-		return null;
-    }
-
-    /**
-     * Restrict specified layers attributes to only those that are actually
-     * found to be used. This does an exhaustive search and can be time
-     * consuming. For large layers, consider manually setting the properties
-     * instead.
-     */
-    public DynamicLayerConfig restrictLayerProperties(Transaction tx, String name) {
-        return restrictLayerProperties(tx, name, null);
-    }
-
-    public List<String> getLayerNames(Transaction tx) {
-        return new ArrayList<>(getLayerMap(tx).keySet());
-    }
-
-    public List<Layer> getLayers(Transaction tx) {
-        return new ArrayList<>(getLayerMap(tx).values());
-    }
-
-    public Layer getLayer(Transaction tx, String name) {
-        return getLayerMap(tx).get(name);
-    }
-=======
 	private LinkedHashMap<String, Layer> layers;
 
 	private synchronized Map<String, Layer> getLayerMap(Transaction tx) {
@@ -269,11 +101,11 @@
 	}
 
 	public DynamicLayerConfig addCQLDynamicLayerOnAttribute(Transaction tx, String key, String value, int gtype) {
+		if (value == null) {
+			return addLayerConfig(tx, "CQL:" + key, gtype, key + " IS NOT NULL AND " + makeGeometryCQL(gtype));
+		}
 		// TODO: Better escaping here
 		//return addLayerConfig("CQL:" + key + "-" + value, gtype, key + " = '" + value + "' AND " + makeGeometryCQL(gtype));
-		if (value == null) {
-			return addLayerConfig(tx, "CQL:" + key, gtype, key + " IS NOT NULL AND " + makeGeometryCQL(gtype));
-		}
 		return addCQLDynamicLayerOnAttributes(tx, new String[]{key, value}, gtype);
 	}
 
@@ -383,5 +215,4 @@
 	public Layer getLayer(Transaction tx, String name) {
 		return getLayerMap(tx).get(name);
 	}
->>>>>>> 3f83c282
 }