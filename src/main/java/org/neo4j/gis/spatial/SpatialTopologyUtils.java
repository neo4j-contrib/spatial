/*
 * Copyright (c) 2010-2020 "Neo4j,"
 * Neo4j Sweden AB [http://neo4j.com]
 *
 * This file is part of Neo4j Spatial.
 *
 * Neo4j is free software: you can redistribute it and/or modify
 * it under the terms of the GNU General Public License as published by
 * the Free Software Foundation, either version 3 of the License, or
 * (at your option) any later version.
 *
 * This program is distributed in the hope that it will be useful,
 * but WITHOUT ANY WARRANTY; without even the implied warranty of
 * MERCHANTABILITY or FITNESS FOR A PARTICULAR PURPOSE.  See the
 * GNU General Public License for more details.
 *
 * You should have received a copy of the GNU General Public License
 * along with this program. If not, see <http://www.gnu.org/licenses/>.
 */
package org.neo4j.gis.spatial;

import java.util.ArrayList;
import java.util.Collections;
import java.util.Iterator;
import java.util.List;
import java.util.Map;
import org.geotools.geometry.jts.ReferencedEnvelope;
import org.locationtech.jts.geom.Coordinate;
import org.locationtech.jts.geom.Envelope;
import org.locationtech.jts.geom.Geometry;
import org.locationtech.jts.geom.GeometryFactory;
import org.locationtech.jts.geom.LineString;
import org.locationtech.jts.geom.Point;
import org.locationtech.jts.linearref.LengthIndexedLine;
import org.locationtech.jts.linearref.LinearLocation;
import org.locationtech.jts.linearref.LocationIndexedLine;
import org.neo4j.gis.spatial.filter.SearchIntersect;
import org.neo4j.graphdb.Transaction;

/**
 * This class is a temporary location for collecting a number of spatial
 * utilities before we have decided on a more complete analysis structure. Do
 * not rely on this API remaining constant.
 */
public class SpatialTopologyUtils {

	/**
	 * Inner class associating points and resulting geometry records to
	 * facilitate the result set returned.
	 */
	public static class PointResult implements Map.Entry<Point, SpatialDatabaseRecord>, Comparable<PointResult> {

		private final Point point;
		private SpatialDatabaseRecord record;
		private final double distance;

		private PointResult(Point point, SpatialDatabaseRecord record, double distance) {
			this.point = point;
			this.record = record;
			this.distance = distance;
		}

<<<<<<< HEAD
        @Override
		public Point getKey() {
            return point;
        }

        @Override
		public SpatialDatabaseRecord getValue() {
            return record;
        }
=======
		@Override
		public Point getKey() {
			return point;
		}

		@Override
		public SpatialDatabaseRecord getValue() {
			return record;
		}
>>>>>>> 3f83c282

		public double getDistance() {
			return distance;
		}

<<<<<<< HEAD
        @Override
		public SpatialDatabaseRecord setValue(SpatialDatabaseRecord value) {
            return this.record = value;
        }

        @Override
		public int compareTo(PointResult other) {
            return Double.compare(this.distance, other.distance);
        }

        @Override
		public String toString() {
            return "Point[" + point + "] distance[" + distance + "] record[" + record + "]";
        }
    }
=======
		@Override
		public SpatialDatabaseRecord setValue(SpatialDatabaseRecord value) {
			return this.record = value;
		}

		@Override
		public int compareTo(PointResult other) {
			return Double.compare(this.distance, other.distance);
		}

		public String toString() {
			return "Point[" + point + "] distance[" + distance + "] record[" + record + "]";
		}
	}
>>>>>>> 3f83c282

	public static List<PointResult> findClosestEdges(Transaction tx, Point point, Layer layer) {
		return findClosestEdges(tx, point, layer, 0.0);
	}

<<<<<<< HEAD
    public static List<PointResult> findClosestEdges(Transaction tx, Point point, Layer layer, double distance) {
        if (layer.getIndex().isEmpty(tx)) {
            return new ArrayList<>(0);
        }
		ReferencedEnvelope env = new ReferencedEnvelope(
		        Utilities.fromNeo4jToJts(layer.getIndex().getBoundingBox(tx)),
		        layer.getCoordinateReferenceSystem(tx));
		if (distance <= 0.0)
		    distance = env.getSpan(0) / 100.0;
=======
	public static List<PointResult> findClosestEdges(Transaction tx, Point point, Layer layer, double distance) {
		if (layer.getIndex().isEmpty(tx)) {
			return new ArrayList<>(0);
		}
		ReferencedEnvelope env = new ReferencedEnvelope(
				Utilities.fromNeo4jToJts(layer.getIndex().getBoundingBox(tx)),
				layer.getCoordinateReferenceSystem(tx));
		if (distance <= 0.0) {
			distance = env.getSpan(0) / 100.0;
		}
>>>>>>> 3f83c282
		Envelope search = new Envelope(point.getCoordinate());
		search.expandBy(distance);
		GeometryFactory factory = layer.getGeometryFactory();
		return findClosestEdges(tx, point, layer, factory.toGeometry(search));
<<<<<<< HEAD
    }
=======
	}
>>>>>>> 3f83c282

	/**
	 * Find geometries in the given layer that are closest to the given point while applying the filter
	 * currently only handles point and linestrings (projecting them to a point) TODO Craig for other geoms
	 *
	 * @return list of point results containing the matched point on the geometry, the spatial record and the distance each
	 */
	public static List<PointResult> findClosestEdges(Transaction tx, Point point, Layer layer, Geometry filter) {
		ArrayList<PointResult> results = new ArrayList<>();

		Iterator<SpatialDatabaseRecord> records = layer.getIndex().search(tx, new SearchIntersect(layer, filter));
		while (records.hasNext()) {
			SpatialDatabaseRecord record = records.next();
			Geometry geom = record.getGeometry();
			if (geom instanceof LineString) {
				LocationIndexedLine line = new LocationIndexedLine(geom);
				LinearLocation here = line.project(point.getCoordinate());
				Coordinate snap = line.extractPoint(here);
				double distance = snap.distance(point.getCoordinate());
				results.add(new PointResult(layer.getGeometryFactory()
						.createPoint(snap), record, distance));
			} else if (geom instanceof Point here) {
				results.add(new PointResult(here, record, here.distance(point)));
			}
		}
		Collections.sort(results);
		return results;
	}

	/**
	 * Create a Point located at the specified 'measure' distance along a
	 * Geometry. This is achieved through using the JTS
	 * LengthIndexedLine.extractPoint(measure) method for finding the
	 * coordinates at the specified measure along the geometry. It is equivalent
	 * to Oracle's SDO_LRS.LOCATE_PT.
	 *
	 * @param layer    Layer the geometry is contained by, and is used to access the
	 *                 GeometryFactory for creating the Point
	 * @param geometry Geometry to measure
	 * @param measure  the distance along the geometry
	 * @return Point at 'measure' distance along the geometry
	 * @see <a
	 * href="https://download.oracle.com/docs/cd/B13789_01/appdev.101/b10826/sdo_lrs_ref.htm#i85478">SDO_LRS.LOCATE_PT</a>
	 * @see <a
	 * href="https://www.vividsolutions.com/jts/javadoc/com/vividsolutions/jts/linearref/LengthIndexedLine.html">LengthIndexedLine</a>
	 */
	public static Point locatePoint(Layer layer, Geometry geometry, double measure) {
		return layer.getGeometryFactory().createPoint(locatePoint(geometry, measure));
	}

	/**
	 * Find the coordinate at the specified 'measure' distance along a
	 * Geometry. This is achieved through using the JTS
	 * LengthIndexedLine.extractPoint(measure) method for finding the
	 * coordinates at the specified measure along the geometry. It is equivalent
	 * to Oracle's SDO_LRS.LOCATE_PT.
	 *
	 * @param geometry Geometry to measure
	 * @param measure  the distance along the geometry
	 * @return Coordinate at 'measure' distance along the geometry
	 * @see <a
	 * href="https://download.oracle.com/docs/cd/B13789_01/appdev.101/b10826/sdo_lrs_ref.htm#i85478">SDO_LRS.LOCATE_PT</a>
	 * @see <a
	 * href="https://www.vividsolutions.com/jts/javadoc/com/vividsolutions/jts/linearref/LengthIndexedLine.html">LengthIndexedLine</a>
	 */
	public static Coordinate locatePoint(Geometry geometry, double measure) {
		return new LengthIndexedLine(geometry).extractPoint(measure);
	}

	/**
	 * Create a Point located at the specified 'measure' distance along a
	 * Geometry, and offset to the left of the Geometry by the specified offset
	 * distance. This is achieved through using the JTS
	 * LengthIndexedLine.extractPoint(measure) method for finding the
	 * coordinates at the specified measure along the geometry. It is equivalent
	 * to Oracle's SDO_LRS.LOCATE_PT.
	 *
	 * @param layer    Layer the geometry is contained by, and is used to access the
	 *                 GeometryFactory for creating the Point
	 * @param geometry Geometry to measure
	 * @param measure  the distance along the geometry
	 * @param offset   the distance offset to the left (or right for negative numbers)
	 * @return Point at 'measure' distance along the geometry, and offset
	 * @see <a
	 * href="https://download.oracle.com/docs/cd/B13789_01/appdev.101/b10826/sdo_lrs_ref.htm#i85478">SDO_LRS.LOCATE_PT</a>
	 * @see <a
	 * href="https://www.vividsolutions.com/jts/javadoc/com/vividsolutions/jts/linearref/LengthIndexedLine.html">LengthIndexedLine</a>
	 */
	public static Point locatePoint(Layer layer, Geometry geometry, double measure, double offset) {
		return layer.getGeometryFactory().createPoint(locatePoint(geometry, measure, offset));
	}

	/**
	 * Find the coordinate located at the specified 'measure' distance along a
	 * Geometry, and offset to the left of the Geometry by the specified offset
	 * distance. This is achieved through using the JTS
	 * LengthIndexedLine.extractPoint(measure) method for finding the
	 * coordinates at the specified measure along the geometry. It is equivalent
	 * to Oracle's SDO_LRS.LOCATE_PT.
	 *
	 * @param geometry Geometry to measure
	 * @param measure  the distance along the geometry
	 * @param offset   the distance offset to the left (or right for negative numbers)
	 * @return Point at 'measure' distance along the geometry, and offset
	 * @see <a
	 * href="https://download.oracle.com/docs/cd/B13789_01/appdev.101/b10826/sdo_lrs_ref.htm#i85478">SDO_LRS.LOCATE_PT</a>
	 * @see <a
	 * href="https://www.vividsolutions.com/jts/javadoc/com/vividsolutions/jts/linearref/LengthIndexedLine.html">LengthIndexedLine</a>
	 */
	public static Coordinate locatePoint(Geometry geometry, double measure, double offset) {
		return new LengthIndexedLine(geometry).extractPoint(measure, offset);
	}

	/**
	 * Adjust the size and position of a ReferencedEnvelope using fractions of
	 * the current size. For example:
	 *
	 * <pre>
	 * bounds = adjustBounds(bounds, 0.3, new double[] { -0.1, 0.1 });
	 * </pre>
	 * <p>
	 * This will zoom in to show 30% of the height and width, and will also
	 * move the visible window 10% to the left and 10% up.
	 *
	 * @param bounds       current envelope
	 * @param zoomFactor   fraction of size to zoom in by
	 * @param offsetFactor fraction of size to offset visible window by
	 * @return adjusted envelope
	 */
	public static ReferencedEnvelope adjustBounds(ReferencedEnvelope bounds,
			double zoomFactor, double[] offsetFactor) {
		if (offsetFactor == null || offsetFactor.length < bounds.getDimension()) {
			offsetFactor = new double[bounds.getDimension()];
		}
		ReferencedEnvelope scaled = new ReferencedEnvelope(bounds);
		if (Math.abs(zoomFactor - 1.0) > 0.01) {
			double[] min = scaled.getLowerCorner().getCoordinate();
			double[] max = scaled.getUpperCorner().getCoordinate();
			for (int i = 0; i < scaled.getDimension(); i++) {
				double span = scaled.getSpan(i);
				double delta = (span - span * zoomFactor) / 2.0;
				double shift = span * offsetFactor[i];
//				System.out.println("Have offset["+i+"]: "+shift);
				min[i] += shift + delta;
				max[i] += shift - delta;
			}
			scaled = new ReferencedEnvelope(min[0], max[0], min[1], max[1],
					scaled.getCoordinateReferenceSystem());
		}
		return scaled;
	}

	public static Envelope adjustBounds(Envelope bounds, double zoomFactor, double[] offset) {
		if (offset == null || offset.length < 2) {
			offset = new double[]{0, 0};
		}
		Envelope scaled = new Envelope(bounds);
		if (Math.abs(zoomFactor - 1.0) > 0.01) {
			double[] min = new double[]{scaled.getMinX(), scaled.getMinY()};
			double[] max = new double[]{scaled.getMaxX(), scaled.getMaxY()};
			for (int i = 0; i < 2; i++) {
				double shift = offset[i];
//				System.out.println("Have offset["+i+"]: "+shift);
				double span = (i == 0) ? scaled.getWidth() : scaled.getHeight();
				double delta = (span - span * zoomFactor) / 2.0;
				min[i] += shift + delta;
				max[i] += shift - delta;
			}
			scaled = new Envelope(min[0], max[0], min[1], max[1]);
		}
		return scaled;
	}

<<<<<<< HEAD
    /**
     * Create an Envelope that should approximately include the specified number
     * of geometries, based on a simple linear calculation of the geometry
     * density. If the layer has fewer geometries, then the layer bounds will be
     * returned. If the limit is set to zero (or negative), a point Envelope
     * will be returned.
     *
     * @param layer the layer whose geometry density is to be used to estimate the
     *              size of the envelope
     * @param point the coordinate around which to build the envelope
     * @param limit the number of geometries to be included in the envelope
     * @return an envelope designed to include the estimated number of
     * geometries
     */
    public static Envelope createEnvelopeForGeometryDensityEstimate(Transaction tx, Layer layer, Coordinate point, int limit) {
        if (limit < 1) {
            return new Envelope(point);
        }
        int count = layer.getIndex().count(tx);
        if (count > limit) {
            return createEnvelopeForGeometryDensityEstimate(tx, layer, point, (double) limit / (double) count);
        }
		return Utilities.fromNeo4jToJts(layer.getIndex().getBoundingBox(tx));
    }
=======
	/**
	 * Create an Envelope that should approximately include the specified number
	 * of geometries, based on a simple linear calculation of the geometry
	 * density. If the layer has fewer geometries, then the layer bounds will be
	 * returned. If the limit is set to zero (or negative), a point Envelope
	 * will be returned.
	 *
	 * @param layer the layer whose geometry density is to be used to estimate the
	 *              size of the envelope
	 * @param point the coordinate around which to build the envelope
	 * @param limit the number of geometries to be included in the envelope
	 * @return an envelope designed to include the estimated number of
	 * geometries
	 */
	public static Envelope createEnvelopeForGeometryDensityEstimate(Transaction tx, Layer layer, Coordinate point,
			int limit) {
		if (limit < 1) {
			return new Envelope(point);
		}
		int count = layer.getIndex().count(tx);
		if (count > limit) {
			return createEnvelopeForGeometryDensityEstimate(tx, layer, point, (double) limit / (double) count);
		}
		return Utilities.fromNeo4jToJts(layer.getIndex().getBoundingBox(tx));
	}
>>>>>>> 3f83c282

	/**
	 * Create an Envelope that should approximately include the specified number
	 * of geometries, based on a simple linear calculation of the geometry
	 * density. If the layer has fewer geometries, then the layer bounds will be
	 * returned. If the limit is set to zero (or negative), a point Envelope
	 * will be returned.
	 * <p>*
	 *
	 * @param tx       the Neo4j transaction to extract necessary data from the database
	 * @param layer    the layer whose geometry density is to be used to estimate the size of the envelope
	 * @param point    the coordinate around which to build the envelope
	 * @param fraction the fractional number of geometries to be included in the envelope
	 * @return an envelope designed to include the estimated number of geometries
	 */
	public static Envelope createEnvelopeForGeometryDensityEstimate(Transaction tx, Layer layer, Coordinate point,
			double fraction) {
		if (fraction < 0.0) {
			return new Envelope(point);
		}
		Envelope bbox = Utilities.fromNeo4jToJts(layer.getIndex().getBoundingBox(tx));
		double width = bbox.getWidth() * fraction;
		double height = bbox.getWidth() * fraction;
		Envelope extent = new Envelope(point);
		extent.expandToInclude(point.x - width / 2.0, point.y - height / 2.0);
		extent.expandToInclude(point.x + width / 2.0, point.y + height / 2.0);
		return extent;
	}

}<|MERGE_RESOLUTION|>--- conflicted
+++ resolved
@@ -60,17 +60,6 @@
 			this.distance = distance;
 		}
 
-<<<<<<< HEAD
-        @Override
-		public Point getKey() {
-            return point;
-        }
-
-        @Override
-		public SpatialDatabaseRecord getValue() {
-            return record;
-        }
-=======
 		@Override
 		public Point getKey() {
 			return point;
@@ -80,29 +69,11 @@
 		public SpatialDatabaseRecord getValue() {
 			return record;
 		}
->>>>>>> 3f83c282
 
 		public double getDistance() {
 			return distance;
 		}
 
-<<<<<<< HEAD
-        @Override
-		public SpatialDatabaseRecord setValue(SpatialDatabaseRecord value) {
-            return this.record = value;
-        }
-
-        @Override
-		public int compareTo(PointResult other) {
-            return Double.compare(this.distance, other.distance);
-        }
-
-        @Override
-		public String toString() {
-            return "Point[" + point + "] distance[" + distance + "] record[" + record + "]";
-        }
-    }
-=======
 		@Override
 		public SpatialDatabaseRecord setValue(SpatialDatabaseRecord value) {
 			return this.record = value;
@@ -113,27 +84,16 @@
 			return Double.compare(this.distance, other.distance);
 		}
 
+		@Override
 		public String toString() {
 			return "Point[" + point + "] distance[" + distance + "] record[" + record + "]";
 		}
 	}
->>>>>>> 3f83c282
 
 	public static List<PointResult> findClosestEdges(Transaction tx, Point point, Layer layer) {
 		return findClosestEdges(tx, point, layer, 0.0);
 	}
 
-<<<<<<< HEAD
-    public static List<PointResult> findClosestEdges(Transaction tx, Point point, Layer layer, double distance) {
-        if (layer.getIndex().isEmpty(tx)) {
-            return new ArrayList<>(0);
-        }
-		ReferencedEnvelope env = new ReferencedEnvelope(
-		        Utilities.fromNeo4jToJts(layer.getIndex().getBoundingBox(tx)),
-		        layer.getCoordinateReferenceSystem(tx));
-		if (distance <= 0.0)
-		    distance = env.getSpan(0) / 100.0;
-=======
 	public static List<PointResult> findClosestEdges(Transaction tx, Point point, Layer layer, double distance) {
 		if (layer.getIndex().isEmpty(tx)) {
 			return new ArrayList<>(0);
@@ -144,16 +104,11 @@
 		if (distance <= 0.0) {
 			distance = env.getSpan(0) / 100.0;
 		}
->>>>>>> 3f83c282
 		Envelope search = new Envelope(point.getCoordinate());
 		search.expandBy(distance);
 		GeometryFactory factory = layer.getGeometryFactory();
 		return findClosestEdges(tx, point, layer, factory.toGeometry(search));
-<<<<<<< HEAD
-    }
-=======
-	}
->>>>>>> 3f83c282
+	}
 
 	/**
 	 * Find geometries in the given layer that are closest to the given point while applying the filter
@@ -327,32 +282,6 @@
 		return scaled;
 	}
 
-<<<<<<< HEAD
-    /**
-     * Create an Envelope that should approximately include the specified number
-     * of geometries, based on a simple linear calculation of the geometry
-     * density. If the layer has fewer geometries, then the layer bounds will be
-     * returned. If the limit is set to zero (or negative), a point Envelope
-     * will be returned.
-     *
-     * @param layer the layer whose geometry density is to be used to estimate the
-     *              size of the envelope
-     * @param point the coordinate around which to build the envelope
-     * @param limit the number of geometries to be included in the envelope
-     * @return an envelope designed to include the estimated number of
-     * geometries
-     */
-    public static Envelope createEnvelopeForGeometryDensityEstimate(Transaction tx, Layer layer, Coordinate point, int limit) {
-        if (limit < 1) {
-            return new Envelope(point);
-        }
-        int count = layer.getIndex().count(tx);
-        if (count > limit) {
-            return createEnvelopeForGeometryDensityEstimate(tx, layer, point, (double) limit / (double) count);
-        }
-		return Utilities.fromNeo4jToJts(layer.getIndex().getBoundingBox(tx));
-    }
-=======
 	/**
 	 * Create an Envelope that should approximately include the specified number
 	 * of geometries, based on a simple linear calculation of the geometry
@@ -378,7 +307,6 @@
 		}
 		return Utilities.fromNeo4jToJts(layer.getIndex().getBoundingBox(tx));
 	}
->>>>>>> 3f83c282
 
 	/**
 	 * Create an Envelope that should approximately include the specified number
