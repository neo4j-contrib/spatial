--- conflicted
+++ resolved
@@ -32,17 +32,11 @@
 	@Override
 	public GeoPipeFlow processNextStart() {
 		if (groupIterator == null) {
-<<<<<<< HEAD
-			try {
-				while (true) {
-					group(starts.next());
-=======
 			while (true) {
 				try {
 					group(starts.next());
 				} catch (NoSuchElementException e) {
 					break;
->>>>>>> 3f83c282
 				}
 			}
 			groupIterator = groups.iterator();
