--- conflicted
+++ resolved
@@ -23,32 +23,6 @@
 		}
 	}
 
-<<<<<<< HEAD
-    @Override
-	protected S processNextStart() {
-        while (true) {
-            final S s = this.starts.next();
-            this.counter++;
-            if ((this.low == -1 || this.counter >= this.low) && (this.high == -1 || this.counter <= this.high)) {
-                return s;
-            }
-            if (this.high != -1 && this.counter > this.high) {
-                throw new NoSuchElementException();
-            }
-        }
-    }
-
-    @Override
-	public String toString() {
-        return String.format("%s (%d, %d)",getClass().getSimpleName(),low,high);
-    }
-
-    @Override
-	public void reset() {
-        this.counter = -1;
-        super.reset();
-    }
-=======
 	@Override
 	protected S processNextStart() {
 		while (true) {
@@ -63,6 +37,7 @@
 		}
 	}
 
+	@Override
 	public String toString() {
 		return String.format("%s (%d, %d)", getClass().getSimpleName(), low, high);
 	}
@@ -72,5 +47,4 @@
 		this.counter = -1;
 		super.reset();
 	}
->>>>>>> 3f83c282
 }