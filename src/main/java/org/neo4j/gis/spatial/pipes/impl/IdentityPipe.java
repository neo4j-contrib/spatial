--- conflicted
+++ resolved
@@ -34,17 +34,9 @@
  * @author <a href="http://markorodriguez.com" >Marko A. Rodriguez</a>
  */
 public class IdentityPipe<S> extends AbstractPipe<S, S> {
-<<<<<<< HEAD
-    
-	@Override
-	protected S processNextStart() {
-        return this.starts.next();
-    }
-=======
 
 	@Override
 	protected S processNextStart() {
 		return this.starts.next();
 	}
->>>>>>> b3134b7d
 }