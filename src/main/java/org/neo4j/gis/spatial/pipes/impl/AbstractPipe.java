package org.neo4j.gis.spatial.pipes.impl;

import java.util.ArrayList;
import java.util.Iterator;
import java.util.List;
import java.util.NoSuchElementException;
import javax.annotation.Nonnull;

/**
 * An AbstractPipe provides most of the functionality that is repeated in every instance of a Pipe.
 * Any subclass of AbstractPipe should simply implement processNextStart(). The standard model is
 * <pre>
 * protected E processNextStart() throws NoSuchElementException {
 *   S s = this.starts.next();
 *   E e = // do something with the S to yield an E
 *   return e;
 * }
 * </pre>
 * If the current incoming S is not to be emitted and there are no other S objects to process and emit, then throw a
 * NoSuchElementException.
 *
 * @author <a href="http://markorodriguez.com" >Marko A. Rodriguez</a>
 */
public abstract class AbstractPipe<S, E> implements Pipe<S, E> {

<<<<<<< HEAD
    protected Iterator<S> starts;
    private E nextEnd;
    protected E currentEnd;
    private boolean available = false;

    public void setStarts(final Pipe<?, S> starts) {
        this.starts = starts;
    }

    @Override
	public void setStarts(final Iterator<S> starts) {
        if (starts instanceof Pipe)
            this.starts = starts;
        else
            this.starts = new LastElementIterator<>(starts);
    }

    @Override
	public void setStarts(final Iterable<S> starts) {
        this.setStarts(starts.iterator());
    }

    @Override
	public void reset() {
        if (this.starts instanceof Pipe) {
            ((Pipe) this.starts).reset();
        }
        if (this.starts instanceof LastElementIterator) {
            ((LastElementIterator) this.starts).reset();
        }
        this.nextEnd = null;
        this.currentEnd = null;
        this.available = false;
    }

    @Override
	public List<E> getPath() {
        final List<E> pathElements = getPathToHere();
        final int size = pathElements.size();
        // do not repeat filters as they dup the object
        if (size == 0 || pathElements.get(size - 1) != this.currentEnd) {
            pathElements.add(this.currentEnd);
        }
        return pathElements;
    }

    @Override
	public void remove() {
        throw new UnsupportedOperationException();
    }

    @Override
	public E next() {
        if (this.available) {
            this.available = false;
            return (this.currentEnd = this.nextEnd);
        }
		return (this.currentEnd = this.processNextStart());
    }

    @Override
	public boolean hasNext() {
        if (this.available)
            return true;
		try {
		    this.nextEnd = this.processNextStart();
		    return (this.available = true);
		} catch (final NoSuchElementException e) {
		    return (this.available = false);
		}
    }

    /**
     * The iterator method of Iterable is not faithful to the Java semantics of iterator().
     * This method simply returns the pipe itself (which is an iterator) and thus, is useful only for foreach iteration.
     *
     * @return the pipe from the perspective of an iterator
     */
    @Override
	public Iterator<E> iterator() {
        return this;
    }

    @Override
	public String toString() {
        return getClass().getSimpleName();
    }

    protected abstract E processNextStart() throws NoSuchElementException;

    protected List<E> getPathToHere() {
        if (this.starts instanceof Pipe) {
            return ((Pipe) this.starts).getPath();
        } else if (this.starts instanceof LastElementIterator) {
            final List<E> list = new ArrayList<>();
            list.add((E) ((LastElementIterator) starts).lastElement());
            return list;
        } else {
            return new ArrayList<>();
        }
    }
=======
	protected Iterator<S> starts;
	private E nextEnd;
	protected E currentEnd;
	private boolean available = false;

	public void setStarts(final Pipe<?, S> starts) {
		this.starts = starts;
	}

	@Override
	public void setStarts(final Iterator<S> starts) {
		if (starts instanceof Pipe) {
			this.starts = starts;
		} else {
			this.starts = new LastElementIterator<>(starts);
		}
	}

	@Override
	public void setStarts(final Iterable<S> starts) {
		this.setStarts(starts.iterator());
	}

	@Override
	public void reset() {
		if (this.starts instanceof Pipe) {
			((Pipe<?, ?>) this.starts).reset();
		}
		if (this.starts instanceof LastElementIterator) {
			((LastElementIterator<?>) this.starts).reset();
		}
		this.nextEnd = null;
		this.currentEnd = null;
		this.available = false;
	}

	@Override
	public List<E> getPath() {
		final List<E> pathElements = getPathToHere();
		final int size = pathElements.size();
		// do not repeat filters as they dup the object
		if (size == 0 || pathElements.get(size - 1) != this.currentEnd) {
			pathElements.add(this.currentEnd);
		}
		return pathElements;
	}

	@Override
	public void remove() {
		throw new UnsupportedOperationException();
	}

	@Override
	public E next() {
		if (this.available) {
			this.available = false;
			return (this.currentEnd = this.nextEnd);
		}
		return (this.currentEnd = this.processNextStart());
	}

	@Override
	public boolean hasNext() {
		if (this.available) {
			return true;
		}
		try {
			this.nextEnd = this.processNextStart();
			return (this.available = true);
		} catch (final NoSuchElementException e) {
			return (this.available = false);
		}
	}

	/**
	 * The iterator method of Iterable is not faithful to the Java semantics of iterator().
	 * This method simply returns the pipe itself (which is an iterator) and thus, is useful only for foreach iteration.
	 *
	 * @return the pipe from the perspective of an iterator
	 */
	@Override
	@Nonnull
	public Iterator<E> iterator() {
		return this;
	}

	public String toString() {
		return getClass().getSimpleName();
	}

	protected abstract E processNextStart() throws NoSuchElementException;

	@SuppressWarnings("unchecked")
	protected List<E> getPathToHere() {
		if (this.starts instanceof Pipe) {
			return ((Pipe<?, E>) this.starts).getPath();
		}
		if (this.starts instanceof LastElementIterator<?> iter) {
			final List<E> list = new ArrayList<>();
			list.add((E) iter.lastElement());
			return list;
		}
		return new ArrayList<>();
	}
>>>>>>> 3f83c282


}
<|MERGE_RESOLUTION|>--- conflicted
+++ resolved
@@ -23,109 +23,6 @@
  */
 public abstract class AbstractPipe<S, E> implements Pipe<S, E> {
 
-<<<<<<< HEAD
-    protected Iterator<S> starts;
-    private E nextEnd;
-    protected E currentEnd;
-    private boolean available = false;
-
-    public void setStarts(final Pipe<?, S> starts) {
-        this.starts = starts;
-    }
-
-    @Override
-	public void setStarts(final Iterator<S> starts) {
-        if (starts instanceof Pipe)
-            this.starts = starts;
-        else
-            this.starts = new LastElementIterator<>(starts);
-    }
-
-    @Override
-	public void setStarts(final Iterable<S> starts) {
-        this.setStarts(starts.iterator());
-    }
-
-    @Override
-	public void reset() {
-        if (this.starts instanceof Pipe) {
-            ((Pipe) this.starts).reset();
-        }
-        if (this.starts instanceof LastElementIterator) {
-            ((LastElementIterator) this.starts).reset();
-        }
-        this.nextEnd = null;
-        this.currentEnd = null;
-        this.available = false;
-    }
-
-    @Override
-	public List<E> getPath() {
-        final List<E> pathElements = getPathToHere();
-        final int size = pathElements.size();
-        // do not repeat filters as they dup the object
-        if (size == 0 || pathElements.get(size - 1) != this.currentEnd) {
-            pathElements.add(this.currentEnd);
-        }
-        return pathElements;
-    }
-
-    @Override
-	public void remove() {
-        throw new UnsupportedOperationException();
-    }
-
-    @Override
-	public E next() {
-        if (this.available) {
-            this.available = false;
-            return (this.currentEnd = this.nextEnd);
-        }
-		return (this.currentEnd = this.processNextStart());
-    }
-
-    @Override
-	public boolean hasNext() {
-        if (this.available)
-            return true;
-		try {
-		    this.nextEnd = this.processNextStart();
-		    return (this.available = true);
-		} catch (final NoSuchElementException e) {
-		    return (this.available = false);
-		}
-    }
-
-    /**
-     * The iterator method of Iterable is not faithful to the Java semantics of iterator().
-     * This method simply returns the pipe itself (which is an iterator) and thus, is useful only for foreach iteration.
-     *
-     * @return the pipe from the perspective of an iterator
-     */
-    @Override
-	public Iterator<E> iterator() {
-        return this;
-    }
-
-    @Override
-	public String toString() {
-        return getClass().getSimpleName();
-    }
-
-    protected abstract E processNextStart() throws NoSuchElementException;
-
-    protected List<E> getPathToHere() {
-        if (this.starts instanceof Pipe) {
-            return ((Pipe) this.starts).getPath();
-        } else if (this.starts instanceof LastElementIterator) {
-            final List<E> list = new ArrayList<>();
-            list.add((E) ((LastElementIterator) starts).lastElement());
-            return list;
-        } else {
-            return new ArrayList<>();
-        }
-    }
-=======
 	protected Iterator<S> starts;
 	private E nextEnd;
 	protected E currentEnd;
@@ -212,6 +109,7 @@
 		return this;
 	}
 
+	@Override
 	public String toString() {
 		return getClass().getSimpleName();
 	}
@@ -230,7 +128,6 @@
 		}
 		return new ArrayList<>();
 	}
->>>>>>> 3f83c282
 
 
 }
