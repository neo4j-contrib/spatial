--- conflicted
+++ resolved
@@ -25,43 +25,6 @@
 
 public class LastElementIterator<T> implements Iterator<T> {
 
-<<<<<<< HEAD
-    private final Iterator<T> source;
-    private T lastElement;
-
-    public LastElementIterator(final Iterator<T> source) {
-        this.source = source;
-    }
-
-    @Override
-	public boolean hasNext() {
-        return source.hasNext();
-    }
-
-    @Override
-	public T next() {
-        return lastElement = source.next();
-    }
-
-    @Override
-	public void remove() {
-        throw new UnsupportedOperationException("remove not supported");
-    }
-
-    public T lastElement() {
-        return lastElement;
-    }
-
-    /**
-     * Work around bug in Neo4j 4.3 with leaked RelationshipTraversalCursor
-     */
-    public void reset() {
-        // TODO: rather try get deeper into the underlying index and close resources instead of exhausting the iterator
-        // The challenge is that there are many sources, all of which need to be made closable, and that is very hard
-        // to achieve in a generic way without a full-stack code change.
-        RelationshipTraversal.exhaustIterator(source);
-    }
-=======
 	private final Iterator<T> source;
 	private T lastElement;
 
@@ -97,5 +60,4 @@
 		// to achieve in a generic way without a full-stack code change.
 		RelationshipTraversal.exhaustIterator(source);
 	}
->>>>>>> b3134b7d
 }