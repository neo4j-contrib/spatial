--- conflicted
+++ resolved
@@ -20,212 +20,6 @@
  */
 public class Pipeline<S, E> implements Pipe<S, E> {
 
-<<<<<<< HEAD
-    protected Pipe<S, ?> startPipe;
-    protected Pipe<?, E> endPipe;
-    protected List<Pipe> pipes;
-    protected Iterator<S> starts;
-
-    public Pipeline() {
-        this.pipes = new ArrayList<Pipe>();
-    }
-
-    /**
-     * Constructs a pipeline from the provided pipes. The ordered list determines how the pipes will be chained together.
-     * When the pipes are chained together, the start of pipe n is the end of pipe n-1.
-     *
-     * @param pipes the ordered list of pipes to chain together into a pipeline
-     */
-    public Pipeline(final List<Pipe> pipes) {
-        this.pipes = pipes;
-        this.setPipes(pipes);
-    }
-
-
-    /**
-     * Constructs a pipeline from the provided pipes. The ordered array determines how the pipes will be chained together.
-     * When the pipes are chained together, the start of pipe n is the end of pipe n-1.
-     *
-     * @param pipes the ordered array of pipes to chain together into a pipeline
-     */
-    public Pipeline(final Pipe... pipes) {
-        this(new ArrayList<Pipe>(Arrays.asList(pipes)));
-    }
-
-    /**
-     * Useful for constructing the pipeline chain without making use of the constructor.
-     *
-     * @param pipes the ordered list of pipes to chain together into a pipeline
-     */
-    protected void setPipes(final List<Pipe> pipes) {
-        this.startPipe = pipes.get(0);
-        this.endPipe = pipes.get(pipes.size() - 1);
-        for (int i = 1; i < pipes.size(); i++) {
-            pipes.get(i).setStarts((Iterator) pipes.get(i - 1));
-        }
-    }
-
-    /**
-     * Useful for constructing the pipeline chain without making use of the constructor.
-     *
-     * @param pipes the ordered array of pipes to chain together into a pipeline
-     */
-    protected void setPipes(final Pipe... pipes) {
-        this.setPipes(Arrays.asList(pipes));
-    }
-
-    /**
-     * Adds a new pipe to the end of the pipeline and then reconstructs the pipeline chain.
-     *
-     * @param pipe the new pipe to add to the pipeline
-     */
-    public void addPipe(final Pipe pipe) {
-        this.pipes.add(pipe);
-        this.setPipes(this.pipes);
-    }
-
-    @Override
-	public void setStarts(final Iterator<S> starts) {
-        this.starts = starts;
-        this.startPipe.setStarts(starts);
-    }
-
-    @Override
-	public void setStarts(final Iterable<S> starts) {
-        this.setStarts(starts.iterator());
-    }
-
-    /**
-     * An unsupported operation that throws an UnsupportedOperationException.
-     */
-    @Override
-	public void remove() {
-        throw new UnsupportedOperationException();
-    }
-
-    /**
-     * Determines if there is another object that can be emitted from the pipeline.
-     *
-     * @return true if an object can be next()'d out of the pipeline
-     */
-    @Override
-	public boolean hasNext() {
-        return this.endPipe.hasNext();
-    }
-
-    /**
-     * Get the next object emitted from the pipeline.
-     * If no such object exists, then a NoSuchElementException is thrown.
-     *
-     * @return the next emitted object
-     */
-    @Override
-	public E next() {
-        return this.endPipe.next();
-    }
-
-    @Override
-	public List getPath() {
-        return this.endPipe.getPath();
-    }
-
-    /**
-     * Get the number of pipes in the pipeline.
-     *
-     * @return the pipeline length
-     */
-    public int size() {
-        return this.pipes.size();
-    }
-
-    @Override
-	public void reset() {
-        this.startPipe.reset(); // Clear incoming state to avoid bug in Neo4j 4.3 with leaked RelationshipTraversalCursor
-        this.endPipe.reset();
-    }
-
-    /**
-     * Simply returns this as as a pipeline (more specifically, pipe) implements Iterator.
-     *
-     * @return returns the iterator representation of this pipeline
-     */
-    @Override
-	public Iterator<E> iterator() {
-        return this;
-    }
-
-    @Override
-	public String toString() {
-        return this.pipes.toString();
-    }
-
-    public List<Pipe> getPipes() {
-        return this.pipes;
-    }
-
-    public Iterator<S> getStarts() {
-        return this.starts;
-    }
-
-    public Pipe remove(final int index) {
-        return this.pipes.remove(index);
-    }
-
-    public Pipe get(final int index) {
-        return this.pipes.get(index);
-    }
-
-    @Override
-	public boolean equals(final Object object) {
-        return (object instanceof Pipeline) && areEqual(this, (Pipeline) object);
-    }
-
-    public static boolean areEqual(final Iterator it1, final Iterator it2) {
-        if (it1.hasNext() != it2.hasNext())
-            return false;
-
-        while (it1.hasNext()) {
-            if (!it2.hasNext())
-                return false;
-            if (it1.next() != it2.next())
-                return false;
-        }
-        return true;
-    }
-
-
-    public long count() {
-       return Iterators.count((Iterator<E>) this);
-    }
-
-    public void iterate() {
-        try {
-            while (true) {
-                next();
-            }
-        } catch (final NoSuchElementException e) {
-        }
-    }
-
-    public List<E> next(final int number) {
-        final List<E> list = new ArrayList<E>(number);
-        try {
-            for (int i = 0; i < number; i++) {
-                list.add(next());
-            }
-        } catch (final NoSuchElementException e) {
-        }
-        return list;
-    }
-
-    public List<E> toList() {
-        return Iterators.addToCollection((Iterator<E>) this,new ArrayList<E>());
-    }
-
-    public Collection<E> fill(final Collection<E> collection) {
-        return Iterators.addToCollection((Iterator<E>) this,collection);
-    }
-=======
 	protected Pipe<S, ?> startPipe;
 	protected Pipe<?, E> endPipe;
 	protected final List<Pipe<?, ?>> pipes;
@@ -366,6 +160,7 @@
 		return this;
 	}
 
+	@Override
 	public String toString() {
 		return this.pipes.toString();
 	}
@@ -386,6 +181,7 @@
 		return this.pipes.get(index);
 	}
 
+	@Override
 	public boolean equals(final Object object) {
 		return (object instanceof Pipeline) && areEqual(this, (Pipeline<?, ?>) object);
 	}
@@ -440,5 +236,4 @@
 	public Collection<E> fill(final Collection<E> collection) {
 		return Iterators.addToCollection(this, collection);
 	}
->>>>>>> 3f83c282
 }