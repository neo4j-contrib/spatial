--- conflicted
+++ resolved
@@ -1,103 +1,75 @@
-/*
- * Copyright (c) 2010-2020 "Neo4j,"
- * Neo4j Sweden AB [http://neo4j.com]
- *
- * This file is part of Neo4j Spatial.
- *
- * Neo4j is free software: you can redistribute it and/or modify
- * it under the terms of the GNU General Public License as published by
- * the Free Software Foundation, either version 3 of the License, or
- * (at your option) any later version.
- *
- * This program is distributed in the hope that it will be useful,
- * but WITHOUT ANY WARRANTY; without even the implied warranty of
- * MERCHANTABILITY or FITNESS FOR A PARTICULAR PURPOSE.  See the
- * GNU General Public License for more details.
- *
- * You should have received a copy of the GNU General Public License
- * along with this program. If not, see <http://www.gnu.org/licenses/>.
- */
-package org.neo4j.gis.spatial.filter;
-
-import org.geotools.api.feature.simple.SimpleFeature;
-import org.geotools.data.neo4j.Neo4jFeatureBuilder;
-import org.geotools.filter.text.cql2.CQLException;
-import org.geotools.filter.text.ecql.ECQL;
-import org.neo4j.gis.spatial.Layer;
-import org.neo4j.gis.spatial.SpatialDatabaseException;
-import org.neo4j.gis.spatial.SpatialDatabaseRecord;
-import org.neo4j.gis.spatial.Utilities;
-import org.neo4j.gis.spatial.rtree.Envelope;
-import org.neo4j.gis.spatial.rtree.filter.SearchFilter;
-import org.neo4j.graphdb.Node;
-import org.neo4j.graphdb.Transaction;
-
-/**
- * Find geometries that have at least one point in common with the given
- * geometry
- */
-public class SearchCQL implements SearchFilter {
-
-<<<<<<< HEAD
-    private final Neo4jFeatureBuilder featureBuilder;
-    private final Layer layer;
-    private final org.geotools.api.filter.Filter filter;
-    private final Envelope filterEnvelope;
-
-    public SearchCQL(Transaction tx, Layer layer, org.geotools.api.filter.Filter filter) {
-        this.layer = layer;
-        this.featureBuilder = Neo4jFeatureBuilder.fromLayer(tx, layer);
-        this.filter = filter;
-        this.filterEnvelope = Utilities.extractEnvelopeFromFilter(filter);
-    }
-
-    public SearchCQL(Transaction tx, Layer layer, String cql) {
-        this.layer = layer;
-        this.featureBuilder = Neo4jFeatureBuilder.fromLayer(tx, layer);
-        try {
-            this.filter = ECQL.toFilter(cql);
-            this.filterEnvelope = Utilities.extractEnvelopeFromFilter(filter);
-        } catch (CQLException e) {
-            throw new SpatialDatabaseException("CQLException: " + e.getMessage());
-        }
-    }
-=======
-	private final Transaction tx;
-	private final Neo4jFeatureBuilder featureBuilder;
-	private final Layer layer;
-	private final org.geotools.api.filter.Filter filter;
-	private final Envelope filterEnvelope;
-
-	public SearchCQL(Transaction tx, Layer layer, org.geotools.api.filter.Filter filter) {
-		this.tx = tx;
-		this.layer = layer;
-		this.featureBuilder = Neo4jFeatureBuilder.fromLayer(tx, layer);
-		this.filter = filter;
-		this.filterEnvelope = Utilities.extractEnvelopeFromFilter(filter);
-	}
-
-	public SearchCQL(Transaction tx, Layer layer, String cql) {
-		this.tx = tx;
-		this.layer = layer;
-		this.featureBuilder = Neo4jFeatureBuilder.fromLayer(tx, layer);
-		try {
-			this.filter = ECQL.toFilter(cql);
-			this.filterEnvelope = Utilities.extractEnvelopeFromFilter(filter);
-		} catch (CQLException e) {
-			throw new SpatialDatabaseException("CQLException: " + e.getMessage());
-		}
-	}
->>>>>>> 3f83c282
-
-	@Override
-	public boolean needsToVisit(Envelope envelope) {
-		return filterEnvelope == null || filterEnvelope.intersects(envelope);
-	}
-
-	@Override
-	public boolean geometryMatches(Transaction tx, Node geomNode) {
-		SimpleFeature feature = featureBuilder.buildFeature(tx, new SpatialDatabaseRecord(this.layer, geomNode));
-		return filter.evaluate(feature);
-	}
-
-}
+/*
+ * Copyright (c) 2010-2020 "Neo4j,"
+ * Neo4j Sweden AB [http://neo4j.com]
+ *
+ * This file is part of Neo4j Spatial.
+ *
+ * Neo4j is free software: you can redistribute it and/or modify
+ * it under the terms of the GNU General Public License as published by
+ * the Free Software Foundation, either version 3 of the License, or
+ * (at your option) any later version.
+ *
+ * This program is distributed in the hope that it will be useful,
+ * but WITHOUT ANY WARRANTY; without even the implied warranty of
+ * MERCHANTABILITY or FITNESS FOR A PARTICULAR PURPOSE.  See the
+ * GNU General Public License for more details.
+ *
+ * You should have received a copy of the GNU General Public License
+ * along with this program. If not, see <http://www.gnu.org/licenses/>.
+ */
+package org.neo4j.gis.spatial.filter;
+
+import org.geotools.api.feature.simple.SimpleFeature;
+import org.geotools.data.neo4j.Neo4jFeatureBuilder;
+import org.geotools.filter.text.cql2.CQLException;
+import org.geotools.filter.text.ecql.ECQL;
+import org.neo4j.gis.spatial.Layer;
+import org.neo4j.gis.spatial.SpatialDatabaseException;
+import org.neo4j.gis.spatial.SpatialDatabaseRecord;
+import org.neo4j.gis.spatial.Utilities;
+import org.neo4j.gis.spatial.rtree.Envelope;
+import org.neo4j.gis.spatial.rtree.filter.SearchFilter;
+import org.neo4j.graphdb.Node;
+import org.neo4j.graphdb.Transaction;
+
+/**
+ * Find geometries that have at least one point in common with the given
+ * geometry
+ */
+public class SearchCQL implements SearchFilter {
+
+	private final Neo4jFeatureBuilder featureBuilder;
+	private final Layer layer;
+	private final org.geotools.api.filter.Filter filter;
+	private final Envelope filterEnvelope;
+
+	public SearchCQL(Transaction tx, Layer layer, org.geotools.api.filter.Filter filter) {
+		this.layer = layer;
+		this.featureBuilder = Neo4jFeatureBuilder.fromLayer(tx, layer);
+		this.filter = filter;
+		this.filterEnvelope = Utilities.extractEnvelopeFromFilter(filter);
+	}
+
+	public SearchCQL(Transaction tx, Layer layer, String cql) {
+		this.layer = layer;
+		this.featureBuilder = Neo4jFeatureBuilder.fromLayer(tx, layer);
+		try {
+			this.filter = ECQL.toFilter(cql);
+			this.filterEnvelope = Utilities.extractEnvelopeFromFilter(filter);
+		} catch (CQLException e) {
+			throw new SpatialDatabaseException("CQLException: " + e.getMessage());
+		}
+	}
+
+	@Override
+	public boolean needsToVisit(Envelope envelope) {
+		return filterEnvelope == null || filterEnvelope.intersects(envelope);
+	}
+
+	@Override
+	public boolean geometryMatches(Transaction tx, Node geomNode) {
+		SimpleFeature feature = featureBuilder.buildFeature(tx, new SpatialDatabaseRecord(this.layer, geomNode));
+		return filter.evaluate(feature);
+	}
+
+}