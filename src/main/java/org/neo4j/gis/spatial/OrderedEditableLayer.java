--- conflicted
+++ resolved
@@ -50,50 +50,6 @@
 		GEOMETRIES, NEXT_GEOM
 	}
 
-<<<<<<< HEAD
-    @Override
-	protected Node addGeomNode(Transaction tx, Geometry geom, String[] fieldsName, Object[] fields) {
-        Node geomNode = super.addGeomNode(tx, geom, fieldsName, fields);
-        Node layerNode = getLayerNode(tx);
-        if (previousGeomNode == null) {
-            TraversalDescription traversalDescription = new MonoDirectionalTraversalDescription()
-                    .order(BranchOrderingPolicies.POSTORDER_BREADTH_FIRST)
-                    .relationships(OrderedRelationshipTypes.GEOMETRIES, Direction.INCOMING)
-                    .relationships(OrderedRelationshipTypes.NEXT_GEOM, Direction.INCOMING)
-                    .evaluator(Evaluators.excludeStartPosition());
-            for (Node node : createTraverserInBackwardsCompatibleWay(traversalDescription, layerNode).nodes()) {
-                previousGeomNode = node;
-            }
-        }
-        if (previousGeomNode != null) {
-            previousGeomNode.createRelationshipTo(geomNode, OrderedRelationshipTypes.NEXT_GEOM);
-        } else {
-            layerNode.createRelationshipTo(geomNode, OrderedRelationshipTypes.GEOMETRIES);
-        }
-        previousGeomNode = geomNode;
-        return geomNode;
-    }
-
-    /**
-     * Provides a method for iterating over all nodes that represent geometries in this dataset.
-     * This is similar to the getAllNodes() methods from GraphDatabaseService but will only return
-     * nodes that this dataset considers its own, and can be passed to the GeometryEncoder to
-     * generate a Geometry. There is no restricting on a node belonging to multiple datasets, or
-     * multiple layers within the same dataset.
-     *
-     * @return iterable over geometry nodes in the dataset
-     * @param tx
-     */
-    @Override
-	public Iterable<Node> getAllGeometryNodes(Transaction tx) {
-        TraversalDescription td = new MonoDirectionalTraversalDescription()
-                .depthFirst()
-                .evaluator(Evaluators.excludeStartPosition())
-                .relationships(OrderedRelationshipTypes.GEOMETRIES, Direction.OUTGOING)
-                .relationships(OrderedRelationshipTypes.NEXT_GEOM, Direction.OUTGOING);
-        return td.traverse(getLayerNode(tx)).nodes();
-    }
-=======
 	@Override
 	protected Node addGeomNode(Transaction tx, Geometry geom, String[] fieldsName, Object[] fields) {
 		Node geomNode = super.addGeomNode(tx, geom, fieldsName, fields);
@@ -136,5 +92,4 @@
 				.relationships(OrderedRelationshipTypes.NEXT_GEOM, Direction.OUTGOING);
 		return td.traverse(getLayerNode(tx)).nodes();
 	}
->>>>>>> 3f83c282
 }