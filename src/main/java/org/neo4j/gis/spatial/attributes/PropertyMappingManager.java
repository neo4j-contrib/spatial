/*
 * Copyright (c) 2010-2020 "Neo4j,"
 * Neo4j Sweden AB [http://neo4j.com]
 *
 * This file is part of Neo4j Spatial.
 *
 * Neo4j is free software: you can redistribute it and/or modify
 * it under the terms of the GNU General Public License as published by
 * the Free Software Foundation, either version 3 of the License, or
 * (at your option) any later version.
 *
 * This program is distributed in the hope that it will be useful,
 * but WITHOUT ANY WARRANTY; without even the implied warranty of
 * MERCHANTABILITY or FITNESS FOR A PARTICULAR PURPOSE.  See the
 * GNU General Public License for more details.
 *
 * You should have received a copy of the GNU General Public License
 * along with this program. If not, see <http://www.gnu.org/licenses/>.
 */
package org.neo4j.gis.spatial.attributes;

import java.util.ArrayList;
import java.util.HashMap;
import java.util.LinkedHashMap;
import java.util.Map;
import org.neo4j.gis.spatial.Layer;
import org.neo4j.gis.spatial.SpatialRelationshipTypes;
import org.neo4j.graphdb.Direction;
import org.neo4j.graphdb.Node;
import org.neo4j.graphdb.Relationship;
import org.neo4j.graphdb.Transaction;

public class PropertyMappingManager {

	private final Layer layer;
	private LinkedHashMap<String, PropertyMapper> propertyMappers;

	public PropertyMappingManager(Layer layer) {
		this.layer = layer;
	}

	private LinkedHashMap<String, PropertyMapper> getPropertyMappers(Transaction tx) {
		if (propertyMappers == null) {
			propertyMappers = new LinkedHashMap<>();
			for (PropertyMapper mapper : loadMappers(tx).values()) {
				addPropertyMapper(tx, mapper);
			}
		}
		return propertyMappers;
	}

	private Map<Node, PropertyMapper> loadMappers(Transaction tx) {
		HashMap<Node, PropertyMapper> mappers = new HashMap<>();
		try (var relationships = layer.getLayerNode(tx)
				.getRelationships(Direction.OUTGOING, SpatialRelationshipTypes.PROPERTY_MAPPING)) {
			for (Relationship rel : relationships) {
				Node node = rel.getEndNode();
				mappers.put(node, PropertyMapper.fromNode(node));
			}
		}
		return mappers;
	}

	private void save(Transaction tx) {
		ArrayList<PropertyMapper> toSave = new ArrayList<>(getPropertyMappers(tx).values());
		ArrayList<Node> toDelete = new ArrayList<>();
		for (Map.Entry<Node, PropertyMapper> entry : loadMappers(tx).entrySet()) {
			if (!toSave.remove(entry.getValue())) {
				toDelete.add(entry.getKey());
			}
		}
		for (Node node : toDelete) {
			try (var relationships = node.getRelationships()) {
				for (Relationship rel : relationships) {
					rel.delete();
				}
			}
			node.delete();
		}
		for (PropertyMapper mapper : toSave) {
			Node node = tx.createNode();
			mapper.save(tx, node);
			layer.getLayerNode(tx).createRelationshipTo(node, SpatialRelationshipTypes.PROPERTY_MAPPING);
		}
	}

<<<<<<< HEAD
    public PropertyMapper getPropertyMapper(Transaction tx, String to) {
        return getPropertyMappers(tx).get(to);
    }
=======
	private void addPropertyMapper(Transaction tx, PropertyMapper mapper) {
		getPropertyMappers(tx).put(mapper.to(), mapper);
		save(tx);
	}

	private PropertyMapper removePropertyMapper(Transaction tx, String to) {
		PropertyMapper mapper = getPropertyMappers(tx).remove(to);
		if (mapper != null) {
			save(tx);
		}
		return mapper;
	}
>>>>>>> 3f83c282

	public PropertyMapper getPropertyMapper(Transaction tx, String to) {
		return getPropertyMappers(tx).get(to);
	}

	public void addPropertyMapper(Transaction tx, String from, String to, String type, String params) {
		addPropertyMapper(tx, PropertyMapper.fromParams(from, to, type, params));
	}

}<|MERGE_RESOLUTION|>--- conflicted
+++ resolved
@@ -84,24 +84,10 @@
 		}
 	}
 
-<<<<<<< HEAD
-    public PropertyMapper getPropertyMapper(Transaction tx, String to) {
-        return getPropertyMappers(tx).get(to);
-    }
-=======
 	private void addPropertyMapper(Transaction tx, PropertyMapper mapper) {
 		getPropertyMappers(tx).put(mapper.to(), mapper);
 		save(tx);
 	}
-
-	private PropertyMapper removePropertyMapper(Transaction tx, String to) {
-		PropertyMapper mapper = getPropertyMappers(tx).remove(to);
-		if (mapper != null) {
-			save(tx);
-		}
-		return mapper;
-	}
->>>>>>> 3f83c282
 
 	public PropertyMapper getPropertyMapper(Transaction tx, String to) {
 		return getPropertyMappers(tx).get(to);
