--- conflicted
+++ resolved
@@ -49,30 +49,6 @@
 		return propertyMappers;
 	}
 
-<<<<<<< HEAD
-    private void save(Transaction tx) {
-        ArrayList<PropertyMapper> toSave = new ArrayList<>(getPropertyMappers(tx).values());
-        ArrayList<Node> toDelete = new ArrayList<>();
-        for (Map.Entry<Node, PropertyMapper> entry : loadMappers(tx).entrySet()) {
-            if (!toSave.remove(entry.getValue())) {
-                toDelete.add(entry.getKey());
-            }
-        }
-        for (Node node : toDelete) {
-            try(var relationships = node.getRelationships()){
-                for (Relationship rel : relationships) {
-                    rel.delete();
-                }
-            }
-            node.delete();
-        }
-        for (PropertyMapper mapper : toSave) {
-            Node node = tx.createNode();
-            mapper.save(node);
-            layer.getLayerNode(tx).createRelationshipTo(node, SpatialRelationshipTypes.PROPERTY_MAPPING);
-        }
-    }
-=======
 	private Map<Node, PropertyMapper> loadMappers(Transaction tx) {
 		HashMap<Node, PropertyMapper> mappers = new HashMap<>();
 		try (var relationships = layer.getLayerNode(tx)
@@ -84,7 +60,6 @@
 		}
 		return mappers;
 	}
->>>>>>> b3134b7d
 
 	private void save(Transaction tx) {
 		ArrayList<PropertyMapper> toSave = new ArrayList<>(getPropertyMappers(tx).values());
@@ -104,7 +79,7 @@
 		}
 		for (PropertyMapper mapper : toSave) {
 			Node node = tx.createNode();
-			mapper.save(tx, node);
+			mapper.save(node);
 			layer.getLayerNode(tx).createRelationshipTo(node, SpatialRelationshipTypes.PROPERTY_MAPPING);
 		}
 	}
@@ -112,6 +87,14 @@
 	private void addPropertyMapper(Transaction tx, PropertyMapper mapper) {
 		getPropertyMappers(tx).put(mapper.to(), mapper);
 		save(tx);
+	}
+
+	private PropertyMapper removePropertyMapper(Transaction tx, String to) {
+		PropertyMapper mapper = getPropertyMappers(tx).remove(to);
+		if (mapper != null) {
+			save(tx);
+		}
+		return mapper;
 	}
 
 	public PropertyMapper getPropertyMapper(Transaction tx, String to) {
