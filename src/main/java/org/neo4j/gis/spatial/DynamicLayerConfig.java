--- conflicted
+++ resolved
@@ -40,253 +40,6 @@
 
 public class DynamicLayerConfig implements Layer, Constants {
 
-<<<<<<< HEAD
-    private final DynamicLayer parent;
-    private final String name;
-    private final int geometryType;
-    private final String query;
-    protected String configNodeId;
-    private String[] propertyNames;
-
-    /**
-     * Construct the layer config instance on existing config information in the database.
-     */
-    public DynamicLayerConfig(DynamicLayer parent, Node configNode) {
-        this.parent = parent;
-        this.name = (String) configNode.getProperty(PROP_LAYER);
-        this.geometryType = (Integer) configNode.getProperty(PROP_TYPE);
-        this.query = (String) configNode.getProperty(PROP_QUERY);
-        this.configNodeId = configNode.getElementId();
-        this.propertyNames = (String[]) configNode.getProperty("propertyNames", null);
-    }
-
-    /**
-     * Construct a new layer config by building the database structure to support the necessary configuration
-     *
-     * @param tx           the Transaction in which this config is created
-     * @param parent       the DynamicLayer containing this config
-     * @param name         of the new dynamic layer
-     * @param geometryType the geometry this layer supports
-     * @param query        formatted query string for this dynamic layer
-     */
-    public DynamicLayerConfig(Transaction tx, DynamicLayer parent, String name, int geometryType, String query) {
-        this.parent = parent;
-        Node node = tx.createNode();
-        node.setProperty(PROP_LAYER, name);
-        node.setProperty(PROP_TYPE, geometryType);
-        node.setProperty(PROP_QUERY, query);
-        parent.getLayerNode(tx).createRelationshipTo(node, SpatialRelationshipTypes.LAYER_CONFIG);
-        this.name = name;
-        this.geometryType = geometryType;
-        this.query = query;
-        configNodeId = node.getElementId();
-    }
-
-    @Override
-    public String getName() {
-        return name;
-    }
-
-    public String getQuery() {
-        return query;
-    }
-
-    @Override
-    public SpatialDatabaseRecord add(Transaction tx, Node geomNode) {
-        throw new SpatialDatabaseException("Cannot add nodes to dynamic layers, add the node to the base layer instead");
-    }
-
-    @Override
-    public int addAll(Transaction tx, List<Node> geomNodes) {
-        throw new SpatialDatabaseException("Cannot add nodes to dynamic layers, add the node to the base layer instead");
-    }
-
-    @Override
-    public void delete(Transaction tx, Listener monitor) {
-        throw new SpatialDatabaseException("Cannot delete dynamic layers, delete the base layer instead");
-    }
-
-    @Override
-    public CoordinateReferenceSystem getCoordinateReferenceSystem(Transaction tx) {
-        return parent.getCoordinateReferenceSystem(tx);
-    }
-
-    @Override
-    public SpatialDataset getDataset() {
-        return parent.getDataset();
-    }
-
-    @Override
-    public String[] getExtraPropertyNames(Transaction tx) {
-        if (propertyNames != null && propertyNames.length > 0) {
-            return propertyNames;
-        }
-		return parent.getExtraPropertyNames(tx);
-    }
-
-    private static class PropertyUsageSearch implements SearchFilter {
-
-        private final Layer layer;
-        private final LinkedHashMap<String, Integer> names = new LinkedHashMap<>();
-        private int nodeCount = 0;
-        private final int MAX_COUNT = 10000;
-
-        public PropertyUsageSearch(Layer layer) {
-            this.layer = layer;
-        }
-
-        @Override
-        public boolean needsToVisit(Envelope indexNodeEnvelope) {
-            return nodeCount < MAX_COUNT;
-        }
-
-        @Override
-        public boolean geometryMatches(Transaction tx, Node geomNode) {
-            if (nodeCount++ < MAX_COUNT) {
-                SpatialDatabaseRecord record = new SpatialDatabaseRecord(layer, geomNode);
-                for (String name : record.getPropertyNames(tx)) {
-                    Object value = record.getProperty(tx, name);
-                    if (value != null) {
-                        Integer count = names.get(name);
-                        if (count == null)
-                            count = 0;
-                        names.put(name, count + 1);
-                    }
-                }
-            }
-
-            // no need to collect nodes
-            return false;
-        }
-
-        public String[] getNames() {
-            return names.keySet().toArray(new String[]{});
-        }
-
-        public int getNodeCount() {
-            return nodeCount;
-        }
-    }
-
-    /**
-     * This method will scan the layer for property names that are actually
-     * used, and restrict the layer properties to those
-     */
-    public void restrictLayerProperties(Transaction tx) {
-        if (propertyNames != null && propertyNames.length > 0) {
-            System.out.println("Restricted property names already exists - will be overwritten");
-        }
-        System.out.println("Before property scan we have " + getExtraPropertyNames(tx).length + " known attributes for layer " + getName());
-
-        PropertyUsageSearch search = new PropertyUsageSearch(this);
-        getIndex().searchIndex(tx, search).count();
-        setExtraPropertyNames(tx, search.getNames());
-
-        System.out.println("After property scan of " + search.getNodeCount() + " nodes, we have " + getExtraPropertyNames(tx).length + " known attributes for layer " + getName());
-        // search.describeUsage(System.out);
-    }
-
-    public Node configNode(Transaction tx) {
-        return tx.getNodeByElementId(configNodeId);
-    }
-
-    public void setExtraPropertyNames(Transaction tx, String[] names) {
-        configNode(tx).setProperty("propertyNames", names);
-        propertyNames = names;
-    }
-
-    @Override
-    public GeometryEncoder getGeometryEncoder() {
-        return parent.getGeometryEncoder();
-    }
-
-    @Override
-    public GeometryFactory getGeometryFactory() {
-        return parent.getGeometryFactory();
-    }
-
-    @Override
-    public Integer getGeometryType(Transaction tx) {
-        return (Integer) configNode(tx).getProperty(PROP_TYPE);
-    }
-
-    @Override
-    public LayerIndexReader getIndex() {
-        if (parent.indexReader instanceof LayerTreeIndexReader) {
-            String query = getQuery();
-            if (query.startsWith("{")) {
-                // Make a standard JSON based dynamic layer
-                return new DynamicIndexReader((LayerTreeIndexReader) parent.indexReader, query);
-            }
-			// Make a CQL based dynamic layer
-			try {
-			    return new CQLIndexReader((LayerTreeIndexReader) parent.indexReader, this, query);
-			} catch (CQLException e) {
-			    throw new SpatialDatabaseException("Error while creating CQL based DynamicLayer", e);
-			}
-        }
-		throw new SpatialDatabaseException("Cannot make a DynamicLayer from a non-LayerTreeIndexReader Layer");
-    }
-
-    @Override
-    public Node getLayerNode(Transaction tx) {
-        // TODO: Make sure that the mismatch between the name on the dynamic
-        // layer node and the dynamic layer translates into the correct
-        // object being returned
-        return parent.getLayerNode(tx);
-    }
-
-    @Override
-    public void initialize(Transaction tx, IndexManager indexManager, String name, Node layerNode) {
-        throw new SpatialDatabaseException("Cannot initialize the layer config, initialize only the dynamic layer node");
-    }
-
-    @Override
-    public Object getStyle() {
-        Object style = parent.getStyle();
-        if (style instanceof File) {
-            File parent = ((File) style).getParentFile();
-            File newStyle = new File(parent, getName() + ".sld");
-            if (newStyle.canRead()) {
-                style = newStyle;
-            }
-        }
-        return style;
-    }
-
-    public Layer getParent() {
-        return parent;
-    }
-
-    @Override
-    public String toString() {
-        return getName();
-    }
-
-    private PropertyMappingManager propertyMappingManager;
-
-    @Override
-    public PropertyMappingManager getPropertyMappingManager() {
-        if (propertyMappingManager == null) {
-            propertyMappingManager = new PropertyMappingManager(this);
-        }
-        return propertyMappingManager;
-    }
-
-    protected Map<String, String> getConfig() {
-        Map<String, String> config = new LinkedHashMap<>();
-        config.put("layer", this.name);
-        config.put("type", String.valueOf(this.geometryType));
-        config.put("query", this.query);
-        return config;
-    }
-
-    @Override
-    public String getSignature() {
-        Map<String, String> config = getConfig();
-        return "DynamicLayer(name='" + getName() + "', config={layer='" + config.get("layer") + "', query=\"" + config.get("query") + "\"})";
-    }
-=======
 	private final DynamicLayer parent;
 	private final String name;
 	private final int geometryType;
@@ -415,12 +168,6 @@
 		public int getNodeCount() {
 			return nodeCount;
 		}
-
-		public void describeUsage(PrintStream out) {
-			for (String name : names.keySet()) {
-				out.println(name + "\t" + names.get(name));
-			}
-		}
 	}
 
 	/**
@@ -473,12 +220,12 @@
 	public LayerIndexReader getIndex() {
 		if (parent.indexReader instanceof LayerTreeIndexReader) {
 			String query = getQuery();
-			// Make a CQL based dynamic layer
-			// Make a standard JSON based dynamic layer
 			if (query.startsWith("{")) {
+				// Make a standard JSON based dynamic layer
 				return new DynamicIndexReader((LayerTreeIndexReader) parent.indexReader, query);
 			}
 			try {
+				// Make a CQL based dynamic layer
 				return new CQLIndexReader((LayerTreeIndexReader) parent.indexReader, this, query);
 			} catch (CQLException e) {
 				throw new SpatialDatabaseException("Error while creating CQL based DynamicLayer", e);
@@ -547,5 +294,4 @@
 		return "DynamicLayer(name='" + getName() + "', config={layer='" + config.get("layer") + "', query=\""
 				+ config.get("query") + "\"})";
 	}
->>>>>>> 3f83c282
 }