/*
 * Copyright (c) "Neo4j"
 * Neo4j Sweden AB [http://neo4j.com]
 *
 * This file is part of Neo4j Spatial.
 *
 * Neo4j is free software: you can redistribute it and/or modify
 * it under the terms of the GNU General Public License as published by
 * the Free Software Foundation, either version 3 of the License, or
 * (at your option) any later version.
 *
 * This program is distributed in the hope that it will be useful,
 * but WITHOUT ANY WARRANTY; without even the implied warranty of
 * MERCHANTABILITY or FITNESS FOR A PARTICULAR PURPOSE.  See the
 * GNU General Public License for more details.
 *
 * You should have received a copy of the GNU General Public License
 * along with this program. If not, see <http://www.gnu.org/licenses/>.
 */
package org.neo4j.gis.spatial;

import org.locationtech.jts.geom.Geometry;
import org.neo4j.gis.spatial.rtree.EnvelopeDecoder;
import org.neo4j.graphdb.Entity;
import org.neo4j.graphdb.Node;
import org.neo4j.graphdb.Transaction;


/**
 * Implementations of this interface define custom approaches to storing geometries in the database
 * graph. There are two primary approaches:
 * <ul>
 * <dt>In-node</dt>
 * <dd>This approach makes use of properties of an individual node to store the geometry. The
 * built-in WKT and WKB encoders use this approach, but a custom encoder that simply stored a
 * float[] of coordinates for a LineString would also be classed here.</dd>
 * <dt>Sub-graph</dt>
 * <dd>This approach makes use of a graph of nodes and relationships to describe a single geometry.
 * This could be as simple as a chain of nodes representing a LineString or a complex nested graph
 * like the OSM approach to MultiPolygons.</dd>
 * </ul>
 * Classes that implement this interface must have a public constructor taking no parameters, and
 * should be able to interface to the Layer class using the init(Layer) method. When a new Layer is
 * created, it is a single node that has a property containing the class name of the
 * GeometryEncoder, and if the Layer needs to be read later, that node will be read, and a Layer
 * created from it, and the Layer will create an instance of the required GeometryEncoder, which in
 * turn should be capable of reading and writing all Geometries supported by that Layer.
 */
public interface GeometryEncoder extends EnvelopeDecoder {

<<<<<<< HEAD
    /**
     * When accessing an existing layer, the Layer is constructed from a single node in the graph
     * that represents a layer. This node is expected to have a property containing the class name
     * of the GeometryEncoder for that layer, and it will be constructed and passed the layer using
     * this method, allowing the Layer and the GeometryEncoder to interact.
     */
    void init(Transaction tx, Layer layer);
=======
	/**
	 * When accessing an existing layer, the Layer is constructed from a single node in the graph
	 * that represents a layer. This node is expected to have a property containing the class name
	 * of the GeometryEncoder for that layer, and it will be constructed and passed the layer using
	 * this method, allowing the Layer and the GeometryEncoder to interact.
	 *
	 * @param layer recently created Layer class
	 */
	void init(Layer layer);
>>>>>>> 25b5b00b

	/**
	 * This method is called to store a bounding box for the geometry to the database. It should write it to the
	 * container supplied. If the container is a node, it can be the root of an entire sub-graph.
	 */
	void ensureIndexable(Geometry geometry, Entity container);

	/**
	 * This method is called to store a geometry object to the database. It should write it to the
	 * container supplied. If the container is a node, it can be the root of an entire sub-graph.
	 */
	void encodeGeometry(Transaction tx, Geometry geometry, Entity container);

	/**
	 * This method is called on an individual container when we need to extract the geometry. If the
	 * container is a node, this could be the root of a sub-graph containing the geometry.
	 */
	Geometry decodeGeometry(Entity container);

	/**
	 * Each geometry might have a set of associated attributes, or properties.
	 * These are seen as a map of String to Object types, where the Objects
	 * should be primitives or Strings. This can be encoded as properties of the
	 * geometry node itself (default behaviour), or stored in the graph in some
	 * other way.
	 */
	boolean hasAttribute(Node geomNode, String name);

	/**
	 * Each geometry might have a set of associated attributes, or properties.
	 * These are seen as a map of String to Object types, where the Objects
	 * should be primitives or Strings. This can be encoded as properties of the
	 * geometry node itself (default behaviour), or stored in the graph in some
	 * other way.
	 */
	Object getAttribute(Node geomNode, String name);

	/**
	 * For external expression of the configuration of this geometry encoder
	 *
	 * @return descriptive signature of encoder, type and configuration
	 */
	String getSignature();
}<|MERGE_RESOLUTION|>--- conflicted
+++ resolved
@@ -48,25 +48,13 @@
  */
 public interface GeometryEncoder extends EnvelopeDecoder {
 
-<<<<<<< HEAD
-    /**
-     * When accessing an existing layer, the Layer is constructed from a single node in the graph
-     * that represents a layer. This node is expected to have a property containing the class name
-     * of the GeometryEncoder for that layer, and it will be constructed and passed the layer using
-     * this method, allowing the Layer and the GeometryEncoder to interact.
-     */
-    void init(Transaction tx, Layer layer);
-=======
 	/**
 	 * When accessing an existing layer, the Layer is constructed from a single node in the graph
 	 * that represents a layer. This node is expected to have a property containing the class name
 	 * of the GeometryEncoder for that layer, and it will be constructed and passed the layer using
 	 * this method, allowing the Layer and the GeometryEncoder to interact.
-	 *
-	 * @param layer recently created Layer class
 	 */
-	void init(Layer layer);
->>>>>>> 25b5b00b
+	void init(Transaction tx, Layer layer);
 
 	/**
 	 * This method is called to store a bounding box for the geometry to the database. It should write it to the
