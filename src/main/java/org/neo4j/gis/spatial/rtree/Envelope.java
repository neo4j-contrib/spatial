/*
 * Copyright (c) 2010-2020 "Neo4j,"
 * Neo4j Sweden AB [http://neo4j.com]
 *
 * This file is part of Neo4j Spatial.
 *
 * Neo4j is free software: you can redistribute it and/or modify
 * it under the terms of the GNU General Public License as published by
 * the Free Software Foundation, either version 3 of the License, or
 * (at your option) any later version.
 *
 * This program is distributed in the hope that it will be useful,
 * but WITHOUT ANY WARRANTY; without even the implied warranty of
 * MERCHANTABILITY or FITNESS FOR A PARTICULAR PURPOSE.  See the
 * GNU General Public License for more details.
 *
 * You should have received a copy of the GNU General Public License
 * along with this program.  If not, see <http://www.gnu.org/licenses/>.
 */
package org.neo4j.gis.spatial.rtree;

public class Envelope extends org.neo4j.gis.spatial.index.Envelope {

<<<<<<< HEAD
    /**
     * Copy constructor
     */
    public Envelope(org.neo4j.gis.spatial.index.Envelope e) {
        super(e.getMin(), e.getMax());
    }

    /**
     * General constructor for the n-dimensional case
     */
    public Envelope(double[] min, double[] max) {
        super(min, max);
    }

    /**
     * General constructor for the n-dimensional case starting with a single point
     */
    public Envelope(double[] p) {
        super(p.clone(), p.clone());
    }

    /**
     * Special constructor for the 2D case
     */
    public Envelope(double xmin, double xmax, double ymin, double ymax) {
        super(xmin, xmax, ymin, ymax);
    }

    /**
     * Note that this doesn't exclude the envelope boundary.
     * See JTS Envelope.
     */
    public boolean contains(Envelope other) {
        //TODO: We can remove this method and covers method if we determine why super.covers does not do boolean shortcut
        return covers(other);
    }

    public boolean covers(Envelope other) {
        boolean ans = getDimension() == other.getDimension();
        for (int i = 0; i < min.length; i++) {
            //TODO: Why does the parent class not use this shortcut?
            if (!ans)
                return ans;
            ans = ans && other.min[i] >= min[i] && other.max[i] <= max[i];
        }
        return ans;
    }

    public void scaleBy(double factor) {
        for (int i = 0; i < min.length; i++) {
            scaleBy(factor, i);
        }
    }

    private void scaleBy(double factor, int dimension) {
        max[dimension] = min[dimension] + (max[dimension] - min[dimension]) * factor;
    }

    public void shiftBy(double offset) {
        for (int i = 0; i < min.length; i++) {
            shiftBy(offset, i);
        }
    }

    public void shiftBy(double offset, int dimension) {
        min[dimension] += offset;
        max[dimension] += offset;
    }

    public double[] centre() {
        double[] center = new double[min.length];
        for (int i = 0; i < min.length; i++) {
            center[i] = centre(i);
        }
        return center;
    }

    public double centre(int dimension) {
        return (min[dimension] + max[dimension]) / 2.0;
    }

    public void expandToInclude(double[] p) {
        for (int i = 0; i < Math.min(p.length, min.length); i++) {
            if (p[i] < min[i])
                min[i] = p[i];
            if (p[i] > max[i])
                max[i] = p[i];
        }
    }

    public double separation(Envelope other) {
        Envelope combined = new Envelope(this);
        combined.expandToInclude(other);
        return combined.getArea() - this.getArea() - other.getArea();
    }

    public double separation(Envelope other, int dimension) {
        Envelope combined = new Envelope(this);
        combined.expandToInclude(other);
        return combined.getWidth(dimension) - this.getWidth(dimension) - other.getWidth(dimension);
    }

    public Envelope intersection(Envelope other) {
        return new Envelope(super.intersection(other));
    }

    public Envelope bbox(Envelope other) {
        if (getDimension() == other.getDimension()) {
            Envelope result = new Envelope(this);
            result.expandToInclude(other);
            return result;
        }
		throw new IllegalArgumentException("Cannot calculate bounding box of Envelopes with different dimensions: " + this.getDimension() + " != " + other.getDimension());
    }
=======
	/**
	 * Copy constructor
	 */
	public Envelope(org.neo4j.gis.spatial.index.Envelope e) {
		super(e.getMin(), e.getMax());
	}

	/**
	 * General constructor for the n-dimensional case
	 */
	public Envelope(double[] min, double[] max) {
		super(min, max);
	}

	/**
	 * General constructor for the n-dimensional case starting with a single point
	 */
	public Envelope(double[] p) {
		super(p.clone(), p.clone());
	}

	/**
	 * Special constructor for the 2D case
	 */
	public Envelope(double xmin, double xmax, double ymin, double ymax) {
		super(xmin, xmax, ymin, ymax);
	}

	/**
	 * Note that this doesn't exclude the envelope boundary.
	 * See JTS Envelope.
	 */
	public boolean contains(Envelope other) {
		//TODO: We can remove this method and covers method if we determine why super.covers does not do boolean shortcut
		return covers(other);
	}

	public boolean covers(Envelope other) {
		boolean ans = getDimension() == other.getDimension();
		for (int i = 0; i < min.length; i++) {
			//TODO: Why does the parent class not use this shortcut?
			if (!ans) {
				return ans;
			}
			ans = other.min[i] >= min[i] && other.max[i] <= max[i];
		}
		return ans;
	}

	public void scaleBy(double factor) {
		for (int i = 0; i < min.length; i++) {
			scaleBy(factor, i);
		}
	}

	private void scaleBy(double factor, int dimension) {
		max[dimension] = min[dimension] + (max[dimension] - min[dimension]) * factor;
	}

	public void shiftBy(double offset) {
		for (int i = 0; i < min.length; i++) {
			shiftBy(offset, i);
		}
	}

	public void shiftBy(double offset, int dimension) {
		min[dimension] += offset;
		max[dimension] += offset;
	}

	public double[] centre() {
		double[] center = new double[min.length];
		for (int i = 0; i < min.length; i++) {
			center[i] = centre(i);
		}
		return center;
	}

	public double centre(int dimension) {
		return (min[dimension] + max[dimension]) / 2.0;
	}

	public void expandToInclude(double[] p) {
		for (int i = 0; i < Math.min(p.length, min.length); i++) {
			if (p[i] < min[i]) {
				min[i] = p[i];
			}
			if (p[i] > max[i]) {
				max[i] = p[i];
			}
		}
	}

	public double separation(Envelope other) {
		Envelope combined = new Envelope(this);
		combined.expandToInclude(other);
		return combined.getArea() - this.getArea() - other.getArea();
	}

	public double separation(Envelope other, int dimension) {
		Envelope combined = new Envelope(this);
		combined.expandToInclude(other);
		return combined.getWidth(dimension) - this.getWidth(dimension) - other.getWidth(dimension);
	}

	public Envelope intersection(Envelope other) {
		return new Envelope(super.intersection(other));
	}

	public Envelope bbox(Envelope other) {
		if (getDimension() == other.getDimension()) {
			Envelope result = new Envelope(this);
			result.expandToInclude(other);
			return result;
		}
		throw new IllegalArgumentException(
				"Cannot calculate bounding box of Envelopes with different dimensions: " + this.getDimension()
						+ " != " + other.getDimension());
	}
>>>>>>> 3f83c282
}<|MERGE_RESOLUTION|>--- conflicted
+++ resolved
@@ -21,122 +21,6 @@
 
 public class Envelope extends org.neo4j.gis.spatial.index.Envelope {
 
-<<<<<<< HEAD
-    /**
-     * Copy constructor
-     */
-    public Envelope(org.neo4j.gis.spatial.index.Envelope e) {
-        super(e.getMin(), e.getMax());
-    }
-
-    /**
-     * General constructor for the n-dimensional case
-     */
-    public Envelope(double[] min, double[] max) {
-        super(min, max);
-    }
-
-    /**
-     * General constructor for the n-dimensional case starting with a single point
-     */
-    public Envelope(double[] p) {
-        super(p.clone(), p.clone());
-    }
-
-    /**
-     * Special constructor for the 2D case
-     */
-    public Envelope(double xmin, double xmax, double ymin, double ymax) {
-        super(xmin, xmax, ymin, ymax);
-    }
-
-    /**
-     * Note that this doesn't exclude the envelope boundary.
-     * See JTS Envelope.
-     */
-    public boolean contains(Envelope other) {
-        //TODO: We can remove this method and covers method if we determine why super.covers does not do boolean shortcut
-        return covers(other);
-    }
-
-    public boolean covers(Envelope other) {
-        boolean ans = getDimension() == other.getDimension();
-        for (int i = 0; i < min.length; i++) {
-            //TODO: Why does the parent class not use this shortcut?
-            if (!ans)
-                return ans;
-            ans = ans && other.min[i] >= min[i] && other.max[i] <= max[i];
-        }
-        return ans;
-    }
-
-    public void scaleBy(double factor) {
-        for (int i = 0; i < min.length; i++) {
-            scaleBy(factor, i);
-        }
-    }
-
-    private void scaleBy(double factor, int dimension) {
-        max[dimension] = min[dimension] + (max[dimension] - min[dimension]) * factor;
-    }
-
-    public void shiftBy(double offset) {
-        for (int i = 0; i < min.length; i++) {
-            shiftBy(offset, i);
-        }
-    }
-
-    public void shiftBy(double offset, int dimension) {
-        min[dimension] += offset;
-        max[dimension] += offset;
-    }
-
-    public double[] centre() {
-        double[] center = new double[min.length];
-        for (int i = 0; i < min.length; i++) {
-            center[i] = centre(i);
-        }
-        return center;
-    }
-
-    public double centre(int dimension) {
-        return (min[dimension] + max[dimension]) / 2.0;
-    }
-
-    public void expandToInclude(double[] p) {
-        for (int i = 0; i < Math.min(p.length, min.length); i++) {
-            if (p[i] < min[i])
-                min[i] = p[i];
-            if (p[i] > max[i])
-                max[i] = p[i];
-        }
-    }
-
-    public double separation(Envelope other) {
-        Envelope combined = new Envelope(this);
-        combined.expandToInclude(other);
-        return combined.getArea() - this.getArea() - other.getArea();
-    }
-
-    public double separation(Envelope other, int dimension) {
-        Envelope combined = new Envelope(this);
-        combined.expandToInclude(other);
-        return combined.getWidth(dimension) - this.getWidth(dimension) - other.getWidth(dimension);
-    }
-
-    public Envelope intersection(Envelope other) {
-        return new Envelope(super.intersection(other));
-    }
-
-    public Envelope bbox(Envelope other) {
-        if (getDimension() == other.getDimension()) {
-            Envelope result = new Envelope(this);
-            result.expandToInclude(other);
-            return result;
-        }
-		throw new IllegalArgumentException("Cannot calculate bounding box of Envelopes with different dimensions: " + this.getDimension() + " != " + other.getDimension());
-    }
-=======
 	/**
 	 * Copy constructor
 	 */
@@ -256,5 +140,4 @@
 				"Cannot calculate bounding box of Envelopes with different dimensions: " + this.getDimension()
 						+ " != " + other.getDimension());
 	}
->>>>>>> 3f83c282
 }