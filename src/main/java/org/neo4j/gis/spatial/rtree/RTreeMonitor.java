/*
 * Copyright (c) 2010-2020 "Neo4j,"
 * Neo4j Sweden AB [http://neo4j.com]
 *
 * This file is part of Neo4j Spatial.
 *
 * Neo4j is free software: you can redistribute it and/or modify it under the
 * terms of the GNU General Public License as published by the Free Software
 * Foundation, either version 3 of the License, or (at your option) any later
 * version.
 *
 * This program is distributed in the hope that it will be useful, but WITHOUT
 * ANY WARRANTY; without even the implied warranty of MERCHANTABILITY or FITNESS
 * FOR A PARTICULAR PURPOSE. See the GNU General Public License for more
 * details.
 *
 * You should have received a copy of the GNU General Public License along with
 * this program. If not, see <http://www.gnu.org/licenses/>.
 */

package org.neo4j.gis.spatial.rtree;

import java.util.ArrayList;
import java.util.HashMap;
import java.util.List;
import java.util.Map;
import org.neo4j.graphdb.Node;
import org.neo4j.graphdb.Transaction;

public class RTreeMonitor implements TreeMonitor {
<<<<<<< HEAD
    private int nbrSplit;
    private int height;
    private int nbrRebuilt;
    private HashMap<String, Integer> cases = new HashMap<>();
    private ArrayList<ArrayList<Node>> matchedTreeNodes = new ArrayList<>();

    public RTreeMonitor() {
        reset();
    }

    @Override
    public void setHeight(int height) {
        this.height = height;
    }

    @Override
	public int getHeight() {
        return height;
    }

    @Override
    public void addNbrRebuilt(RTreeIndex rtree, Transaction tx) {
        nbrRebuilt++;
    }

    @Override
    public int getNbrRebuilt() {
        return nbrRebuilt;
    }

    @Override
    public void addSplit(Node indexNode) {
        nbrSplit++;
    }

    @Override
    public void beforeMergeTree(Node indexNode, List<RTreeIndex.NodeWithEnvelope> right) {

    }

    @Override
    public void afterMergeTree(Node indexNode) {

    }

    @Override
    public int getNbrSplit() {
        return nbrSplit;
    }

    @Override
    public void addCase(String key) {
        Integer n = cases.get(key);
        if (n != null) {
            n++;
        } else {
            n = 1;
        }
        cases.put(key, n);
    }

    @Override
    public Map<String, Integer> getCaseCounts() {
        return cases;
    }

    @Override
    public void reset() {
        cases.clear();
        height = 0;
        nbrRebuilt = 0;
        nbrSplit = 0;
        matchedTreeNodes.clear();
    }

    @Override
    public void matchedTreeNode(int level, Node node) {
        ensureMatchedTreeNodeLevel(level);
        matchedTreeNodes.get(level).add(node);
    }

    private void ensureMatchedTreeNodeLevel(int level) {
        while (matchedTreeNodes.size() <= level) {
            matchedTreeNodes.add(new ArrayList<Node>());
        }
    }

    @Override
    public List<Node> getMatchedTreeNodes(int level) {
        ensureMatchedTreeNodeLevel(level);
        return matchedTreeNodes.get(level).stream().collect(Collectors.toList());
    }
=======

	private int nbrSplit;
	private int height;
	private int nbrRebuilt;
	private final HashMap<String, Integer> cases = new HashMap<>();
	private final ArrayList<ArrayList<Node>> matchedTreeNodes = new ArrayList<>();

	public RTreeMonitor() {
		reset();
	}

	@Override
	public void setHeight(int height) {
		this.height = height;
	}

	@Override
	public int getHeight() {
		return height;
	}

	@Override
	public void addNbrRebuilt(RTreeIndex rtree, Transaction tx) {
		nbrRebuilt++;
	}

	@Override
	public int getNbrRebuilt() {
		return nbrRebuilt;
	}

	@Override
	public void addSplit(Node indexNode) {
		nbrSplit++;
	}

	@Override
	public void beforeMergeTree(Node indexNode, List<RTreeIndex.NodeWithEnvelope> right) {

	}

	@Override
	public void afterMergeTree(Node indexNode) {

	}

	@Override
	public int getNbrSplit() {
		return nbrSplit;
	}

	@Override
	public void addCase(String key) {
		Integer n = cases.get(key);
		if (n != null) {
			n++;
		} else {
			n = 1;
		}
		cases.put(key, n);
	}

	@Override
	public Map<String, Integer> getCaseCounts() {
		return cases;
	}

	@Override
	public void reset() {
		cases.clear();
		height = 0;
		nbrRebuilt = 0;
		nbrSplit = 0;
		matchedTreeNodes.clear();
	}

	@Override
	public void matchedTreeNode(int level, Node node) {
		ensureMatchedTreeNodeLevel(level);
		matchedTreeNodes.get(level).add(node);
	}

	private void ensureMatchedTreeNodeLevel(int level) {
		while (matchedTreeNodes.size() <= level) {
			matchedTreeNodes.add(new ArrayList<>());
		}
	}

	@Override
	public List<Node> getMatchedTreeNodes(int level) {
		ensureMatchedTreeNodeLevel(level);
		return new ArrayList<>(matchedTreeNodes.get(level));
	}
>>>>>>> 3f83c282
}<|MERGE_RESOLUTION|>--- conflicted
+++ resolved
@@ -28,100 +28,6 @@
 import org.neo4j.graphdb.Transaction;
 
 public class RTreeMonitor implements TreeMonitor {
-<<<<<<< HEAD
-    private int nbrSplit;
-    private int height;
-    private int nbrRebuilt;
-    private HashMap<String, Integer> cases = new HashMap<>();
-    private ArrayList<ArrayList<Node>> matchedTreeNodes = new ArrayList<>();
-
-    public RTreeMonitor() {
-        reset();
-    }
-
-    @Override
-    public void setHeight(int height) {
-        this.height = height;
-    }
-
-    @Override
-	public int getHeight() {
-        return height;
-    }
-
-    @Override
-    public void addNbrRebuilt(RTreeIndex rtree, Transaction tx) {
-        nbrRebuilt++;
-    }
-
-    @Override
-    public int getNbrRebuilt() {
-        return nbrRebuilt;
-    }
-
-    @Override
-    public void addSplit(Node indexNode) {
-        nbrSplit++;
-    }
-
-    @Override
-    public void beforeMergeTree(Node indexNode, List<RTreeIndex.NodeWithEnvelope> right) {
-
-    }
-
-    @Override
-    public void afterMergeTree(Node indexNode) {
-
-    }
-
-    @Override
-    public int getNbrSplit() {
-        return nbrSplit;
-    }
-
-    @Override
-    public void addCase(String key) {
-        Integer n = cases.get(key);
-        if (n != null) {
-            n++;
-        } else {
-            n = 1;
-        }
-        cases.put(key, n);
-    }
-
-    @Override
-    public Map<String, Integer> getCaseCounts() {
-        return cases;
-    }
-
-    @Override
-    public void reset() {
-        cases.clear();
-        height = 0;
-        nbrRebuilt = 0;
-        nbrSplit = 0;
-        matchedTreeNodes.clear();
-    }
-
-    @Override
-    public void matchedTreeNode(int level, Node node) {
-        ensureMatchedTreeNodeLevel(level);
-        matchedTreeNodes.get(level).add(node);
-    }
-
-    private void ensureMatchedTreeNodeLevel(int level) {
-        while (matchedTreeNodes.size() <= level) {
-            matchedTreeNodes.add(new ArrayList<Node>());
-        }
-    }
-
-    @Override
-    public List<Node> getMatchedTreeNodes(int level) {
-        ensureMatchedTreeNodeLevel(level);
-        return matchedTreeNodes.get(level).stream().collect(Collectors.toList());
-    }
-=======
 
 	private int nbrSplit;
 	private int height;
@@ -215,5 +121,4 @@
 		ensureMatchedTreeNodeLevel(level);
 		return new ArrayList<>(matchedTreeNodes.get(level));
 	}
->>>>>>> 3f83c282
 }