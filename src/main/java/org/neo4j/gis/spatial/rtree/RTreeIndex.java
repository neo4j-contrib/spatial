/**
 * Copyright (c) 2002-2013 "Neo Technology," Network Engine for Objects in Lund
 * AB [http://neotechnology.com]
 *
 * This file is part of Neo4j.
 *
 * Neo4j is free software: you can redistribute it and/or modify it under the
 * terms of the GNU General Public License as published by the Free Software
 * Foundation, either version 3 of the License, or (at your option) any later
 * version.
 *
 * This program is distributed in the hope that it will be useful, but WITHOUT
 * ANY WARRANTY; without even the implied warranty of MERCHANTABILITY or FITNESS
 * FOR A PARTICULAR PURPOSE. See the GNU General Public License for more
 * details.
 *
 * You should have received a copy of the GNU General Public License along with
 * this program. If not, see <http://www.gnu.org/licenses/>.
 */
package org.neo4j.gis.spatial.rtree;

import java.util.*;
import java.util.concurrent.Callable;

import org.neo4j.csv.reader.SourceTraceability;
import org.neo4j.gis.spatial.Utilities;
import org.neo4j.gis.spatial.rtree.filter.SearchFilter;
import org.neo4j.gis.spatial.rtree.filter.SearchResults;
import org.neo4j.graphdb.Direction;
import org.neo4j.graphdb.GraphDatabaseService;
import org.neo4j.graphdb.Label;
import org.neo4j.graphdb.Node;
import org.neo4j.graphdb.NotFoundException;
import org.neo4j.graphdb.Path;
import org.neo4j.graphdb.QueryExecutionException;
import org.neo4j.graphdb.Relationship;
import org.neo4j.graphdb.RelationshipType;
import org.neo4j.graphdb.ResourceIterable;
import org.neo4j.graphdb.ResourceIterator;
import org.neo4j.graphdb.Result;
import org.neo4j.graphdb.Transaction;
import org.neo4j.graphdb.event.KernelEventHandler;
import org.neo4j.graphdb.event.TransactionEventHandler;
import org.neo4j.graphdb.index.IndexManager;
import org.neo4j.graphdb.schema.Schema;
import org.neo4j.graphdb.traversal.BidirectionalTraversalDescription;
import org.neo4j.graphdb.traversal.Evaluation;
import org.neo4j.graphdb.traversal.Evaluator;
import org.neo4j.graphdb.traversal.Evaluators;
import org.neo4j.graphdb.traversal.TraversalDescription;
import org.neo4j.graphdb.traversal.Traverser;

/**
 *
 */
public class RTreeIndex implements SpatialIndexWriter {

	public static final String INDEX_PROP_BBOX = "bbox";
	private TreeMonitor monitor;
	// Constructor
	public RTreeIndex(GraphDatabaseService database, Node rootNode, EnvelopeDecoder envelopeEncoder) {
		this(database, rootNode, envelopeEncoder, 100);
	}
	public void addMonitor(TreeMonitor monitor){
		this.monitor=monitor;
	}

	public RTreeIndex(GraphDatabaseService database, Node rootNode, EnvelopeDecoder envelopeDecoder, int maxNodeReferences) {
		this.database = database;
		this.rootNode = rootNode;
		this.envelopeDecoder = envelopeDecoder;
		this.maxNodeReferences = maxNodeReferences;
        monitor=new EmptyMonitor();
		if (envelopeDecoder == null) {
			throw new NullPointerException("envelopeDecoder is NULL");
		}

		initIndexRoot();
		initIndexMetadata();
	}

	// Public methods
	@Override
	public EnvelopeDecoder getEnvelopeDecoder() {
		return this.envelopeDecoder;
	}

	@Override
	public void add(Node geomNode) {
		// initialize the search with root
		Node parent = getIndexRoot();

		addBelow(parent, geomNode);

		countSaved = false;
		totalGeometryCount++;
	}

	/**
	 * This method will add the node somewhere below the parent.
	 * @param parent
	 * @param geomNode
	 */
	private void addBelow(Node parent, Node geomNode){
		// choose a path down to a leaf
		while (!nodeIsLeaf(parent)) {
			parent = chooseSubTree(parent, geomNode);
		}
        if (countChildren(parent, RTreeRelationshipTypes.RTREE_REFERENCE) >= maxNodeReferences) {
			insertInLeaf(parent, geomNode);
            splitAndAdjustPathBoundingBox(parent);
		} else {
			if (insertInLeaf(parent, geomNode)) {
				// bbox enlargement needed
				adjustPathBoundingBox(parent);
			}
		}
	}


	/**
	 * Use this method if you want to insert an index node as a child of a given index node. This will recursively
	 * update the bounding boxes above the parent to keep the tree consistent.
	 * @param parent
	 * @param child
	 * @return true if parent bounding box was / has to be expanded
	 */
	private boolean insertIndexNodeOnParent(Node parent, Node child) {
		int numChildren = countChildren(parent, RTreeRelationshipTypes.RTREE_CHILD);
		boolean needExpansion = addChild(parent, RTreeRelationshipTypes.RTREE_CHILD, child);
		if (numChildren < maxNodeReferences) {
			if (needExpansion) {
				adjustPathBoundingBox(parent);
			}
		} else {
			splitAndAdjustPathBoundingBox(parent);
		}
		return needExpansion;
	}


	/**
	 * Depending on the size of the incumbent tree, this will either attempt to rebuild the entire index from scratch
	 * (strategy used if the insert larger than 40% of the current tree size - may give heap out of memory errors for
	 * large inserts as has O(n) space complexity in the total tree size. It has nlog(n) time complexity. See fuction
	 * partition for more details.) or it will insert using the method of seeded clustering, where you attempt to use the
	 * existing tree structure to partition your data.
	 * <p>
	 * This is based on the Paper "Bulk Insertion for R-trees by seeded clustering" by T.Lee, S.Lee & B Moon.
	 * Repeated use of this strategy will lead to degraded query performance, especially if used for
	 * many relatively small insertions compared to tree size. Though not worse than one by one insertion.
	 * In practice, it should be fine for most uses.
	 *
	 * @param geomNodes
	 */
	@Override
	public void add(List<Node> geomNodes) {

		//If the insertion is large relative to the size of the tree, simply rebuild the whole tree.
		if (geomNodes.size() > totalGeometryCount * 0.4) {
            monitor.addNbrRebuilt();
            List<Node> nodesToAdd = new ArrayList<>(geomNodes.size() + totalGeometryCount);
			for (Node n : getAllIndexedNodes()) {
				nodesToAdd.add(n);
			}
			nodesToAdd.addAll(geomNodes);
			for (Node n : getAllIndexInternalNodes()) {
				deleteNode(n);
			}
			buildRtreeFromScratch(getIndexRoot(), nodesToAdd, 0.7, 10);
			countSaved = false;
			totalGeometryCount = nodesToAdd.size();
		} else {

			List<Node> outliers = bulkInsertion(getIndexRoot(), getHeight(getIndexRoot(), 0), geomNodes, 0.7);
			countSaved = false;
			totalGeometryCount = totalGeometryCount + (geomNodes.size() - outliers.size());
			for (Node n : outliers) {
				add(n);
			}
		}
	}


	/**
	 * Returns the height of the tree, starting with the rootNode and adding one for each subsequent level. Relies on the
	 * balanced property of the RTree that all leaves are on the same level and no index nodes are empty. In the convention
     * the index is level 0, so if there is just the index and the leaf nodes, the leaf nodes are level one and the height is one.
     * Thus the lowest level is 1.
	 *
	 * @param rootNode
	 * @param height
	 * @return
	 */
	private int getHeight(Node rootNode, int height) {
		Iterator<Relationship> rels = rootNode.getRelationships(Direction.OUTGOING, RTreeRelationshipTypes.RTREE_CHILD).iterator();
		if (rels.hasNext()) {
			return getHeight(rels.next().getEndNode(), height + 1);
		} else {
            // Add one to account for the step to leaf nodes.
			return height + 1; // todo should this really be +1 ?
		}
	}

	private List<Node> getIndexChildren(Node rootNode) {
		List<Node> result = new ArrayList<>();
		for (Relationship r : rootNode.getRelationships(Direction.OUTGOING, RTreeRelationshipTypes.RTREE_CHILD)) {
			result.add(r.getEndNode());
		}
		return result;
	}

	private List<Node> getIndexChildren(Node rootNode, int depth) {
		if (depth < 1) {
			throw new IllegalArgumentException("Depths must be at least one");
		}
		List<Node> rootChildren = getIndexChildren(rootNode);
		if (depth == 1) {
			return rootChildren;
		} else {
			List<Node> result = new ArrayList<>(rootChildren.size() * 5);
			for (Node child : rootChildren) {
				result.addAll(getIndexChildren(child, depth - 1));
			}
			return result;
		}
	}

	private List<Node> bulkInsertion(Node rootNode, int rootNodeHeight, final List<Node> geomNodes, final double loadingFactor) {
		List<Node> children = getIndexChildren(rootNode);
		children.sort(new IndexNodeAreaComparator());

		Map<Node, List<Node>> map = new HashMap<>(children.size());
		Map<Node, Envelope> envelopes = new HashMap<>(children.size());
		int nodesPerRootSubTree = Math.max(16, geomNodes.size() / children.size());
		for (Node n : children) {
			map.put(n, new ArrayList<>(nodesPerRootSubTree));
			envelopes.put(n, getIndexNodeEnvelope(n));
		}

		// The outliers are those nodes which do not fit into the existing tree hierarchy.
		List<Node> outliers = new ArrayList<>(geomNodes.size() / 10); // 10% outliers
		for (Node n : geomNodes) {
			Envelope env = envelopeDecoder.decodeEnvelope(n);
			boolean flag = true;

			//exploits that the iterator returns the list inorder, which is sorted by size, as above. Thus child
			//is always added to the smallest existing envelope which contains it.
			for (Node c : children) {
				if (envelopes.get(c).contains(env)) {
					map.get(c).add(n); //add to smallest area envelope which contains the child;
					flag = false;
					break;
				}
			}
			// else add to outliers.
			if (flag) {
				outliers.add(n);
			}
		}
		for (Node child : children) {
			List<Node> cluster = map.get(child);

			if (cluster.isEmpty()) continue;

			// todo move each branch into a named method
			int expectedHeight = expectedHeight(loadingFactor, cluster.size());

            //In an rtree is this height it will add as a single child to the current child node.
            int currentRTreeHeight = rootNodeHeight - 2;
<<<<<<< HEAD
			if (expectedHeight < currentRTreeHeight) {
=======
			if(expectedHeight-currentRTreeHeight > 1 ){
				throw new RuntimeException("Due to h_i-l_t > 1");
			}
			if (expectedHeight < currentRTreeHeight) {
				monitor.addCase("h_i < l_t ");
>>>>>>> 7584fd5f
                //if the hieght is smaller than that recursively sort and split.
				outliers.addAll(bulkInsertion(child, rootNodeHeight - 1, cluster, loadingFactor));
			} //if constructed tree is the correct size insert it here.
			else if (expectedHeight == currentRTreeHeight) {

				//Do not create underfull nodes, instead use the add logic, except we know the root not to add them too.
                //this handles the case where the number of nodes in a cluster is small.
<<<<<<< HEAD
=======

>>>>>>> 7584fd5f
				if (cluster.size() < maxNodeReferences * loadingFactor / 2) {
					monitor.addCase("h_i == l_t && small cluster");
					// getParent because addition might cause a split. This strategy not ideal,
					// but does tend to limit overlap more than adding to the child exclusively.

					for (Node n : cluster) {
						addBelow(rootNode, n);
					}
				} else {
<<<<<<< HEAD

=======
					monitor.addCase("h_i == l_t && big cluster");
>>>>>>> 7584fd5f
					Node newRootNode = database.createNode();
					buildRtreeFromScratch(newRootNode, cluster, loadingFactor, 4);
					insertIndexNodeOnParent(child, newRootNode);

				}

			} else {
				monitor.addCase("h_i > l_t");
                Node newRootNode = database.createNode();
				buildRtreeFromScratch(newRootNode, cluster, loadingFactor, 4);
				int insertDepth = getHeight(newRootNode, 0) - (currentRTreeHeight);
				List<Node> childrenToBeInserted = getIndexChildren(newRootNode, insertDepth);
				for (Node n : childrenToBeInserted) {
					Relationship relationship = n.getSingleRelationship(RTreeRelationshipTypes.RTREE_CHILD, Direction.INCOMING);
					relationship.delete();
					insertIndexNodeOnParent(child, n);
				}
//                System.out.println("deleting tmp tree at: "+newRootNode.getId()+" ("+childrenToBeInserted.stream()
//                        .map(Node::getId).toArray()+")");
//                System.out.print("deleting tmp tree at: "+newRootNode.getId()+" ( ");
//                List<String> outList= new ArrayList<>( );
//				Iterator<Relationship> itr = newRootNode.getRelationships().iterator();
//				while(itr.hasNext()){
//					Iterator<Relationship> tmpItr=itr.next().getEndNode().getRelationships(Direction.OUTGOING).iterator();
//					while(tmpItr.hasNext()){
//						outList.add(tmpItr.next().toString());
//					}
//				}
//                for (Node n : childrenToBeInserted) {
//                    outList.add(n.getId());
//                }
//                java.util.Collections.sort( outList );
//
//                for (String n : outList) {
//                    System.out.print(n + ", ");
//                }
//                System.out.println(" )");
                // todo wouldn't it be better for this temporary tree to only live in memory?
				deleteRecursivelySubtree(newRootNode, null); // remove the buffer tree remnants
			}
		}

		return outliers;
	}


	private int expectedHeight(double loadingFactor, int size) {
        if (size == 1) {
            return 1;
        } else {
            final int targetLoading = (int) Math.floor(maxNodeReferences * loadingFactor);
            return (int) Math.ceil(Math.log(size) / Math.log(targetLoading)); //exploit change of base formula
        }

	}

	/**
	 * This algorithm is based on Overlap Minimizing Top-down Bulk Loading Algorithm for R-tree by T Lee and S Lee.
	 * This is effectively a wrapper function around the function Partition which will attempt to parallelise the task.
	 * This can work better or worse since the top level may have as few as two nodes, in which case it fails is not optimal.
	 * //TODO - Better parallelisation strategy.
	 *
	 * @param rootNode
	 * @param geomNodes
	 * @param loadingFactor - Must be between 0.1 and 1, this is how full each node will be, approximately.
	 *                      Use 1 for static trees, lower numbers if there are to be many subsequent updates.
	 * @param NThreads      - This will attempt to parallelise the task if N >1;
	 */
	private void buildRtreeFromScratch(Node rootNode, final List<Node> geomNodes, double loadingFactor, int NThreads) {

		partition(rootNode, geomNodes, 0, loadingFactor);

		//will at some point contain the logic for parallelisation.
		/*
		long shouldExpandRoot = getIndexChildren(rootNode).stream()
		  .map(child -> partition(child, geomNodes, depth + 1, loadingFactor))
		  .filter(expand -> expand).count();
		// if paralellized has to return true if the root node bounding box has to be expanded
		if (shouldExpandRoot > 0 ) {
			adjustPathBoundingBox(rootNode);
		}
		*/
	}

	private class PartitionRunnable implements Callable<Boolean> {
		final Node root;
		final List<Node> geomNodes;
		final int depth;
		final double loadingFactor;

		PartitionRunnable(Node newIndexNode, List<Node> geomNodes, int depth, double loadingFactor) {
			this.root = newIndexNode;
			this.geomNodes = geomNodes;
			this.depth = depth;
			this.loadingFactor = loadingFactor;
		}


		@Override
		public Boolean call() throws Exception {
			return partition(root, geomNodes, depth, loadingFactor);
		}
	}

	/**
	 * This will partition a node into
	 *
	 * @param rootNode
	 * @param nodes
	 * @param depth
	 * @param loadingFactor - what fraction of the max references will be filled.
	 * @return
	 */
	private boolean partition(Node rootNode, List<Node> nodes, int depth, final double loadingFactor) {
		Comparator<Node> comparator = (depth % 2 == 0) ?
				new Utilities.ComparatorOnXMin(this.envelopeDecoder) :
				new Utilities.ComparatorOnYMin(this.envelopeDecoder);
		nodes.sort(comparator);

		//work out the number of times to partition it:
		final int targetLoading = (int) Math.round(maxNodeReferences * loadingFactor);
		int nodeCount = nodes.size();
<<<<<<< HEAD
		final int height = expectedHeight(loadingFactor, nodeCount); //exploit change of base formula
		final int subTreeSize = (int) Math.round(Math.pow(targetLoading, height - 1));
		final int numberOfPartitions = (int) Math.ceil((double) nodeCount / (double) subTreeSize);
=======

>>>>>>> 7584fd5f

		boolean expandRootNodeBoundingBox = false;
		if (nodeCount <= targetLoading) {
			for (Node n : nodes) {
				expandRootNodeBoundingBox |= insertInLeaf(rootNode, n);
			}
			if (expandRootNodeBoundingBox) {
				adjustPathBoundingBox(rootNode);
			}
		} else {
			final int height = expectedHeight(loadingFactor, nodeCount); //exploit change of base formula
			monitor.addSplit();
			final int subTreeSize = (int) Math.round(Math.pow(targetLoading, height - 1));
			final int numberOfPartitions = (int) Math.ceil((double) nodeCount / (double) subTreeSize);
			// - TODO change this to use the sort function above
			List<List<Node>> partitions = partitionList(nodes, numberOfPartitions);

			//recurse on each partition
			for (List<Node> partition : partitions) {
				Node newIndexNode = database.createNode();
				expandRootNodeBoundingBox |= partition(newIndexNode, partition, depth + 1, loadingFactor);
				expandRootNodeBoundingBox |= insertIndexNodeOnParent(rootNode, newIndexNode);
			}
		}
		return expandRootNodeBoundingBox;
	}

	// quick dirty way to partition a set into equal sized disjoint subsets
	// - TODO why not use list.sublist() without copying ?

	private List<List<Node>> partitionList(List<Node> nodes, int numberOfPartitions) {
		int nodeCount = nodes.size();
		List<List<Node>> partitions = new ArrayList<>(numberOfPartitions);

		int partitionSize = nodeCount / numberOfPartitions; //it is critical that partitionSize is always less than the target loading.
        if (nodeCount % numberOfPartitions > 0) {
            partitionSize++;
        }
		for (int i = 0; i < numberOfPartitions; i++) {
			partitions.add(nodes.subList(i*partitionSize,Math.min((i+1)*partitionSize,nodeCount)));
        }
		return partitions;
	}

	@Override
	public void remove(long geomNodeId, boolean deleteGeomNode) {
		remove(geomNodeId, deleteGeomNode, true);
	}

	public void remove(long geomNodeId, boolean deleteGeomNode, boolean throwExceptionIfNotFound) {
		
		Node geomNode = null;
		// getNodeById throws NotFoundException if node is already removed
		try {
			geomNode = database.getNodeById(geomNodeId);
			
		} catch (NotFoundException nfe) {
			
			// propagate exception only if flag is set
			if (throwExceptionIfNotFound) {
				throw nfe;
			}
		}
		
		if (geomNode == null && !throwExceptionIfNotFound) {
			//fail silently
			return;
		}

		// be sure geomNode is inside this RTree
		Node indexNode = findLeafContainingGeometryNode(geomNode, throwExceptionIfNotFound);
		if (indexNode == null) {
			return;
		}

		// remove the entry 
		final Relationship geometryRtreeReference = geomNode.getSingleRelationship(RTreeRelationshipTypes.RTREE_REFERENCE, Direction.INCOMING);
		if (geometryRtreeReference != null) {
			geometryRtreeReference.delete();
		}
		if (deleteGeomNode) {
			deleteNode(geomNode);
		}

		// reorganize the tree if needed
		if (countChildren(indexNode, RTreeRelationshipTypes.RTREE_REFERENCE) == 0) {
			indexNode = deleteEmptyTreeNodes(indexNode, RTreeRelationshipTypes.RTREE_REFERENCE);
			adjustParentBoundingBox(indexNode, RTreeRelationshipTypes.RTREE_CHILD);
		} else {
			adjustParentBoundingBox(indexNode, RTreeRelationshipTypes.RTREE_REFERENCE);
		}

		adjustPathBoundingBox(indexNode);

		countSaved = false;
		totalGeometryCount--;
	}

	private Node deleteEmptyTreeNodes(Node indexNode, RelationshipType relType) {
		if (countChildren(indexNode, relType) == 0) {
			Node parent = getIndexNodeParent(indexNode);
			if (parent != null) {
				indexNode.getSingleRelationship(RTreeRelationshipTypes.RTREE_CHILD, Direction.INCOMING).delete();
				
				indexNode.delete();
				return deleteEmptyTreeNodes(parent, RTreeRelationshipTypes.RTREE_CHILD);
			} else {
				// root
				return indexNode;
			}
		} else {
			return indexNode;
		}
	}

	@Override
	public void removeAll(final boolean deleteGeomNodes, final Listener monitor) {
		Node indexRoot = getIndexRoot();

		monitor.begin(count());
		try {
			// delete all geometry nodes
			visitInTx(new SpatialIndexVisitor() {
				public boolean needsToVisit(Envelope indexNodeEnvelope) {
					return true;
				}

				public void onIndexReference(Node geomNode) {
					geomNode.getSingleRelationship(RTreeRelationshipTypes.RTREE_REFERENCE, Direction.INCOMING).delete();
					if (deleteGeomNodes) {
						deleteNode(geomNode);
					}

					monitor.worked(1);
				}
			}, indexRoot.getId());
		} finally {
			monitor.done();
		}

		try (Transaction tx = database.beginTx()) {
			// delete index root relationship
			indexRoot.getSingleRelationship(RTreeRelationshipTypes.RTREE_ROOT, Direction.INCOMING).delete();

			// delete tree
			deleteRecursivelySubtree(indexRoot,null);

			// delete tree metadata
			Relationship metadataNodeRelationship = getRootNode().getSingleRelationship(RTreeRelationshipTypes.RTREE_METADATA, Direction.OUTGOING);
			Node metadataNode = metadataNodeRelationship.getEndNode();
			metadataNodeRelationship.delete();
			metadataNode.delete();

			tx.success();
		}

		countSaved = false;
		totalGeometryCount = 0;
	}

	@Override
	public void clear(final Listener monitor) {
		try (Transaction tx = database.beginTx()) {
			removeAll(false, new NullListener());
			initIndexRoot();
			initIndexMetadata();
			tx.success();
		}
	}

	@Override
	public Envelope getBoundingBox() {
		try (Transaction tx = database.beginTx()) {
			Envelope result = getIndexNodeEnvelope(getIndexRoot());
			tx.success();
			return result;
		}
	}

	@Override
	public int count() {
		saveCount();
		return totalGeometryCount;
	}

	@Override
	public boolean isEmpty() {
		Node indexRoot = getIndexRoot();
		return !indexRoot.hasProperty(INDEX_PROP_BBOX);
	}

	@Override
	public boolean isNodeIndexed(Long geomNodeId) {
		Node geomNode = database.getNodeById(geomNodeId);
		// be sure geomNode is inside this RTree
		return findLeafContainingGeometryNode(geomNode, false) != null;
	}

	public void warmUp() {
		visit(new WarmUpVisitor(), getIndexRoot());
	}

	public Iterable<Node> getAllIndexInternalNodes()
	{
		TraversalDescription td = database.traversalDescription()
				.breadthFirst()
				.relationships( RTreeRelationshipTypes.RTREE_CHILD, Direction.OUTGOING )
				.evaluator( Evaluators.excludeStartPosition() );
        return td.traverse( getIndexRoot() ).nodes();
	}

	@Override
	public Iterable<Node> getAllIndexedNodes() {
		return new IndexNodeToGeometryNodeIterable(getAllIndexInternalNodes());
	}

	private class SearchEvaluator implements Evaluator
	{
		private SearchFilter filter;

		public SearchEvaluator(SearchFilter filter) {
			this.filter = filter;
		}

		@Override
        public Evaluation evaluate( Path path )
        {
            Relationship rel = path.lastRelationship();
            Node node = path.endNode();
            if ( rel == null )
            {
                return Evaluation.EXCLUDE_AND_CONTINUE;
            }
            else if ( rel.isType( RTreeRelationshipTypes.RTREE_CHILD ) )
            {
                return filter.needsToVisit( getIndexNodeEnvelope( node ) ) ?
                       Evaluation.EXCLUDE_AND_CONTINUE :
                       Evaluation.EXCLUDE_AND_PRUNE;
            }
            else if ( rel.isType( RTreeRelationshipTypes.RTREE_REFERENCE ) )
            {
                return filter.geometryMatches( node ) ?
                       Evaluation.INCLUDE_AND_PRUNE :
                       Evaluation.EXCLUDE_AND_PRUNE;
            }
            return null;
        }
    }

	public SearchResults searchIndex(SearchFilter filter) {
		try (Transaction tx = database.beginTx()) {
			SearchEvaluator searchEvaluator = new SearchEvaluator(filter);
			TraversalDescription td = database.traversalDescription()
					.depthFirst()
					.relationships( RTreeRelationshipTypes.RTREE_CHILD, Direction.OUTGOING )
					.relationships( RTreeRelationshipTypes.RTREE_REFERENCE, Direction.OUTGOING )
					.evaluator( searchEvaluator );
            Traverser traverser = td.traverse( getIndexRoot() );
            SearchResults results = new SearchResults( traverser.nodes() );
            tx.success();
            return results;
		}
	}

	public void visit(SpatialIndexVisitor visitor, Node indexNode) {
		if (!visitor.needsToVisit(getIndexNodeEnvelope(indexNode))) {
			return;
		}

		try (Transaction tx = database.beginTx()) {
			if (indexNode.hasRelationship(RTreeRelationshipTypes.RTREE_CHILD, Direction.OUTGOING)) {
				// Node is not a leaf
				for (Relationship rel : indexNode.getRelationships(RTreeRelationshipTypes.RTREE_CHILD,
					Direction.OUTGOING)) {
					Node child = rel.getEndNode();
					// collect children results
					visit(visitor, child);
				}
			} else if (indexNode.hasRelationship(RTreeRelationshipTypes.RTREE_REFERENCE, Direction.OUTGOING)) {
				// Node is a leaf
				for (Relationship rel : indexNode.getRelationships(RTreeRelationshipTypes.RTREE_REFERENCE,
					Direction.OUTGOING)) {
					visitor.onIndexReference(rel.getEndNode());
				}
			}
			tx.success();
		}
	}

	public Node getIndexRoot() {
		try (Transaction tx = database.beginTx()) {
			Node indexRoot = getRootNode().getSingleRelationship(RTreeRelationshipTypes.RTREE_ROOT, Direction.OUTGOING)
				.getEndNode();
			tx.success();
			return indexRoot;
		}
	}

	// Private methods

	/***
	 * This will get the envelope of the child. The relationshipType acts as as flag to allow the function to
	 * know whether the child is a leaf or an index node.
	 * @param child
	 * @param relType
     * @return
     */
	private Envelope getChildNodeEnvelope(Node child, RelationshipType relType) {
		if (relType.name().equals(RTreeRelationshipTypes.RTREE_REFERENCE.name())) {
			return getLeafNodeEnvelope(child);
		} else {
			return getIndexNodeEnvelope(child);
		}
	}

	/**
	 * The leaf nodes belong to the domain model, and as such need to use
	 * the layers domain-specific GeometryEncoder for decoding the envelope.
	 */
	private Envelope getLeafNodeEnvelope(Node geomNode) {
		return envelopeDecoder.decodeEnvelope(geomNode);
	}

	/**
	 * The index nodes do NOT belong to the domain model, and as such need
	 * to use the indexes internal knowledge of the index tree and node
	 * structure for decoding the envelope.
	 */
	public Envelope getIndexNodeEnvelope(Node indexNode) {
		if (indexNode == null) {
			indexNode = getIndexRoot();
		}
		try (Transaction tx = database.beginTx()) {
			if (!indexNode.hasProperty(INDEX_PROP_BBOX)) {
				// this is ok after an index node split
				tx.success();
				return null;
			}

			double[] bbox = (double[]) indexNode.getProperty(INDEX_PROP_BBOX);
			tx.success();
			// Envelope parameters: xmin, xmax, ymin, ymax
			return new Envelope(bbox[0], bbox[2], bbox[1], bbox[3]);
		}
	}

	private void visitInTx(SpatialIndexVisitor visitor, Long indexNodeId) {
		Node indexNode = database.getNodeById(indexNodeId);
		if (!visitor.needsToVisit(getIndexNodeEnvelope(indexNode))) {
			return;
		}

		if (indexNode.hasRelationship(RTreeRelationshipTypes.RTREE_CHILD, Direction.OUTGOING)) {
			// Node is not a leaf

			// collect children
			List<Long> children = new ArrayList<>();
			for (Relationship rel : indexNode.getRelationships(RTreeRelationshipTypes.RTREE_CHILD, Direction.OUTGOING)) {
				children.add(rel.getEndNode().getId());
			}


			// visit children
			for (Long child : children) {
				visitInTx(visitor, child);
			}
		} else if (indexNode.hasRelationship(RTreeRelationshipTypes.RTREE_REFERENCE, Direction.OUTGOING)) {
			// Node is a leaf
			try (Transaction tx = database.beginTx()) {
				for (Relationship rel : indexNode.getRelationships(RTreeRelationshipTypes.RTREE_REFERENCE, Direction.OUTGOING)) {
					visitor.onIndexReference(rel.getEndNode());
				}

				tx.success();
			}
		}
	}

	private void initIndexMetadata() {
		Node layerNode = getRootNode();
		if (layerNode.hasRelationship(RTreeRelationshipTypes.RTREE_METADATA, Direction.OUTGOING)) {
			// metadata already present
			metadataNode = layerNode.getSingleRelationship(RTreeRelationshipTypes.RTREE_METADATA, Direction.OUTGOING).getEndNode();

			maxNodeReferences = (Integer) metadataNode.getProperty("maxNodeReferences");
		} else {
			// metadata initialization
			metadataNode = database.createNode();
			layerNode.createRelationshipTo(metadataNode, RTreeRelationshipTypes.RTREE_METADATA);

			metadataNode.setProperty("maxNodeReferences", maxNodeReferences);
		}

		saveCount();
	}

	private void initIndexRoot() {
		Node layerNode = getRootNode();
		if (!layerNode.hasRelationship(RTreeRelationshipTypes.RTREE_ROOT, Direction.OUTGOING)) {
			// index initialization
			Node root = database.createNode();
			layerNode.createRelationshipTo(root, RTreeRelationshipTypes.RTREE_ROOT);
		}
	}

	private Node getMetadataNode() {
		if (metadataNode == null) {
			metadataNode = getRootNode().getSingleRelationship(RTreeRelationshipTypes.RTREE_METADATA, Direction.OUTGOING).getEndNode();
		}

		return metadataNode;
	}

	/**
	 * Save the geometry count to the database if it has not been saved yet.
	 * However, if the count is zero, first do an exhaustive search of the
	 * tree and count everything before saving it.
	 */
	private void saveCount() {
		if (totalGeometryCount == 0) {
			SpatialIndexRecordCounter counter = new SpatialIndexRecordCounter();
			visit(counter, getIndexRoot());
			totalGeometryCount = counter.getResult();

			int savedGeometryCount = (int)getMetadataNode().getProperty("totalGeometryCount",0);
			countSaved = savedGeometryCount == totalGeometryCount;
		}

		if (!countSaved) {
			try (Transaction tx = database.beginTx()) {
				getMetadataNode().setProperty("totalGeometryCount", totalGeometryCount);
				countSaved = true;
				tx.success();
			}
		}
	}

	private boolean nodeIsLeaf(Node node) {
		return !node.hasRelationship(RTreeRelationshipTypes.RTREE_CHILD, Direction.OUTGOING);
	}

	private Node chooseSubTree(Node parentIndexNode, Node geomRootNode) {
		// children that can contain the new geometry
		List<Node> indexNodes = new ArrayList<>();

		// pick the child that contains the new geometry bounding box
		Iterable<Relationship> relationships = parentIndexNode.getRelationships(RTreeRelationshipTypes.RTREE_CHILD, Direction.OUTGOING);
		for (Relationship relation : relationships) {
			Node indexNode = relation.getEndNode();
			if (getIndexNodeEnvelope(indexNode).contains(getLeafNodeEnvelope(geomRootNode))) {
				indexNodes.add(indexNode);
			}
		}

		if (indexNodes.size() > 1) {
			return chooseIndexNodeWithSmallestArea(indexNodes);
		} else if (indexNodes.size() == 1) {
			return indexNodes.get(0);
		}

		// pick the child that needs the minimum enlargement to include the new geometry
		double minimumEnlargement = Double.POSITIVE_INFINITY;
		relationships = parentIndexNode.getRelationships(RTreeRelationshipTypes.RTREE_CHILD, Direction.OUTGOING);
		for (Relationship relation : relationships) {
			Node indexNode = relation.getEndNode();
			double enlargementNeeded = getAreaEnlargement(indexNode, geomRootNode);

			if (enlargementNeeded < minimumEnlargement) {
				indexNodes.clear();
				indexNodes.add(indexNode);
				minimumEnlargement = enlargementNeeded;
			} else if (enlargementNeeded == minimumEnlargement) {
				indexNodes.add(indexNode);
			}
		}

		if (indexNodes.size() > 1) {
			return chooseIndexNodeWithSmallestArea(indexNodes);
		} else if (indexNodes.size() == 1) {
			return indexNodes.get(0);
		} else {
			// this shouldn't happen
			throw new RuntimeException("No IndexNode found for new geometry");
		}
	}

	private double getAreaEnlargement(Node indexNode, Node geomRootNode) {
		Envelope before = getIndexNodeEnvelope(indexNode);

		Envelope after = getLeafNodeEnvelope(geomRootNode);
		after.expandToInclude(before);

		return getArea(after) - getArea(before);
	}

	private Node chooseIndexNodeWithSmallestArea(List<Node> indexNodes) {
		Node result = null;
		double smallestArea = -1;

		for (Node indexNode : indexNodes) {
			double area = getArea(getIndexNodeEnvelope(indexNode));
			if (result == null || area < smallestArea) {
				result = indexNode;
				smallestArea = area;
			}
		}

		return result;
	}

	private int countChildren(Node indexNode, RelationshipType relationshipType) {
		int counter = 0;
		Iterator<Relationship> iterator = indexNode.getRelationships(relationshipType, Direction.OUTGOING).iterator();
		while (iterator.hasNext()) {
			iterator.next();
			counter++;
		}
		return counter;
	}

	/**
	 * @return is enlargement needed?
	 */
	private boolean insertInLeaf(Node indexNode, Node geomRootNode) {
		return addChild(indexNode, RTreeRelationshipTypes.RTREE_REFERENCE, geomRootNode);
	}

	private void splitAndAdjustPathBoundingBox(Node indexNode) {
        monitor.addSplit();
        // create a new node and distribute the entries
        Node newIndexNode = quadraticSplit(indexNode);
		Node parent = getIndexNodeParent(indexNode);
//        System.out.println("spitIndex " + newIndexNode.getId());
//        System.out.println("parent " + parent.getId());
        if (parent == null) {
			// if indexNode is the root
			createNewRoot(indexNode, newIndexNode);
		} else {
			expandParentBoundingBoxAfterNewChild(parent, (double[]) indexNode.getProperty(INDEX_PROP_BBOX));

			addChild(parent, RTreeRelationshipTypes.RTREE_CHILD, newIndexNode);

			if (countChildren(parent, RTreeRelationshipTypes.RTREE_CHILD) > maxNodeReferences) {
				splitAndAdjustPathBoundingBox(parent);
			} else {
				adjustPathBoundingBox(parent);
			}
		}
	}

	private Node quadraticSplit(Node indexNode) {
		if (nodeIsLeaf(indexNode)) {
			return quadraticSplit(indexNode, RTreeRelationshipTypes.RTREE_REFERENCE);
		} else {
			return quadraticSplit(indexNode, RTreeRelationshipTypes.RTREE_CHILD);
		}
	}

	private Node quadraticSplit(Node indexNode, RelationshipType relationshipType) {
		List<Node> entries = new ArrayList<>();

		Iterable<Relationship> relationships = indexNode.getRelationships(relationshipType, Direction.OUTGOING);
		for (Relationship relationship : relationships) {
			entries.add(relationship.getEndNode());
			relationship.delete();
		}

		// pick two seed entries such that the dead space is maximal
		Node seed1 = null;
		Node seed2 = null;
		double worst = Double.NEGATIVE_INFINITY;
		for (int i = 0; i < entries.size(); ++i) {
			Node e = entries.get(i);
			Envelope eEnvelope = getChildNodeEnvelope(e, relationshipType);
			for (int j = i + 1; j < entries.size(); ++j) {
				Node e1 = entries.get(j);
				Envelope e1Envelope = getChildNodeEnvelope(e1, relationshipType);
				double deadSpace = getArea(createEnvelope(eEnvelope, e1Envelope)) - getArea(eEnvelope) - getArea(e1Envelope);
				if (deadSpace > worst) {
					worst = deadSpace;
					seed1 = e;
					seed2 = e1;
				}
			}
		}

		List<Node> group1 = new ArrayList<>();
		group1.add(seed1);
		Envelope group1envelope = getChildNodeEnvelope(seed1, relationshipType);

		List<Node> group2 = new ArrayList<>();
		group2.add(seed2);
		Envelope group2envelope = getChildNodeEnvelope(seed2, relationshipType);

		entries.remove(seed1);
		entries.remove(seed2);
		while (entries.size() > 0) {
			// compute the cost of inserting each entry
			List<Node> bestGroup = null;
			Envelope bestGroupEnvelope = null;
			Node bestEntry = null;
			double expansionMin = Double.POSITIVE_INFINITY;
			for (Node e : entries) {
				Envelope nodeEnvelope = getChildNodeEnvelope(e, relationshipType);
				double expansion1 = getArea(createEnvelope(nodeEnvelope, group1envelope)) - getArea(group1envelope);
				double expansion2 = getArea(createEnvelope(nodeEnvelope, group2envelope)) - getArea(group2envelope);

				if (expansion1 < expansion2 && expansion1 < expansionMin) {
					bestGroup = group1;
					bestGroupEnvelope = group1envelope;
					bestEntry = e;
					expansionMin = expansion1;
				} else if (expansion2 < expansion1 && expansion2 < expansionMin) {
					bestGroup = group2;
					bestGroupEnvelope = group2envelope;
					bestEntry = e;
					expansionMin = expansion2;
				} else if (expansion1 == expansion2 && expansion1 < expansionMin) {
					// in case of equality choose the group with the smallest area
					if (getArea(group1envelope) < getArea(group2envelope)) {
						bestGroup = group1;
						bestGroupEnvelope = group1envelope;
					} else {
						bestGroup = group2;
						bestGroupEnvelope = group2envelope;
					}
					bestEntry = e;
					expansionMin = expansion1;
				}
			}

			// insert the best candidate entry in the best group
			bestGroup.add(bestEntry);
			bestGroupEnvelope.expandToInclude(getChildNodeEnvelope(bestEntry, relationshipType));

			entries.remove(bestEntry);
		}

		// reset bounding box and add new children
		indexNode.removeProperty(INDEX_PROP_BBOX);
		for (Node node : group1) {
			addChild(indexNode, relationshipType, node);
		}

		// create new node from split
		Node newIndexNode = database.createNode();
        for (Node node : group2) {
			addChild(newIndexNode, relationshipType, node);
		}

		return newIndexNode;
	}

	private void createNewRoot(Node oldRoot, Node newIndexNode) {
		Node newRoot = database.createNode();
		addChild(newRoot, RTreeRelationshipTypes.RTREE_CHILD, oldRoot);
		addChild(newRoot, RTreeRelationshipTypes.RTREE_CHILD, newIndexNode);

		Node layerNode = getRootNode();
		layerNode.getSingleRelationship(RTreeRelationshipTypes.RTREE_ROOT, Direction.OUTGOING).delete();
		layerNode.createRelationshipTo(newRoot, RTreeRelationshipTypes.RTREE_ROOT);
	}

	private boolean addChild(Node parent, RelationshipType type, Node newChild) {
		Envelope childEnvelope = getChildNodeEnvelope(newChild, type);
		double[] childBBox = new double[]{
			childEnvelope.getMinX(), childEnvelope.getMinY(),
			childEnvelope.getMaxX(), childEnvelope.getMaxY()};
		parent.createRelationshipTo(newChild, type);
		return expandParentBoundingBoxAfterNewChild(parent, childBBox);
	}

	private void adjustPathBoundingBox(Node node) {
		Node parent = getIndexNodeParent(node);
		if (parent != null) {
			if (adjustParentBoundingBox(parent, RTreeRelationshipTypes.RTREE_CHILD)) {
				// entry has been modified: adjust the path for the parent
				adjustPathBoundingBox(parent);
			}
		}
	}

	/**
	 * Fix an IndexNode bounding box after a child has been removed
	 *
	 * @param indexNode
	 * @return true if something has changed
	 */
	private boolean adjustParentBoundingBox(Node indexNode, RelationshipType relationshipType) {
		double[] old = null;
		if (indexNode.hasProperty(INDEX_PROP_BBOX)) {
			old = (double[]) indexNode.getProperty(INDEX_PROP_BBOX);
		}

		Envelope bbox = null;

		Iterator<Relationship> iterator = indexNode.getRelationships(relationshipType, Direction.OUTGOING).iterator();
		while (iterator.hasNext()) {
			Node childNode = iterator.next().getEndNode();

			if (bbox == null) {
				bbox = new Envelope(getChildNodeEnvelope(childNode, relationshipType));
			} else {
				bbox.expandToInclude(getChildNodeEnvelope(childNode, relationshipType));
			}
		}

		if (bbox == null) {
			// this could happen in an empty tree
			bbox = new Envelope(0, 0, 0, 0);
		}

		if (old == null || old.length != 4
			|| bbox.getMinX() != old[0]
			|| bbox.getMinY() != old[1]
			|| bbox.getMaxX() != old[2]
			|| bbox.getMaxY() != old[3]) {
			indexNode.setProperty(INDEX_PROP_BBOX, new double[]{bbox.getMinX(), bbox.getMinY(), bbox.getMaxX(), bbox.getMaxY()});
			return true;
		} else {
			return false;
		}
	}

	/**
	 * Adjust IndexNode bounding box according to the new child inserted
	 *
	 * @param parent IndexNode
	 * @param childBBox geomNode inserted
	 * @return is bbox changed?
	 */
	private boolean expandParentBoundingBoxAfterNewChild(Node parent, double[] childBBox) {
		if (!parent.hasProperty(INDEX_PROP_BBOX)) {
			parent.setProperty(INDEX_PROP_BBOX, new double[]{childBBox[0], childBBox[1], childBBox[2], childBBox[3]});
			return true;
		}

		double[] parentBBox = (double[]) parent.getProperty(INDEX_PROP_BBOX);

		boolean valueChanged = setMin(parentBBox, childBBox, 0);
		valueChanged = setMin(parentBBox, childBBox, 1) || valueChanged;
		valueChanged = setMax(parentBBox, childBBox, 2) || valueChanged;
		valueChanged = setMax(parentBBox, childBBox, 3) || valueChanged;

		if (valueChanged) {
			parent.setProperty(INDEX_PROP_BBOX, parentBBox);
		}

		return valueChanged;
	}

	private boolean setMin(double[] parent, double[] child, int index) {
		if (parent[index] > child[index]) {
			parent[index] = child[index];
			return true;
		} else {
			return false;
		}
	}

	private boolean setMax(double[] parent, double[] child, int index) {
		if (parent[index] < child[index]) {
			parent[index] = child[index];
			return true;
		} else {
			return false;
		}
	}

	private Node getIndexNodeParent(Node indexNode) {
		Relationship relationship = indexNode.getSingleRelationship(RTreeRelationshipTypes.RTREE_CHILD, Direction.INCOMING);
		if (relationship == null) {
			return null;
		} else {
			return relationship.getStartNode();
		}
	}

	private double getArea(Envelope e) {
		return e.getWidth() * e.getHeight();
		// TODO why not e.getArea(); ?
	}

	private void deleteRecursivelySubtree(Node node, Relationship incoming) {
		for (Relationship relationship : node.getRelationships(RTreeRelationshipTypes.RTREE_CHILD, Direction.OUTGOING)) {
			deleteRecursivelySubtree(relationship.getEndNode(),relationship);
		}
		if (incoming!=null) {
			incoming.delete();
		}
//		if ( node.getId() == 251144 )
//		{
//
//			Iterator<Relationship> itr = node.getRelationships().iterator();
//			while(itr.hasNext())
//			{
//				itr.next().delete();
////				System.out.println( itr.next().toString() );
//
//			}
//			System.out.println( "Noden" );
//		}
//		Iterator<Relationship> itr = node.getRelationships().iterator();
//		while(itr.hasNext()){
//			itr.next().delete();
//		}
		node.delete();
	}

	protected Node findLeafContainingGeometryNode(Node geomNode, boolean throwExceptionIfNotFound) {
		if (!geomNode.hasRelationship(RTreeRelationshipTypes.RTREE_REFERENCE, Direction.INCOMING)) {
			if (throwExceptionIfNotFound) {
				throw new RuntimeException("GeometryNode not indexed with an RTree: " + geomNode.getId());
			} else {
				return null;
			}
		}

		Node indexNodeLeaf = geomNode.getSingleRelationship(RTreeRelationshipTypes.RTREE_REFERENCE, Direction.INCOMING).getStartNode();

		Node root = null;
		Node child = indexNodeLeaf;
		while (root == null) {
			Node parent = getIndexNodeParent(child);
			if (parent == null) {
				root = child;
			} else {
				child = parent;
			}
		}

		if (root.getId() != getIndexRoot().getId()) {
			if (throwExceptionIfNotFound) {
				throw new RuntimeException("GeometryNode not indexed in this RTree: " + geomNode.getId());
			} else {
				return null;
			}
		} else {
			return indexNodeLeaf;
		}
	}

	private void deleteNode(Node node) {
		for (Relationship r : node.getRelationships()) {
			r.delete();
		}
		node.delete();
	}

	private Node getRootNode() {
		return rootNode;
	}

	/**
	 * Create a bounding box encompassing the two bounding boxes passed in.
	 */
	private static Envelope createEnvelope(Envelope e, Envelope e1) {
		Envelope result = new Envelope(e);
		result.expandToInclude(e1);
		return result;
	}

	// Attributes
	public GraphDatabaseService getDatabase() {
		return database;
	}

	private GraphDatabaseService database;

	private Node rootNode;
	private EnvelopeDecoder envelopeDecoder;
	private int maxNodeReferences;

	private Node metadataNode;
	private int totalGeometryCount = 0;
	private boolean countSaved = false;

	// Private classes
	private class WarmUpVisitor implements SpatialIndexVisitor {

		public boolean needsToVisit(Envelope indexNodeEnvelope) {
			return true;
		}

		public void onIndexReference(Node geomNode) {
		}
	}

	/**
	 * In order to wrap one iterable or iterator in another that converts
	 * the objects from one type to another without loading all into memory,
	 * we need to use this ugly java-magic. Man, I miss Ruby right now!
	 *
	 * @author Craig
	 */
	private class IndexNodeToGeometryNodeIterable implements Iterable<Node> {

		private Iterator<Node> allIndexNodeIterator;

		private class GeometryNodeIterator implements Iterator<Node> {

			Iterator<Node> geometryNodeIterator = null;

			public boolean hasNext() {
				checkGeometryNodeIterator();
				return geometryNodeIterator != null && geometryNodeIterator.hasNext();
			}

			public Node next() {
				checkGeometryNodeIterator();
				return geometryNodeIterator == null ? null : geometryNodeIterator.next();
			}

            private void checkGeometryNodeIterator()
            {
                TraversalDescription td = database.traversalDescription()
                        .depthFirst()
                        .relationships( RTreeRelationshipTypes.RTREE_REFERENCE, Direction.OUTGOING )
                        .evaluator( Evaluators.excludeStartPosition() )
                        .evaluator( Evaluators.toDepth( 1 ) );
                while ( (geometryNodeIterator == null || !geometryNodeIterator.hasNext()) &&
                        allIndexNodeIterator.hasNext() )
                {
                    geometryNodeIterator = td.traverse( allIndexNodeIterator.next() ).nodes().iterator();
                }
            }

			public void remove() {
			}
		}

		public IndexNodeToGeometryNodeIterable(Iterable<Node> allIndexNodes) {
			this.allIndexNodeIterator = allIndexNodes.iterator();
		}

		public Iterator<Node> iterator() {
			return new GeometryNodeIterator();
		}
	}

	private class IndexNodeAreaComparator implements Comparator<Node> {

		@Override
		public int compare(Node o1, Node o2) {
			return Double.compare(getIndexNodeEnvelope(o1).getArea(), getIndexNodeEnvelope(o2).getArea());
		}
	}
}<|MERGE_RESOLUTION|>--- conflicted
+++ resolved
@@ -268,15 +268,11 @@
 
             //In an rtree is this height it will add as a single child to the current child node.
             int currentRTreeHeight = rootNodeHeight - 2;
-<<<<<<< HEAD
-			if (expectedHeight < currentRTreeHeight) {
-=======
 			if(expectedHeight-currentRTreeHeight > 1 ){
 				throw new RuntimeException("Due to h_i-l_t > 1");
 			}
 			if (expectedHeight < currentRTreeHeight) {
 				monitor.addCase("h_i < l_t ");
->>>>>>> 7584fd5f
                 //if the hieght is smaller than that recursively sort and split.
 				outliers.addAll(bulkInsertion(child, rootNodeHeight - 1, cluster, loadingFactor));
 			} //if constructed tree is the correct size insert it here.
@@ -284,10 +280,7 @@
 
 				//Do not create underfull nodes, instead use the add logic, except we know the root not to add them too.
                 //this handles the case where the number of nodes in a cluster is small.
-<<<<<<< HEAD
-=======
-
->>>>>>> 7584fd5f
+
 				if (cluster.size() < maxNodeReferences * loadingFactor / 2) {
 					monitor.addCase("h_i == l_t && small cluster");
 					// getParent because addition might cause a split. This strategy not ideal,
@@ -297,11 +290,7 @@
 						addBelow(rootNode, n);
 					}
 				} else {
-<<<<<<< HEAD
-
-=======
 					monitor.addCase("h_i == l_t && big cluster");
->>>>>>> 7584fd5f
 					Node newRootNode = database.createNode();
 					buildRtreeFromScratch(newRootNode, cluster, loadingFactor, 4);
 					insertIndexNodeOnParent(child, newRootNode);
@@ -424,13 +413,7 @@
 		//work out the number of times to partition it:
 		final int targetLoading = (int) Math.round(maxNodeReferences * loadingFactor);
 		int nodeCount = nodes.size();
-<<<<<<< HEAD
-		final int height = expectedHeight(loadingFactor, nodeCount); //exploit change of base formula
-		final int subTreeSize = (int) Math.round(Math.pow(targetLoading, height - 1));
-		final int numberOfPartitions = (int) Math.ceil((double) nodeCount / (double) subTreeSize);
-=======
-
->>>>>>> 7584fd5f
+
 
 		boolean expandRootNodeBoundingBox = false;
 		if (nodeCount <= targetLoading) {
