--- conflicted
+++ resolved
@@ -1043,10 +1043,6 @@
 	}
 
 	private static int countChildren(Node indexNode, RelationshipType relationshipType) {
-<<<<<<< HEAD
-=======
-		int counter = 0;
->>>>>>> 99b41985
 		try (var relationships = indexNode.getRelationships(Direction.OUTGOING, relationshipType)) {
 			return (int) StreamSupport.stream(relationships.spliterator(), false).count();
 		}
@@ -1384,11 +1380,7 @@
 		return e.getArea();
 	}
 
-<<<<<<< HEAD
-	private void deleteTreeBelow(Node rootNode) {
-=======
-	private static void deleteTreeBelow(Transaction ignored, Node rootNode) {
->>>>>>> 99b41985
+	private static void deleteTreeBelow(Node rootNode) {
 		try (var relationships = rootNode.getRelationships(Direction.OUTGOING, RTreeRelationshipTypes.RTREE_CHILD)) {
 			for (Relationship relationship : relationships) {
 				deleteRecursivelySubtree(relationship.getEndNode(), relationship);
