/*
 * Copyright (c) 2010-2020 "Neo4j,"
 * Neo4j Sweden AB [http://neo4j.com]
 *
 * This file is part of Neo4j Spatial.
 *
 * Neo4j is free software: you can redistribute it and/or modify
 * it under the terms of the GNU General Public License as published by
 * the Free Software Foundation, either version 3 of the License, or
 * (at your option) any later version.
 *
 * This program is distributed in the hope that it will be useful,
 * but WITHOUT ANY WARRANTY; without even the implied warranty of
 * MERCHANTABILITY or FITNESS FOR A PARTICULAR PURPOSE.  See the
 * GNU General Public License for more details.
 *
 * You should have received a copy of the GNU General Public License
 * along with this program. If not, see <http://www.gnu.org/licenses/>.
 */
package org.neo4j.gis.spatial.rtree;

import static java.awt.RenderingHints.KEY_ANTIALIASING;
import static java.awt.RenderingHints.KEY_TEXT_ANTIALIASING;
import static java.awt.RenderingHints.VALUE_ANTIALIAS_ON;
import static java.awt.RenderingHints.VALUE_TEXT_ANTIALIAS_ON;

import java.awt.*;
import java.awt.image.BufferedImage;
import java.io.File;
import java.io.IOException;
import java.util.ArrayList;
import java.util.HashMap;
import java.util.List;
import java.util.stream.Collectors;
import javax.imageio.ImageIO;
import org.geotools.api.feature.simple.SimpleFeatureType;
import org.geotools.api.referencing.crs.CoordinateReferenceSystem;
import org.geotools.api.style.Style;
import org.geotools.data.memory.MemoryFeatureCollection;
import org.geotools.data.neo4j.Neo4jFeatureBuilder;
import org.geotools.data.neo4j.StyledImageExporter;
import org.geotools.geometry.jts.ReferencedEnvelope;
import org.geotools.map.MapContent;
import org.geotools.renderer.lite.StreamingRenderer;
import org.locationtech.jts.geom.Coordinate;
import org.locationtech.jts.geom.Geometry;
import org.locationtech.jts.geom.GeometryFactory;
import org.neo4j.gis.spatial.Constants;
import org.neo4j.gis.spatial.GeometryEncoder;
import org.neo4j.gis.spatial.SpatialTopologyUtils;
import org.neo4j.gis.spatial.Utilities;
import org.neo4j.graphdb.Node;
import org.neo4j.graphdb.Transaction;

public class RTreeImageExporter {

	private final CoordinateReferenceSystem crs;
	private File exportDir;
	final double zoom = 0.98;
	final double[] offset = new double[]{0, 0};
	final Rectangle displaySize = new Rectangle(2160, 2160);
	private final RTreeIndex index;
	private final GeometryFactory geometryFactory;
	private final GeometryEncoder geometryEncoder;
	private final SimpleFeatureType featureType;
	private final Color[] colors = new Color[]{Color.BLUE, Color.CYAN, Color.GREEN, Color.RED, Color.YELLOW, Color.PINK,
			Color.ORANGE};
	ReferencedEnvelope bounds;

	public RTreeImageExporter(GeometryFactory geometryFactory, GeometryEncoder geometryEncoder,
			CoordinateReferenceSystem crs, SimpleFeatureType featureType, RTreeIndex index) {
		this.geometryFactory = geometryFactory;
		this.geometryEncoder = geometryEncoder;
		this.featureType = featureType;
		this.index = index;
		this.crs = crs;
		this.bounds = new ReferencedEnvelope(crs);
	}

	public void initialize(Transaction tx) {
		Envelope bbox = index.getBoundingBox(tx);
		if (bbox != null) {
			bounds.expandToInclude(Utilities.fromNeo4jToJts(bbox));
		}
		bounds = SpatialTopologyUtils.adjustBounds(bounds, 1.0 / zoom, offset);
	}

	public void initialize(Transaction tx, Coordinate min, Coordinate max) {
		Envelope bbox = index.getBoundingBox(tx);
		if (bbox != null) {
			bounds.expandToInclude(Utilities.fromNeo4jToJts(bbox));
		}
		bounds.expandToInclude(new org.locationtech.jts.geom.Envelope(min.x, max.x, min.y, max.y));
		bounds = SpatialTopologyUtils.adjustBounds(bounds, 1.0 / zoom, offset);
	}

	public void saveRTreeLayers(Transaction tx, File imagefile, int levels) throws IOException {
		saveRTreeLayers(tx, imagefile, levels, new EmptyMonitor(), new ArrayList<>(), null, null);
	}

	public void saveRTreeLayers(Transaction tx, File imagefile, Node rootNode, int levels) throws IOException {
		saveRTreeLayers(tx, imagefile, rootNode, levels, new EmptyMonitor(), new ArrayList<>(), new ArrayList<>(), null,
				null);
	}

	public void saveRTreeLayers(Transaction tx, File imagefile, Node rootNode, List<Envelope> envelopes, int levels)
			throws IOException {
		saveRTreeLayers(tx, imagefile, rootNode, levels, new EmptyMonitor(), new ArrayList<>(), envelopes, null, null);
	}

	public void saveRTreeLayers(Transaction tx, File imagefile, int levels, TreeMonitor monitor) throws IOException {
		saveRTreeLayers(tx, imagefile, levels, monitor, new ArrayList<>(), null, null);
	}

	public void saveRTreeLayers(Transaction tx, File imagefile, int levels, TreeMonitor monitor, List<Node> foundNodes,
			Coordinate min, Coordinate max) throws IOException {
		saveRTreeLayers(tx, imagefile, index.getIndexRoot(tx), levels, monitor, foundNodes, new ArrayList<>(), min,
				max);
	}

	public void saveRTreeLayers(Transaction tx, File imagefile, Node rootNode, int levels, TreeMonitor monitor,
			List<Node> foundNodes, List<Envelope> envelopes, Coordinate min, Coordinate max) throws IOException {
		MapContent mapContent = new MapContent();
		drawBounds(mapContent, bounds, Color.WHITE);

		int indexHeight = index.getHeight(rootNode, 0);
		ArrayList<ArrayList<RTreeIndex.NodeWithEnvelope>> layers = new ArrayList<>(indexHeight);
		ArrayList<List<RTreeIndex.NodeWithEnvelope>> indexMatches = new ArrayList<>(indexHeight);
		for (int i = 0; i < indexHeight; i++) {
			indexMatches.add(monitor.getMatchedTreeNodes(indexHeight - i - 1).stream()
					.map(n -> new RTreeIndex.NodeWithEnvelope(n, index.getLeafNodeEnvelope(n)))
					.collect(Collectors.toList()));
			layers.add(new ArrayList<>());
			ArrayList<RTreeIndex.NodeWithEnvelope> nodes = layers.get(i);
			if (i == 0) {
				nodes.add(new RTreeIndex.NodeWithEnvelope(rootNode, index.getIndexNodeEnvelope(rootNode)));
			} else {
				for (RTreeIndex.NodeWithEnvelope parent : layers.get(i - 1)) {
					for (RTreeIndex.NodeWithEnvelope child : index.getIndexChildren(parent.node)) {
						layers.get(i).add(child);
					}
				}
			}
		}
		ArrayList<Node> allIndexedNodes = new ArrayList<>();
		for (Node node : index.getAllIndexedNodes(tx)) {
			allIndexedNodes.add(node);
		}
		drawGeometryNodes(mapContent, allIndexedNodes, Color.LIGHT_GRAY);
		for (int level = 0; level < Math.min(indexHeight, levels); level++) {
			ArrayList<RTreeIndex.NodeWithEnvelope> layer = layers.get(indexHeight - level - 1);
			System.out.println("Drawing index level " + level + " of " + layer.size() + " nodes");
			drawIndexNodes(level, mapContent, layer, colors[level % colors.length]);
			drawIndexNodes(2 + level * 2, mapContent, indexMatches.get(level), Color.MAGENTA);
		}
		drawEnvelopes(mapContent, envelopes, Color.ORANGE);
		drawGeometryNodes(mapContent, foundNodes, Color.RED);
		if (min != null && max != null) {
			drawEnvelope(mapContent, min, max, Color.RED);
		}
		saveMapContentToImageFile(mapContent, imagefile, bounds);
	}

	private void saveMapContentToImageFile(MapContent mapContent, File imagefile, ReferencedEnvelope bounds)
			throws IOException {
		RenderingHints hints = new RenderingHints(KEY_ANTIALIASING, VALUE_ANTIALIAS_ON);
		hints.put(KEY_TEXT_ANTIALIASING, VALUE_TEXT_ANTIALIAS_ON);

		BufferedImage image = new BufferedImage(displaySize.width, displaySize.height, BufferedImage.TYPE_INT_ARGB);
		Graphics2D graphics = image.createGraphics();

		StreamingRenderer renderer = new StreamingRenderer();
		renderer.setJava2DHints(hints);
		renderer.setMapContent(mapContent);
		renderer.paint(graphics, displaySize, bounds);

		graphics.dispose();
		mapContent.dispose();

		imagefile = checkFile(imagefile);
		System.out.println("Writing image to disk: " + imagefile);
		ImageIO.write(image, "png", imagefile);
	}

	private File checkFile(File file) {
		if (!file.isAbsolute() && exportDir != null) {
			file = new File(exportDir, file.getPath());
		}
		file = file.getAbsoluteFile();
		file.getParentFile().mkdirs();
		if (file.exists()) {
			System.out.println("Deleting previous index image file: " + file);
			file.delete();
		}
		return file;
	}

	private void drawGeometryNodes(MapContent mapContent, List<Node> nodes, Color color) {
		Style style = StyledImageExporter.createStyleFromGeometry(featureType, color, Color.GRAY);
		mapContent.addLayer(new org.geotools.map.FeatureLayer(makeGeometryNodeFeatures(nodes, featureType), style));
	}

<<<<<<< HEAD
    private void drawIndexNodes(int level, MapContent mapContent, List<RTreeIndex.NodeWithEnvelope> nodes, Color color) {
        Style style = StyledImageExporter.createPolygonStyle(color, Color.WHITE, 0.8, 0.0, level + 1);
        mapContent.addLayer(new org.geotools.map.FeatureLayer(makeIndexNodeFeatures(nodes), style));
    }

    private void drawEnvelope(MapContent mapContent, Coordinate min, Coordinate max, Color color) {
        Style style = StyledImageExporter.createPolygonStyle(color, Color.WHITE, 0.8, 0.0, 3);
        mapContent.addLayer(new org.geotools.map.FeatureLayer(makeEnvelopeFeatures(min, max), style));
    }

    private void drawBounds(MapContent mapContent, ReferencedEnvelope bounds, Color color) {
        Style style = StyledImageExporter.createPolygonStyle(color, Color.WHITE, 0.8, 1.0, 6);
        double[] min = bounds.getLowerCorner().getCoordinate();
        double[] max = bounds.getUpperCorner().getCoordinate();
        mapContent.addLayer(new org.geotools.map.FeatureLayer(makeEnvelopeFeatures(new Coordinate(min[0], min[1]), new Coordinate(max[0], max[1])), style));
    }
=======
	private void drawEnvelopes(MapContent mapContent, List<Envelope> envelopes, Color color) {
		Style style = StyledImageExporter.createPolygonStyle(color, Color.WHITE, 0.8, 0.0, 3);
		mapContent.addLayer(new org.geotools.map.FeatureLayer(makeEnvelopeFeatures(envelopes), style));
	}

	private void drawIndexNodes(int level, MapContent mapContent, List<RTreeIndex.NodeWithEnvelope> nodes,
			Color color) {
		Style style = StyledImageExporter.createPolygonStyle(color, Color.WHITE, 0.8, 0.0, level + 1);
		mapContent.addLayer(new org.geotools.map.FeatureLayer(makeIndexNodeFeatures(nodes), style));
	}

	private void drawEnvelope(MapContent mapContent, Coordinate min, Coordinate max, Color color) {
		Style style = StyledImageExporter.createPolygonStyle(color, Color.WHITE, 0.8, 0.0, 3);
		mapContent.addLayer(new org.geotools.map.FeatureLayer(makeEnvelopeFeatures(min, max), style));
	}
>>>>>>> 3f83c282

	private void drawBounds(MapContent mapContent, ReferencedEnvelope bounds, Color color) {
		Style style = StyledImageExporter.createPolygonStyle(color, Color.WHITE, 0.8, 1.0, 6);
		double[] min = bounds.getLowerCorner().getCoordinate();
		double[] max = bounds.getUpperCorner().getCoordinate();
		mapContent.addLayer(new org.geotools.map.FeatureLayer(
				makeEnvelopeFeatures(new Coordinate(min[0], min[1]), new Coordinate(max[0], max[1])), style));
	}

	private MemoryFeatureCollection makeEnvelopeFeatures(List<Envelope> envelopes) {
		SimpleFeatureType featureType = Neo4jFeatureBuilder.getType("Polygon", Constants.GTYPE_POLYGON, crs,
				new String[]{});
		Neo4jFeatureBuilder featureBuilder = new Neo4jFeatureBuilder(featureType, new ArrayList<>());
		MemoryFeatureCollection features = new MemoryFeatureCollection(featureType);
		for (Envelope envelope : envelopes) {

			Coordinate[] coordinates = new Coordinate[]{
					new Coordinate(envelope.getMinX(), envelope.getMinY()),
					new Coordinate(envelope.getMinX(), envelope.getMaxY()),
					new Coordinate(envelope.getMaxX(), envelope.getMaxY()),
					new Coordinate(envelope.getMaxX(), envelope.getMinY()),
					new Coordinate(envelope.getMinX(), envelope.getMinY())
			};
			Geometry geometry = geometryFactory.createPolygon(coordinates);
			features.add(featureBuilder.buildFeature("envelope", geometry, new HashMap<>()));
		}
		return features;
	}

	private MemoryFeatureCollection makeEnvelopeFeatures(Coordinate min, Coordinate max) {
		SimpleFeatureType featureType = Neo4jFeatureBuilder.getType("Polygon", Constants.GTYPE_POLYGON, crs,
				new String[]{});
		Neo4jFeatureBuilder featureBuilder = new Neo4jFeatureBuilder(featureType, new ArrayList<>());
		MemoryFeatureCollection features = new MemoryFeatureCollection(featureType);
		Coordinate[] coordinates = new Coordinate[]{
				new Coordinate(min.x, min.y),
				new Coordinate(min.x, max.y),
				new Coordinate(max.x, max.y),
				new Coordinate(max.x, min.y),
				new Coordinate(min.x, min.y)
		};
		Geometry geometry = geometryFactory.createPolygon(coordinates);
		features.add(featureBuilder.buildFeature("envelope", geometry, new HashMap<>()));
		return features;
	}

	private MemoryFeatureCollection makeIndexNodeFeatures(List<RTreeIndex.NodeWithEnvelope> nodes) {
		SimpleFeatureType featureType = Neo4jFeatureBuilder.getType("Polygon", Constants.GTYPE_POLYGON, crs,
				new String[]{});
		Neo4jFeatureBuilder featureBuilder = new Neo4jFeatureBuilder(featureType, new ArrayList<>());
		MemoryFeatureCollection features = new MemoryFeatureCollection(featureType);
		for (RTreeIndex.NodeWithEnvelope node : nodes) {
			Envelope envelope = node.envelope;
			Coordinate[] coordinates = new Coordinate[]{
					new Coordinate(envelope.getMinX(), envelope.getMinY()),
					new Coordinate(envelope.getMinX(), envelope.getMaxY()),
					new Coordinate(envelope.getMaxX(), envelope.getMaxY()),
					new Coordinate(envelope.getMaxX(), envelope.getMinY()),
					new Coordinate(envelope.getMinX(), envelope.getMinY())
			};
			Geometry geometry = geometryFactory.createPolygon(coordinates);
			features.add(featureBuilder.buildFeature(node.toString(), geometry, new HashMap<>()));
		}
		return features;
	}

	private MemoryFeatureCollection makeGeometryNodeFeatures(List<Node> nodes, SimpleFeatureType featureType) {
		Neo4jFeatureBuilder featureBuilder = new Neo4jFeatureBuilder(featureType, new ArrayList<>());
		MemoryFeatureCollection features = new MemoryFeatureCollection(featureType);
		for (Node node : nodes) {
			Geometry geometry = geometryEncoder.decodeGeometry(node);
			features.add(featureBuilder.buildFeature(node.toString(), geometry, new HashMap<>()));
		}
		return features;
	}
}<|MERGE_RESOLUTION|>--- conflicted
+++ resolved
@@ -200,24 +200,6 @@
 		mapContent.addLayer(new org.geotools.map.FeatureLayer(makeGeometryNodeFeatures(nodes, featureType), style));
 	}
 
-<<<<<<< HEAD
-    private void drawIndexNodes(int level, MapContent mapContent, List<RTreeIndex.NodeWithEnvelope> nodes, Color color) {
-        Style style = StyledImageExporter.createPolygonStyle(color, Color.WHITE, 0.8, 0.0, level + 1);
-        mapContent.addLayer(new org.geotools.map.FeatureLayer(makeIndexNodeFeatures(nodes), style));
-    }
-
-    private void drawEnvelope(MapContent mapContent, Coordinate min, Coordinate max, Color color) {
-        Style style = StyledImageExporter.createPolygonStyle(color, Color.WHITE, 0.8, 0.0, 3);
-        mapContent.addLayer(new org.geotools.map.FeatureLayer(makeEnvelopeFeatures(min, max), style));
-    }
-
-    private void drawBounds(MapContent mapContent, ReferencedEnvelope bounds, Color color) {
-        Style style = StyledImageExporter.createPolygonStyle(color, Color.WHITE, 0.8, 1.0, 6);
-        double[] min = bounds.getLowerCorner().getCoordinate();
-        double[] max = bounds.getUpperCorner().getCoordinate();
-        mapContent.addLayer(new org.geotools.map.FeatureLayer(makeEnvelopeFeatures(new Coordinate(min[0], min[1]), new Coordinate(max[0], max[1])), style));
-    }
-=======
 	private void drawEnvelopes(MapContent mapContent, List<Envelope> envelopes, Color color) {
 		Style style = StyledImageExporter.createPolygonStyle(color, Color.WHITE, 0.8, 0.0, 3);
 		mapContent.addLayer(new org.geotools.map.FeatureLayer(makeEnvelopeFeatures(envelopes), style));
@@ -233,7 +215,6 @@
 		Style style = StyledImageExporter.createPolygonStyle(color, Color.WHITE, 0.8, 0.0, 3);
 		mapContent.addLayer(new org.geotools.map.FeatureLayer(makeEnvelopeFeatures(min, max), style));
 	}
->>>>>>> 3f83c282
 
 	private void drawBounds(MapContent mapContent, ReferencedEnvelope bounds, Color color) {
 		Style style = StyledImageExporter.createPolygonStyle(color, Color.WHITE, 0.8, 1.0, 6);
