/*
 * Copyright (c) 2010-2020 "Neo4j,"
 * Neo4j Sweden AB [http://neo4j.com]
 *
 * This file is part of Neo4j Spatial.
 *
 * Neo4j is free software: you can redistribute it and/or modify it under the
 * terms of the GNU General Public License as published by the Free Software
 * Foundation, either version 3 of the License, or (at your option) any later
 * version.
 *
 * This program is distributed in the hope that it will be useful, but WITHOUT
 * ANY WARRANTY; without even the implied warranty of MERCHANTABILITY or FITNESS
 * FOR A PARTICULAR PURPOSE. See the GNU General Public License for more
 * details.
 *
 * You should have received a copy of the GNU General Public License along with
 * this program. If not, see <http://www.gnu.org/licenses/>.
 */

package org.neo4j.gis.spatial.rtree;

import java.util.ArrayList;
import java.util.List;
import java.util.Map;
import org.neo4j.graphdb.Node;
import org.neo4j.graphdb.Transaction;

public class EmptyMonitor implements TreeMonitor {

	@Override
	public void setHeight(int height) {
	}

<<<<<<< HEAD
    @Override
	public int getHeight()
    {
        return -1;
    }
=======
	@Override
	public int getHeight() {
		return -1;
	}
>>>>>>> 3f83c282

	@Override
	public void addNbrRebuilt(RTreeIndex rtree, Transaction tx) {
	}

	@Override
	public int getNbrRebuilt() {
		return -1;
	}

	@Override
	public void addSplit(Node indexNode) {

	}

	@Override
	public void beforeMergeTree(Node indexNode, List<RTreeIndex.NodeWithEnvelope> right) {

	}

	@Override
	public void afterMergeTree(Node indexNode) {

	}

	@Override
	public int getNbrSplit() {
		return -1;
	}

	@Override
	public void addCase(String key) {

	}

	@Override
	public Map<String, Integer> getCaseCounts() {
		return null;
	}

	@Override
	public void reset() {

	}

	@Override
	public void matchedTreeNode(int level, Node node) {

	}

<<<<<<< HEAD
    @Override
    public List<Node> getMatchedTreeNodes(int level) {
        return new ArrayList<>();
    }
=======
	@Override
	public List<Node> getMatchedTreeNodes(int level) {
		return new ArrayList<>();
	}
>>>>>>> 3f83c282
}<|MERGE_RESOLUTION|>--- conflicted
+++ resolved
@@ -32,18 +32,10 @@
 	public void setHeight(int height) {
 	}
 
-<<<<<<< HEAD
-    @Override
-	public int getHeight()
-    {
-        return -1;
-    }
-=======
 	@Override
 	public int getHeight() {
 		return -1;
 	}
->>>>>>> 3f83c282
 
 	@Override
 	public void addNbrRebuilt(RTreeIndex rtree, Transaction tx) {
@@ -94,15 +86,8 @@
 
 	}
 
-<<<<<<< HEAD
-    @Override
-    public List<Node> getMatchedTreeNodes(int level) {
-        return new ArrayList<>();
-    }
-=======
 	@Override
 	public List<Node> getMatchedTreeNodes(int level) {
 		return new ArrayList<>();
 	}
->>>>>>> 3f83c282
 }