--- conflicted
+++ resolved
@@ -111,19 +111,10 @@
 		}
 	}
 
-<<<<<<< HEAD
-    private String percText() {
-        if (totalUnits > 0) {
-            return String.format(Locale.ENGLISH,"%.2f", 100.0 * workedSoFar / totalUnits);
-        }
-		return "NaN";
-    }
-=======
 	private String percText() {
 		if (totalUnits > 0) {
 			return String.format(Locale.ENGLISH, "%.2f", 100.0 * workedSoFar / totalUnits);
 		}
 		return "NaN";
 	}
->>>>>>> 3f83c282
 }