/*
 * Copyright (c) 2010-2020 "Neo4j,"
 * Neo4j Sweden AB [http://neo4j.com]
 *
 * This file is part of Neo4j Spatial.
 *
 * Neo4j is free software: you can redistribute it and/or modify
 * it under the terms of the GNU General Public License as published by
 * the Free Software Foundation, either version 3 of the License, or
 * (at your option) any later version.
 *
 * This program is distributed in the hope that it will be useful,
 * but WITHOUT ANY WARRANTY; without even the implied warranty of
 * MERCHANTABILITY or FITNESS FOR A PARTICULAR PURPOSE.  See the
 * GNU General Public License for more details.
 *
 * You should have received a copy of the GNU General Public License
 * along with this program. If not, see <http://www.gnu.org/licenses/>.
 */
package org.neo4j.gis.spatial.index;

<<<<<<< HEAD
=======
import static org.apache.lucene.geo.GeoEncodingUtils.encodeLatitude;
import static org.apache.lucene.geo.GeoEncodingUtils.encodeLongitude;
import static org.apache.lucene.geo.GeoUtils.checkLatitude;
import static org.apache.lucene.geo.GeoUtils.checkLongitude;

import java.util.Iterator;
>>>>>>> 3f83c282
import org.apache.lucene.util.BitUtil;
import org.locationtech.jts.geom.Geometry;
import org.locationtech.jts.geom.Point;
import org.neo4j.gis.spatial.rtree.Envelope;
import org.neo4j.gis.spatial.rtree.filter.AbstractSearchEnvelopeIntersection;
import org.neo4j.gis.spatial.rtree.filter.SearchFilter;
import org.neo4j.graphdb.Label;
import org.neo4j.graphdb.Node;
import org.neo4j.graphdb.StringSearchMode;
import org.neo4j.graphdb.Transaction;
import org.neo4j.kernel.api.KernelTransaction;

public class LayerGeohashPointIndex extends ExplicitIndexBackedPointIndex<String> {

	@Override
	protected String indexTypeName() {
		return "geohash";
	}

	@Override
	protected String getIndexValueFor(Transaction tx, Node geomNode) {
		//TODO: Make this code projection aware - currently it assumes lat/lon
		Geometry geom = layer.getGeometryEncoder().decodeGeometry(geomNode);
		Point point = geom.getCentroid();   // Other code is ensuring only point layers use this, but just in case we encode the centroid
		long encoded = encode(point.getY(), point.getX());
		return geoTermToString(encoded);
	}

	private String greatestCommonPrefix(String a, String b) {
		int minLength = Math.min(a.length(), b.length());
		for (int i = 0; i < minLength; i++) {
			if (a.charAt(i) != b.charAt(i)) {
				return a.substring(0, i);
			}
		}
		return a.substring(0, minLength);
	}

<<<<<<< HEAD
    private static String greatestCommonPrefix(String a, String b) {
        int minLength = Math.min(a.length(), b.length());
        for (int i = 0; i < minLength; i++) {
            if (a.charAt(i) != b.charAt(i)) {
                return a.substring(0, i);
            }
        }
        return a.substring(0, minLength);
    }

    @Override
	protected Neo4jIndexSearcher searcherFor(Transaction tx, SearchFilter filter) {
        if (filter instanceof AbstractSearchEnvelopeIntersection) {
            Envelope referenceEnvelope = ((AbstractSearchEnvelopeIntersection) filter).getReferenceEnvelope();
            String maxHash = geoTermToString(encode(referenceEnvelope.getMaxY(), referenceEnvelope.getMaxX()));
            String minHash = geoTermToString(encode(referenceEnvelope.getMinY(), referenceEnvelope.getMinX()));
            return new PrefixSearcher(greatestCommonPrefix(minHash, maxHash));
        }
		throw new UnsupportedOperationException("Geohash Index only supports searches based on AbstractSearchEnvelopeIntersection, not " + filter.getClass().getCanonicalName());
    }
=======
	@Override
	protected Neo4jIndexSearcher searcherFor(Transaction tx, SearchFilter filter) {
		if (filter instanceof AbstractSearchEnvelopeIntersection) {
			Envelope referenceEnvelope = ((AbstractSearchEnvelopeIntersection) filter).getReferenceEnvelope();
			String maxHash = geoTermToString(encode(referenceEnvelope.getMaxY(), referenceEnvelope.getMaxX()));
			String minHash = geoTermToString(encode(referenceEnvelope.getMinY(), referenceEnvelope.getMinX()));
			return new PrefixSearcher(greatestCommonPrefix(minHash, maxHash));
		}
		throw new UnsupportedOperationException(
				"Geohash Index only supports searches based on AbstractSearchEnvelopeIntersection, not "
						+ filter.getClass().getCanonicalName());
	}

	public static class PrefixSearcher implements Neo4jIndexSearcher {
>>>>>>> 3f83c282

		final String prefix;

		PrefixSearcher(String prefix) {
			this.prefix = prefix;
		}

<<<<<<< HEAD
        @Override
		public Iterator<Node> search(KernelTransaction ktx, Label label, String propertyKey) {
            return ktx.internalTransaction().findNodes(label, propertyKey, prefix, StringSearchMode.PREFIX).stream().iterator();
        }
    }
=======
		@Override
		public Iterator<Node> search(KernelTransaction ktx, Label label, String propertyKey) {
			return ktx.internalTransaction().findNodes(label, propertyKey, prefix, StringSearchMode.PREFIX).stream()
					.iterator();
		}
	}
>>>>>>> 3f83c282

	public static long encode(double latitude, double longitude) {
		checkLatitude(latitude);
		checkLongitude(longitude);
		// encode lat/lon flipping the sign bit so negative ints sort before positive ints
		final int latEnc = encodeLatitude(latitude) ^ 0x80000000;
		final int lonEnc = encodeLongitude(longitude) ^ 0x80000000;
		return BitUtil.interleave(lonEnc, latEnc);
	}

	/**
	 * Converts a long value into a full 64 bit string (useful for debugging)
	 */
	public static String geoTermToString(long term) {
		StringBuilder s = new StringBuilder(64);
		final int numberOfLeadingZeros = Long.numberOfLeadingZeros(term);
		s.append("0".repeat(numberOfLeadingZeros));
		if (term != 0) {
			s.append(Long.toBinaryString(term));
		}
		return s.toString();
	}
}<|MERGE_RESOLUTION|>--- conflicted
+++ resolved
@@ -19,15 +19,12 @@
  */
 package org.neo4j.gis.spatial.index;
 
-<<<<<<< HEAD
-=======
 import static org.apache.lucene.geo.GeoEncodingUtils.encodeLatitude;
 import static org.apache.lucene.geo.GeoEncodingUtils.encodeLongitude;
 import static org.apache.lucene.geo.GeoUtils.checkLatitude;
 import static org.apache.lucene.geo.GeoUtils.checkLongitude;
 
 import java.util.Iterator;
->>>>>>> 3f83c282
 import org.apache.lucene.util.BitUtil;
 import org.locationtech.jts.geom.Geometry;
 import org.locationtech.jts.geom.Point;
@@ -56,7 +53,7 @@
 		return geoTermToString(encoded);
 	}
 
-	private String greatestCommonPrefix(String a, String b) {
+	private static String greatestCommonPrefix(String a, String b) {
 		int minLength = Math.min(a.length(), b.length());
 		for (int i = 0; i < minLength; i++) {
 			if (a.charAt(i) != b.charAt(i)) {
@@ -66,28 +63,6 @@
 		return a.substring(0, minLength);
 	}
 
-<<<<<<< HEAD
-    private static String greatestCommonPrefix(String a, String b) {
-        int minLength = Math.min(a.length(), b.length());
-        for (int i = 0; i < minLength; i++) {
-            if (a.charAt(i) != b.charAt(i)) {
-                return a.substring(0, i);
-            }
-        }
-        return a.substring(0, minLength);
-    }
-
-    @Override
-	protected Neo4jIndexSearcher searcherFor(Transaction tx, SearchFilter filter) {
-        if (filter instanceof AbstractSearchEnvelopeIntersection) {
-            Envelope referenceEnvelope = ((AbstractSearchEnvelopeIntersection) filter).getReferenceEnvelope();
-            String maxHash = geoTermToString(encode(referenceEnvelope.getMaxY(), referenceEnvelope.getMaxX()));
-            String minHash = geoTermToString(encode(referenceEnvelope.getMinY(), referenceEnvelope.getMinX()));
-            return new PrefixSearcher(greatestCommonPrefix(minHash, maxHash));
-        }
-		throw new UnsupportedOperationException("Geohash Index only supports searches based on AbstractSearchEnvelopeIntersection, not " + filter.getClass().getCanonicalName());
-    }
-=======
 	@Override
 	protected Neo4jIndexSearcher searcherFor(Transaction tx, SearchFilter filter) {
 		if (filter instanceof AbstractSearchEnvelopeIntersection) {
@@ -102,7 +77,6 @@
 	}
 
 	public static class PrefixSearcher implements Neo4jIndexSearcher {
->>>>>>> 3f83c282
 
 		final String prefix;
 
@@ -110,20 +84,12 @@
 			this.prefix = prefix;
 		}
 
-<<<<<<< HEAD
-        @Override
-		public Iterator<Node> search(KernelTransaction ktx, Label label, String propertyKey) {
-            return ktx.internalTransaction().findNodes(label, propertyKey, prefix, StringSearchMode.PREFIX).stream().iterator();
-        }
-    }
-=======
 		@Override
 		public Iterator<Node> search(KernelTransaction ktx, Label label, String propertyKey) {
 			return ktx.internalTransaction().findNodes(label, propertyKey, prefix, StringSearchMode.PREFIX).stream()
 					.iterator();
 		}
 	}
->>>>>>> 3f83c282
 
 	public static long encode(double latitude, double longitude) {
 		checkLatitude(latitude);
