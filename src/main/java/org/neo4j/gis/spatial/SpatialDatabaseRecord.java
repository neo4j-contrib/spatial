/*
 * Copyright (c) 2010-2020 "Neo4j,"
 * Neo4j Sweden AB [http://neo4j.com]
 *
 * This file is part of Neo4j Spatial.
 *
 * Neo4j is free software: you can redistribute it and/or modify
 * it under the terms of the GNU General Public License as published by
 * the Free Software Foundation, either version 3 of the License, or
 * (at your option) any later version.
 *
 * This program is distributed in the hope that it will be useful,
 * but WITHOUT ANY WARRANTY; without even the implied warranty of
 * MERCHANTABILITY or FITNESS FOR A PARTICULAR PURPOSE.  See the
 * GNU General Public License for more details.
 *
 * You should have received a copy of the GNU General Public License
 * along with this program. If not, see <http://www.gnu.org/licenses/>.
 */
package org.neo4j.gis.spatial;

import java.util.HashMap;
import java.util.Map;
import java.util.Objects;
import org.geotools.api.referencing.crs.CoordinateReferenceSystem;
import org.locationtech.jts.geom.Geometry;
import org.neo4j.gis.spatial.attributes.PropertyMapper;
import org.neo4j.graphdb.Node;
import org.neo4j.graphdb.Transaction;

public class SpatialDatabaseRecord implements Constants, SpatialRecord {
<<<<<<< HEAD
    private Node geomNode;
    private Geometry geometry;
    private final Layer layer;

    public SpatialDatabaseRecord(Layer layer, Node geomNode) {
        this(layer, geomNode, null);
    }

    @Override
    public String getId() {
        return geomNode.getElementId();
    }

    public String getNodeId() {
        return getId();
    }

    @Override
    public Node getGeomNode() {
        return geomNode;
    }

    /**
     * If the geomNode is to be used in a different transaction than the one in which it was created, we must call this first
     */
    public void refreshGeomNode(Transaction tx) {
        geomNode = tx.getNodeByElementId(geomNode.getElementId());
    }

    /**
     * This method returns a simple integer representation of the geometry. Some
     * geometry encoders store this directly as a property of the geometry node,
     * while others might store this information elsewhere in the graph, or
     * deduce it from other factors of the data model. See the GeometryEncoder
     * for information about mapping from the data model to the geometry.
     *
     * @return integer representation of a geometry
     * @deprecated This method is of questionable value, since it is better to
     * query the geometry object directly, outside the result
     */
    @Deprecated
	public int getType() {
        //TODO: Get the type from the geometryEncoder
        return SpatialDatabaseService.convertJtsClassToGeometryType(getGeometry().getClass());
    }

    @Override
    public Geometry getGeometry() {
        if (geometry == null)
            geometry = layer.getGeometryEncoder().decodeGeometry(geomNode);
        return geometry;
    }

    public CoordinateReferenceSystem getCoordinateReferenceSystem(Transaction tx) {
        return layer.getCoordinateReferenceSystem(tx);
    }

    public String getLayerName() {
        return layer.getName();
    }

    /**
     * Not all geometry records have the same attribute set, so we should test
     * for each specific record if it contains that property.
     */
    @Override
    public boolean hasProperty(Transaction tx, String name) {
        PropertyMapper mapper = layer.getPropertyMappingManager().getPropertyMapper(tx, name);
        return mapper == null ? hasGeometryProperty(name) : hasGeometryProperty(mapper.from());
    }

    private boolean hasGeometryProperty(String name) {
        return layer.getGeometryEncoder().hasAttribute(geomNode, name);
    }

    @Override
    public String[] getPropertyNames(Transaction tx) {
        return layer.getExtraPropertyNames(tx);
    }

    public Object[] getPropertyValues(Transaction tx) {
        String[] names = getPropertyNames(tx);
        if (names == null) return null;
        Object[] values = new Object[names.length];
        for (int i = 0; i < names.length; i++) {
            values[i] = getProperty(tx, names[i]);
        }
        return values;
    }

    @Override
	public Map<String, Object> getProperties(Transaction tx) {
        Map<String, Object> result = new HashMap<>();

        String[] names = getPropertyNames(tx);
        for (String name : names) {
            result.put(name, getProperty(tx, name));
        }

        return result;
    }

    @Override
    public Object getProperty(Transaction tx, String name) {
        PropertyMapper mapper = layer.getPropertyMappingManager().getPropertyMapper(tx, name);
        return mapper == null ? getGeometryProperty(name) : mapper.map(getGeometryProperty(mapper.from()));
    }

    private Object getGeometryProperty(String name) {
        return layer.getGeometryEncoder().getAttribute(geomNode, name);
    }

    public void setProperty(String name, Object value) {
        checkIsNotReservedProperty(name);
        geomNode.setProperty(name, value);
    }

    @Override
    public int hashCode() {
        return geomNode.getElementId().hashCode();
    }

    @Override
    public boolean equals(Object anotherObject) {
        if (!(anotherObject instanceof SpatialDatabaseRecord anotherRecord)) return false;

        return Objects.equals(getNodeId(), anotherRecord.getNodeId());
    }

    @Override
    public String toString() {
        return "SpatialDatabaseRecord[" + getNodeId() + "]: type='" + getType() + "', props[" + getPropString() + "]";
    }


    // Protected Constructors

    protected SpatialDatabaseRecord(Layer layer, Node geomNode, Geometry geometry) {
        this.layer = layer;
        this.geomNode = geomNode;
        this.geometry = geometry;
    }


    // Private methods

    private static void checkIsNotReservedProperty(String name) {
        for (String property : RESERVED_PROPS) {
            if (property.equals(name)) {
                throw new SpatialDatabaseException("Updating not allowed for Reserved Property: " + name);
            }
        }
    }

    private String getPropString() {
        StringBuilder text = new StringBuilder();
        for (String key : geomNode.getPropertyKeys()) {
            if (text.length() > 0) text.append(", ");
            text.append(key).append(": ").append(geomNode.getProperty(key).toString());
        }
        return text.toString();
    }
=======

	private Node geomNode;
	private Geometry geometry;
	private final Layer layer;

	public SpatialDatabaseRecord(Layer layer, Node geomNode) {
		this(layer, geomNode, null);
	}

	@Override
	public String getId() {
		return geomNode.getElementId();
	}

	public String getNodeId() {
		return getId();
	}

	@Override
	public Node getGeomNode() {
		return geomNode;
	}

	/**
	 * If the geomNode is to be used in a different transaction than the one in which it was created, we must call this
	 * first
	 */
	public void refreshGeomNode(Transaction tx) {
		geomNode = tx.getNodeByElementId(geomNode.getElementId());
	}

	/**
	 * This method returns a simple integer representation of the geometry. Some
	 * geometry encoders store this directly as a property of the geometry node,
	 * while others might store this information elsewhere in the graph, or
	 * deduce it from other factors of the data model. See the GeometryEncoder
	 * for information about mapping from the data model to the geometry.
	 *
	 * @return integer representation of a geometry
	 * @deprecated This method is of questionable value, since it is better to
	 * query the geometry object directly, outside the result
	 */
	public int getType() {
		//TODO: Get the type from the geometryEncoder
		return SpatialDatabaseService.convertJtsClassToGeometryType(getGeometry().getClass());
	}

	@Override
	public Geometry getGeometry() {
		if (geometry == null) {
			geometry = layer.getGeometryEncoder().decodeGeometry(geomNode);
		}
		return geometry;
	}

	public CoordinateReferenceSystem getCoordinateReferenceSystem(Transaction tx) {
		return layer.getCoordinateReferenceSystem(tx);
	}

	public String getLayerName() {
		return layer.getName();
	}

	/**
	 * Not all geometry records have the same attribute set, so we should test
	 * for each specific record if it contains that property.
	 */
	@Override
	public boolean hasProperty(Transaction tx, String name) {
		PropertyMapper mapper = layer.getPropertyMappingManager().getPropertyMapper(tx, name);
		return mapper == null ? hasGeometryProperty(name) : hasGeometryProperty(mapper.from());
	}

	private boolean hasGeometryProperty(String name) {
		return layer.getGeometryEncoder().hasAttribute(geomNode, name);
	}

	@Override
	public String[] getPropertyNames(Transaction tx) {
		return layer.getExtraPropertyNames(tx);
	}

	public Object[] getPropertyValues(Transaction tx) {
		String[] names = getPropertyNames(tx);
		if (names == null) {
			return null;
		}
		Object[] values = new Object[names.length];
		for (int i = 0; i < names.length; i++) {
			values[i] = getProperty(tx, names[i]);
		}
		return values;
	}

	@Override
	public Map<String, Object> getProperties(Transaction tx) {
		Map<String, Object> result = new HashMap<>();

		String[] names = getPropertyNames(tx);
		for (String name : names) {
			result.put(name, getProperty(tx, name));
		}

		return result;
	}

	@Override
	public Object getProperty(Transaction tx, String name) {
		PropertyMapper mapper = layer.getPropertyMappingManager().getPropertyMapper(tx, name);
		return mapper == null ? getGeometryProperty(name) : mapper.map(getGeometryProperty(mapper.from()));
	}

	private Object getGeometryProperty(String name) {
		return layer.getGeometryEncoder().getAttribute(geomNode, name);
	}

	public void setProperty(String name, Object value) {
		checkIsNotReservedProperty(name);
		geomNode.setProperty(name, value);
	}

	@Override
	public int hashCode() {
		return geomNode.getElementId().hashCode();
	}

	@Override
	public boolean equals(Object anotherObject) {
		if (!(anotherObject instanceof SpatialDatabaseRecord anotherRecord)) {
			return false;
		}

		return Objects.equals(getNodeId(), anotherRecord.getNodeId());
	}

	@Override
	public String toString() {
		return "SpatialDatabaseRecord[" + getNodeId() + "]: type='" + getType() + "', props[" + getPropString() + "]";
	}

	// Protected Constructors

	protected SpatialDatabaseRecord(Layer layer, Node geomNode, Geometry geometry) {
		this.layer = layer;
		this.geomNode = geomNode;
		this.geometry = geometry;
	}

	// Private methods

	private void checkIsNotReservedProperty(String name) {
		for (String property : RESERVED_PROPS) {
			if (property.equals(name)) {
				throw new SpatialDatabaseException("Updating not allowed for Reserved Property: " + name);
			}
		}
	}

	private String getPropString() {
		StringBuilder text = new StringBuilder();
		for (String key : geomNode.getPropertyKeys()) {
			if (!text.isEmpty()) {
				text.append(", ");
			}
			text.append(key).append(": ").append(geomNode.getProperty(key).toString());
		}
		return text.toString();
	}
>>>>>>> 3f83c282
}
<|MERGE_RESOLUTION|>--- conflicted
+++ resolved
@@ -1,365 +1,201 @@
-/*
- * Copyright (c) 2010-2020 "Neo4j,"
- * Neo4j Sweden AB [http://neo4j.com]
- *
- * This file is part of Neo4j Spatial.
- *
- * Neo4j is free software: you can redistribute it and/or modify
- * it under the terms of the GNU General Public License as published by
- * the Free Software Foundation, either version 3 of the License, or
- * (at your option) any later version.
- *
- * This program is distributed in the hope that it will be useful,
- * but WITHOUT ANY WARRANTY; without even the implied warranty of
- * MERCHANTABILITY or FITNESS FOR A PARTICULAR PURPOSE.  See the
- * GNU General Public License for more details.
- *
- * You should have received a copy of the GNU General Public License
- * along with this program. If not, see <http://www.gnu.org/licenses/>.
- */
-package org.neo4j.gis.spatial;
-
-import java.util.HashMap;
-import java.util.Map;
-import java.util.Objects;
-import org.geotools.api.referencing.crs.CoordinateReferenceSystem;
-import org.locationtech.jts.geom.Geometry;
-import org.neo4j.gis.spatial.attributes.PropertyMapper;
-import org.neo4j.graphdb.Node;
-import org.neo4j.graphdb.Transaction;
-
-public class SpatialDatabaseRecord implements Constants, SpatialRecord {
-<<<<<<< HEAD
-    private Node geomNode;
-    private Geometry geometry;
-    private final Layer layer;
-
-    public SpatialDatabaseRecord(Layer layer, Node geomNode) {
-        this(layer, geomNode, null);
-    }
-
-    @Override
-    public String getId() {
-        return geomNode.getElementId();
-    }
-
-    public String getNodeId() {
-        return getId();
-    }
-
-    @Override
-    public Node getGeomNode() {
-        return geomNode;
-    }
-
-    /**
-     * If the geomNode is to be used in a different transaction than the one in which it was created, we must call this first
-     */
-    public void refreshGeomNode(Transaction tx) {
-        geomNode = tx.getNodeByElementId(geomNode.getElementId());
-    }
-
-    /**
-     * This method returns a simple integer representation of the geometry. Some
-     * geometry encoders store this directly as a property of the geometry node,
-     * while others might store this information elsewhere in the graph, or
-     * deduce it from other factors of the data model. See the GeometryEncoder
-     * for information about mapping from the data model to the geometry.
-     *
-     * @return integer representation of a geometry
-     * @deprecated This method is of questionable value, since it is better to
-     * query the geometry object directly, outside the result
-     */
-    @Deprecated
-	public int getType() {
-        //TODO: Get the type from the geometryEncoder
-        return SpatialDatabaseService.convertJtsClassToGeometryType(getGeometry().getClass());
-    }
-
-    @Override
-    public Geometry getGeometry() {
-        if (geometry == null)
-            geometry = layer.getGeometryEncoder().decodeGeometry(geomNode);
-        return geometry;
-    }
-
-    public CoordinateReferenceSystem getCoordinateReferenceSystem(Transaction tx) {
-        return layer.getCoordinateReferenceSystem(tx);
-    }
-
-    public String getLayerName() {
-        return layer.getName();
-    }
-
-    /**
-     * Not all geometry records have the same attribute set, so we should test
-     * for each specific record if it contains that property.
-     */
-    @Override
-    public boolean hasProperty(Transaction tx, String name) {
-        PropertyMapper mapper = layer.getPropertyMappingManager().getPropertyMapper(tx, name);
-        return mapper == null ? hasGeometryProperty(name) : hasGeometryProperty(mapper.from());
-    }
-
-    private boolean hasGeometryProperty(String name) {
-        return layer.getGeometryEncoder().hasAttribute(geomNode, name);
-    }
-
-    @Override
-    public String[] getPropertyNames(Transaction tx) {
-        return layer.getExtraPropertyNames(tx);
-    }
-
-    public Object[] getPropertyValues(Transaction tx) {
-        String[] names = getPropertyNames(tx);
-        if (names == null) return null;
-        Object[] values = new Object[names.length];
-        for (int i = 0; i < names.length; i++) {
-            values[i] = getProperty(tx, names[i]);
-        }
-        return values;
-    }
-
-    @Override
-	public Map<String, Object> getProperties(Transaction tx) {
-        Map<String, Object> result = new HashMap<>();
-
-        String[] names = getPropertyNames(tx);
-        for (String name : names) {
-            result.put(name, getProperty(tx, name));
-        }
-
-        return result;
-    }
-
-    @Override
-    public Object getProperty(Transaction tx, String name) {
-        PropertyMapper mapper = layer.getPropertyMappingManager().getPropertyMapper(tx, name);
-        return mapper == null ? getGeometryProperty(name) : mapper.map(getGeometryProperty(mapper.from()));
-    }
-
-    private Object getGeometryProperty(String name) {
-        return layer.getGeometryEncoder().getAttribute(geomNode, name);
-    }
-
-    public void setProperty(String name, Object value) {
-        checkIsNotReservedProperty(name);
-        geomNode.setProperty(name, value);
-    }
-
-    @Override
-    public int hashCode() {
-        return geomNode.getElementId().hashCode();
-    }
-
-    @Override
-    public boolean equals(Object anotherObject) {
-        if (!(anotherObject instanceof SpatialDatabaseRecord anotherRecord)) return false;
-
-        return Objects.equals(getNodeId(), anotherRecord.getNodeId());
-    }
-
-    @Override
-    public String toString() {
-        return "SpatialDatabaseRecord[" + getNodeId() + "]: type='" + getType() + "', props[" + getPropString() + "]";
-    }
-
-
-    // Protected Constructors
-
-    protected SpatialDatabaseRecord(Layer layer, Node geomNode, Geometry geometry) {
-        this.layer = layer;
-        this.geomNode = geomNode;
-        this.geometry = geometry;
-    }
-
-
-    // Private methods
-
-    private static void checkIsNotReservedProperty(String name) {
-        for (String property : RESERVED_PROPS) {
-            if (property.equals(name)) {
-                throw new SpatialDatabaseException("Updating not allowed for Reserved Property: " + name);
-            }
-        }
-    }
-
-    private String getPropString() {
-        StringBuilder text = new StringBuilder();
-        for (String key : geomNode.getPropertyKeys()) {
-            if (text.length() > 0) text.append(", ");
-            text.append(key).append(": ").append(geomNode.getProperty(key).toString());
-        }
-        return text.toString();
-    }
-=======
-
-	private Node geomNode;
-	private Geometry geometry;
-	private final Layer layer;
-
-	public SpatialDatabaseRecord(Layer layer, Node geomNode) {
-		this(layer, geomNode, null);
-	}
-
-	@Override
-	public String getId() {
-		return geomNode.getElementId();
-	}
-
-	public String getNodeId() {
-		return getId();
-	}
-
-	@Override
-	public Node getGeomNode() {
-		return geomNode;
-	}
-
-	/**
-	 * If the geomNode is to be used in a different transaction than the one in which it was created, we must call this
-	 * first
-	 */
-	public void refreshGeomNode(Transaction tx) {
-		geomNode = tx.getNodeByElementId(geomNode.getElementId());
-	}
-
-	/**
-	 * This method returns a simple integer representation of the geometry. Some
-	 * geometry encoders store this directly as a property of the geometry node,
-	 * while others might store this information elsewhere in the graph, or
-	 * deduce it from other factors of the data model. See the GeometryEncoder
-	 * for information about mapping from the data model to the geometry.
-	 *
-	 * @return integer representation of a geometry
-	 * @deprecated This method is of questionable value, since it is better to
-	 * query the geometry object directly, outside the result
-	 */
-	public int getType() {
-		//TODO: Get the type from the geometryEncoder
-		return SpatialDatabaseService.convertJtsClassToGeometryType(getGeometry().getClass());
-	}
-
-	@Override
-	public Geometry getGeometry() {
-		if (geometry == null) {
-			geometry = layer.getGeometryEncoder().decodeGeometry(geomNode);
-		}
-		return geometry;
-	}
-
-	public CoordinateReferenceSystem getCoordinateReferenceSystem(Transaction tx) {
-		return layer.getCoordinateReferenceSystem(tx);
-	}
-
-	public String getLayerName() {
-		return layer.getName();
-	}
-
-	/**
-	 * Not all geometry records have the same attribute set, so we should test
-	 * for each specific record if it contains that property.
-	 */
-	@Override
-	public boolean hasProperty(Transaction tx, String name) {
-		PropertyMapper mapper = layer.getPropertyMappingManager().getPropertyMapper(tx, name);
-		return mapper == null ? hasGeometryProperty(name) : hasGeometryProperty(mapper.from());
-	}
-
-	private boolean hasGeometryProperty(String name) {
-		return layer.getGeometryEncoder().hasAttribute(geomNode, name);
-	}
-
-	@Override
-	public String[] getPropertyNames(Transaction tx) {
-		return layer.getExtraPropertyNames(tx);
-	}
-
-	public Object[] getPropertyValues(Transaction tx) {
-		String[] names = getPropertyNames(tx);
-		if (names == null) {
-			return null;
-		}
-		Object[] values = new Object[names.length];
-		for (int i = 0; i < names.length; i++) {
-			values[i] = getProperty(tx, names[i]);
-		}
-		return values;
-	}
-
-	@Override
-	public Map<String, Object> getProperties(Transaction tx) {
-		Map<String, Object> result = new HashMap<>();
-
-		String[] names = getPropertyNames(tx);
-		for (String name : names) {
-			result.put(name, getProperty(tx, name));
-		}
-
-		return result;
-	}
-
-	@Override
-	public Object getProperty(Transaction tx, String name) {
-		PropertyMapper mapper = layer.getPropertyMappingManager().getPropertyMapper(tx, name);
-		return mapper == null ? getGeometryProperty(name) : mapper.map(getGeometryProperty(mapper.from()));
-	}
-
-	private Object getGeometryProperty(String name) {
-		return layer.getGeometryEncoder().getAttribute(geomNode, name);
-	}
-
-	public void setProperty(String name, Object value) {
-		checkIsNotReservedProperty(name);
-		geomNode.setProperty(name, value);
-	}
-
-	@Override
-	public int hashCode() {
-		return geomNode.getElementId().hashCode();
-	}
-
-	@Override
-	public boolean equals(Object anotherObject) {
-		if (!(anotherObject instanceof SpatialDatabaseRecord anotherRecord)) {
-			return false;
-		}
-
-		return Objects.equals(getNodeId(), anotherRecord.getNodeId());
-	}
-
-	@Override
-	public String toString() {
-		return "SpatialDatabaseRecord[" + getNodeId() + "]: type='" + getType() + "', props[" + getPropString() + "]";
-	}
-
-	// Protected Constructors
-
-	protected SpatialDatabaseRecord(Layer layer, Node geomNode, Geometry geometry) {
-		this.layer = layer;
-		this.geomNode = geomNode;
-		this.geometry = geometry;
-	}
-
-	// Private methods
-
-	private void checkIsNotReservedProperty(String name) {
-		for (String property : RESERVED_PROPS) {
-			if (property.equals(name)) {
-				throw new SpatialDatabaseException("Updating not allowed for Reserved Property: " + name);
-			}
-		}
-	}
-
-	private String getPropString() {
-		StringBuilder text = new StringBuilder();
-		for (String key : geomNode.getPropertyKeys()) {
-			if (!text.isEmpty()) {
-				text.append(", ");
-			}
-			text.append(key).append(": ").append(geomNode.getProperty(key).toString());
-		}
-		return text.toString();
-	}
->>>>>>> 3f83c282
-}
+/*
+ * Copyright (c) 2010-2020 "Neo4j,"
+ * Neo4j Sweden AB [http://neo4j.com]
+ *
+ * This file is part of Neo4j Spatial.
+ *
+ * Neo4j is free software: you can redistribute it and/or modify
+ * it under the terms of the GNU General Public License as published by
+ * the Free Software Foundation, either version 3 of the License, or
+ * (at your option) any later version.
+ *
+ * This program is distributed in the hope that it will be useful,
+ * but WITHOUT ANY WARRANTY; without even the implied warranty of
+ * MERCHANTABILITY or FITNESS FOR A PARTICULAR PURPOSE.  See the
+ * GNU General Public License for more details.
+ *
+ * You should have received a copy of the GNU General Public License
+ * along with this program. If not, see <http://www.gnu.org/licenses/>.
+ */
+package org.neo4j.gis.spatial;
+
+import java.util.HashMap;
+import java.util.Map;
+import java.util.Objects;
+import org.geotools.api.referencing.crs.CoordinateReferenceSystem;
+import org.locationtech.jts.geom.Geometry;
+import org.neo4j.gis.spatial.attributes.PropertyMapper;
+import org.neo4j.graphdb.Node;
+import org.neo4j.graphdb.Transaction;
+
+public class SpatialDatabaseRecord implements Constants, SpatialRecord {
+
+	private Node geomNode;
+	private Geometry geometry;
+	private final Layer layer;
+
+	public SpatialDatabaseRecord(Layer layer, Node geomNode) {
+		this(layer, geomNode, null);
+	}
+
+	@Override
+	public String getId() {
+		return geomNode.getElementId();
+	}
+
+	public String getNodeId() {
+		return getId();
+	}
+
+	@Override
+	public Node getGeomNode() {
+		return geomNode;
+	}
+
+	/**
+	 * If the geomNode is to be used in a different transaction than the one in which it was created, we must call this
+	 * first
+	 */
+	public void refreshGeomNode(Transaction tx) {
+		geomNode = tx.getNodeByElementId(geomNode.getElementId());
+	}
+
+	/**
+	 * This method returns a simple integer representation of the geometry. Some
+	 * geometry encoders store this directly as a property of the geometry node,
+	 * while others might store this information elsewhere in the graph, or
+	 * deduce it from other factors of the data model. See the GeometryEncoder
+	 * for information about mapping from the data model to the geometry.
+	 *
+	 * @return integer representation of a geometry
+	 * @deprecated This method is of questionable value, since it is better to
+	 * query the geometry object directly, outside the result
+	 */
+	@Deprecated
+	public int getType() {
+		//TODO: Get the type from the geometryEncoder
+		return SpatialDatabaseService.convertJtsClassToGeometryType(getGeometry().getClass());
+	}
+
+	@Override
+	public Geometry getGeometry() {
+		if (geometry == null) {
+			geometry = layer.getGeometryEncoder().decodeGeometry(geomNode);
+		}
+		return geometry;
+	}
+
+	public CoordinateReferenceSystem getCoordinateReferenceSystem(Transaction tx) {
+		return layer.getCoordinateReferenceSystem(tx);
+	}
+
+	public String getLayerName() {
+		return layer.getName();
+	}
+
+	/**
+	 * Not all geometry records have the same attribute set, so we should test
+	 * for each specific record if it contains that property.
+	 */
+	@Override
+	public boolean hasProperty(Transaction tx, String name) {
+		PropertyMapper mapper = layer.getPropertyMappingManager().getPropertyMapper(tx, name);
+		return mapper == null ? hasGeometryProperty(name) : hasGeometryProperty(mapper.from());
+	}
+
+	private boolean hasGeometryProperty(String name) {
+		return layer.getGeometryEncoder().hasAttribute(geomNode, name);
+	}
+
+	@Override
+	public String[] getPropertyNames(Transaction tx) {
+		return layer.getExtraPropertyNames(tx);
+	}
+
+	public Object[] getPropertyValues(Transaction tx) {
+		String[] names = getPropertyNames(tx);
+		if (names == null) {
+			return null;
+		}
+		Object[] values = new Object[names.length];
+		for (int i = 0; i < names.length; i++) {
+			values[i] = getProperty(tx, names[i]);
+		}
+		return values;
+	}
+
+	@Override
+	public Map<String, Object> getProperties(Transaction tx) {
+		Map<String, Object> result = new HashMap<>();
+
+		String[] names = getPropertyNames(tx);
+		for (String name : names) {
+			result.put(name, getProperty(tx, name));
+		}
+
+		return result;
+	}
+
+	@Override
+	public Object getProperty(Transaction tx, String name) {
+		PropertyMapper mapper = layer.getPropertyMappingManager().getPropertyMapper(tx, name);
+		return mapper == null ? getGeometryProperty(name) : mapper.map(getGeometryProperty(mapper.from()));
+	}
+
+	private Object getGeometryProperty(String name) {
+		return layer.getGeometryEncoder().getAttribute(geomNode, name);
+	}
+
+	public void setProperty(String name, Object value) {
+		checkIsNotReservedProperty(name);
+		geomNode.setProperty(name, value);
+	}
+
+	@Override
+	public int hashCode() {
+		return geomNode.getElementId().hashCode();
+	}
+
+	@Override
+	public boolean equals(Object anotherObject) {
+		if (!(anotherObject instanceof SpatialDatabaseRecord anotherRecord)) {
+			return false;
+		}
+
+		return Objects.equals(getNodeId(), anotherRecord.getNodeId());
+	}
+
+	@Override
+	public String toString() {
+		return "SpatialDatabaseRecord[" + getNodeId() + "]: type='" + getType() + "', props[" + getPropString() + "]";
+	}
+
+	// Protected Constructors
+
+	protected SpatialDatabaseRecord(Layer layer, Node geomNode, Geometry geometry) {
+		this.layer = layer;
+		this.geomNode = geomNode;
+		this.geometry = geometry;
+	}
+
+	// Private methods
+
+	private static void checkIsNotReservedProperty(String name) {
+		for (String property : RESERVED_PROPS) {
+			if (property.equals(name)) {
+				throw new SpatialDatabaseException("Updating not allowed for Reserved Property: " + name);
+			}
+		}
+	}
+
+	private String getPropString() {
+		StringBuilder text = new StringBuilder();
+		for (String key : geomNode.getPropertyKeys()) {
+			if (!text.isEmpty()) {
+				text.append(", ");
+			}
+			text.append(key).append(": ").append(geomNode.getProperty(key).toString());
+		}
+		return text.toString();
+	}
+}