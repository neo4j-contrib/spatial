--- conflicted
+++ resolved
@@ -1,26 +1,4 @@
 <!--
-<<<<<<< HEAD
-
-    Copyright (c) "Neo4j"
-    Neo4j Sweden AB [http://neo4j.com]
-
-    This file is part of Neo4j Spatial.
-
-    Neo4j is free software: you can redistribute it and/or modify
-    it under the terms of the GNU General Public License as published by
-    the Free Software Foundation, either version 3 of the License, or
-    (at your option) any later version.
-
-    This program is distributed in the hope that it will be useful,
-    but WITHOUT ANY WARRANTY; without even the implied warranty of
-    MERCHANTABILITY or FITNESS FOR A PARTICULAR PURPOSE.  See the
-    GNU General Public License for more details.
-
-    You should have received a copy of the GNU General Public License
-    along with this program. If not, see <http://www.gnu.org/licenses/>.
-
--->
-=======
   ~ Copyright (c) "Neo4j"
   ~ Neo4j Sweden AB [http://neo4j.com]
   ~
@@ -39,7 +17,6 @@
   ~ You should have received a copy of the GNU General Public License
   ~ along with this program. If not, see <http://www.gnu.org/licenses/>.
   -->
->>>>>>> b8941e33
 <assembly xmlns="http://maven.apache.org/plugins/maven-assembly-plugin/assembly/1.1.0"
 		xmlns:xsi="http://www.w3.org/2001/XMLSchema-instance"
 		xsi:schemaLocation="http://maven.apache.org/plugins/maven-assembly-plugin/assembly/1.1.0 http://maven.apache.org/xsd/assembly-1.1.0.xsd">
