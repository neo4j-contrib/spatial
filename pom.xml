<?xml version="1.0" encoding="UTF-8"?>
<project xmlns="http://maven.apache.org/POM/4.0.0" xmlns:xsi="http://www.w3.org/2001/XMLSchema-instance"
		xsi:schemaLocation="http://maven.apache.org/POM/4.0.0 https://maven.apache.org/maven-v4_0_0.xsd">
	<properties>
<<<<<<< HEAD
		<neo4j.version>5.26.2</neo4j.version>
		<neo4j.java.version>17</neo4j.java.version>
		<skinGroupId>org.neo4j.maven.skins</skinGroupId>
		<skinArtifactId>default-skin</skinArtifactId>
		<skinVersion>2</skinVersion>
=======
		<neo4j.version>5.26.5</neo4j.version>
		<java.version>17</java.version>
>>>>>>> 794eb6af
		<geotools.version>32.2</geotools.version>
		<spatial.test.osm.version>20100819</spatial.test.osm.version>
		<spatial.test.shp.version>20100819</spatial.test.shp.version>
		<project.build.sourceEncoding>UTF-8</project.build.sourceEncoding>
<<<<<<< HEAD
		<bundle.namespace>org.neo4j.gis</bundle.namespace>
		<github.global.server>github</github.global.server>
		<junit.version>5.11.3</junit.version>
		<maven-surefire-plugin.version>3.5.2</maven-surefire-plugin.version>

		<maven.compiler.source>${neo4j.java.version}</maven.compiler.source>
		<maven.compiler.target>${neo4j.java.version}</maven.compiler.target>
		<project.build.sourceEncoding>UTF-8</project.build.sourceEncoding>
=======
		<maven-surefire-plugin.version>3.5.3</maven-surefire-plugin.version>
		<maven.compiler.source>${java.version}</maven.compiler.source>
		<maven.compiler.target>${java.version}</maven.compiler.target>
>>>>>>> 794eb6af
	</properties>

	<modelVersion>4.0.0</modelVersion>
	<artifactId>neo4j-spatial</artifactId>
	<groupId>org.neo4j</groupId>
	<version>5.26.1-SNAPSHOT</version>
	<name>Neo4j - Spatial Components</name>
	<description>Spatial utilities and components for Neo4j</description>
	<url>https://components.neo4j.org/${project.artifactId}/${project.version}</url>
	<inceptionYear>2010</inceptionYear>
	<packaging>pom</packaging>

	<modules>
		<module>server-plugin</module>
	</modules>

	<scm>
		<url>https://github.com/neo4j/spatial/</url>
		<connection>scm:git:git://github.com/neo4j/spatial.git</connection>
		<developerConnection>scm:git:git@github.com:neo4j/spatial.git</developerConnection>
		<tag>HEAD</tag>
	</scm>
	<build>
		<plugins>
			<plugin>
<<<<<<< HEAD
=======
				<artifactId>maven-dependency-plugin</artifactId>
				<executions>
					<execution>
						<id>copy-dependencies</id>
						<phase>process-resources</phase>
						<goals>
							<goal>copy-dependencies</goal>
						</goals>
						<configuration>
							<excludeScope>provided</excludeScope>
						</configuration>
					</execution>
					<execution>
						<id>get-test-data</id>
						<goals>
							<goal>unpack-dependencies</goal>
						</goals>
						<configuration>
							<outputDirectory>${project.build.directory}</outputDirectory>
							<includeGroupIds>org.neo4j.spatial</includeGroupIds>
						</configuration>
					</execution>
				</executions>
			</plugin>
			<plugin>
				<artifactId>maven-assembly-plugin</artifactId>
				<version>3.7.1</version>
				<configuration>
					<descriptors>
						<descriptor>src/main/assembly/server-plugin.xml</descriptor>
					</descriptors>
				</configuration>
				<executions>
					<execution>
						<id>make-assembly</id>
						<!-- this is used for inheritance merges -->
						<phase>package</phase>
						<!-- bind to the packaging phase -->
						<goals>
							<goal>single</goal>
						</goals>
					</execution>
				</executions>
			</plugin>
			<plugin>
>>>>>>> 794eb6af
				<artifactId>maven-surefire-plugin</artifactId>
				<version>${maven-surefire-plugin.version}</version>
				<configuration>
					<threadCount>1</threadCount>
					<forkCount>1</forkCount>
					<reuseForks>false</reuseForks>
					<argLine>-server -Xms1024m -Xmx2048m</argLine>
				</configuration>
			</plugin>
		</plugins>
	</build>
	<developers>
		<developer>
			<id>craigtaverner</id>
			<name>Craig Taverner</name>
			<email>craig [at] amanzi.com</email>
			<timezone>+1</timezone>
			<roles>
				<role>Developer</role>
			</roles>
		</developer>
		<developer>
			<id>svzdvd</id>
			<name>Davide Savazzi</name>
			<email>davide [at] davidesavazzi.net</email>
			<timezone>+1</timezone>
			<roles>
				<role>Developer</role>
			</roles>
		</developer>
		<developer>
			<id>peterneubauer</id>
			<name>Peter Neubauer</name>
			<email>neubauer.peter [at] gmail.com</email>
			<timezone>+1</timezone>
			<roles>
				<role>Developer</role>
			</roles>
		</developer>
		<developer>
			<id>Andy2003</id>
			<name>Andreas Berger</name>
			<email>andreas at berger-ecommerce.com</email>
			<roles>
				<role>Developer</role>
			</roles>
			<timezone>+1</timezone>
		</developer>
	</developers>
	<licenses>
		<license>
			<name>GNU General Public License, Version 3</name>
			<url>https://www.gnu.org/licenses/gpl-3.0-standalone.html</url>
			<comments>The software ("Software") developed and owned by Neo4j Sweden AB
				(referred to in this notice as "Neo4j") is licensed under the GNU
				GENERAL PUBLIC LICENSE Version 3 to all third parties and that license
				is included below.

				However, if you have executed an End User Software License and Services
				Agreement or an OEM Software License and Support Services Agreement, or
				another commercial license agreement with Neo4j or one of its
				affiliates (each, a "Commercial Agreement"), the terms of the license in
				such Commercial Agreement will supersede the GNU GENERAL PUBLIC LICENSE
				Version 3 and you may use the Software solely pursuant to the terms of
				the relevant Commercial Agreement.
			</comments>
		</license>
	</licenses>
<<<<<<< HEAD

=======
	<dependencies>
		<dependency>
			<groupId>org.neo4j</groupId>
			<artifactId>neo4j</artifactId>
			<version>${neo4j.version}</version>
			<scope>provided</scope>
		</dependency>
		<dependency>
			<groupId>com.google.code.gson</groupId>
			<artifactId>gson</artifactId>
			<version>2.13.1</version>
			<scope>test</scope>
		</dependency>
		<dependency>
			<groupId>org.neo4j</groupId>
			<artifactId>neo4j-graphviz</artifactId>
			<version>3.1.1</version>
			<scope>test</scope>
			<exclusions>
				<exclusion>
					<groupId>org.neo4j</groupId>
					<artifactId>neo4j-kernel</artifactId>
				</exclusion>
			</exclusions>
		</dependency>

		<!-- The JUnit-Hamcrest-Mockito combo -->
		<dependency>
			<groupId>org.junit.jupiter</groupId>
			<artifactId>junit-jupiter-engine</artifactId>
			<version>5.11.3</version>
			<scope>test</scope>
		</dependency>
		<dependency>
			<groupId>org.neo4j.spatial</groupId>
			<artifactId>osm-test-data</artifactId>
			<version>${spatial.test.osm.version}</version>
			<scope>test</scope>
		</dependency>
		<dependency>
			<groupId>org.neo4j.spatial</groupId>
			<artifactId>shp-test-data</artifactId>
			<version>${spatial.test.shp.version}</version>
			<scope>test</scope>
		</dependency>
		<dependency>
			<groupId>org.geotools</groupId>
			<artifactId>gt-main</artifactId>
			<version>${geotools.version}</version>
		</dependency>
		<dependency>
			<groupId>org.geotools</groupId>
			<artifactId>gt-shapefile</artifactId>
			<version>${geotools.version}</version>
		</dependency>
		<dependency>
			<groupId>org.geotools</groupId>
			<artifactId>gt-process</artifactId>
			<version>${geotools.version}</version>
		</dependency>
		<dependency>
			<groupId>org.geotools</groupId>
			<artifactId>gt-geojson</artifactId>
			<version>${geotools.version}</version>
		</dependency>
		<dependency>
			<groupId>org.geotools.xsd</groupId>
			<artifactId>gt-xsd-kml</artifactId>
			<version>${geotools.version}</version>
			<scope>provided</scope>
			<exclusions>
				<exclusion>
					<groupId>picocontainer</groupId>
					<artifactId>picocontainer</artifactId>
				</exclusion>
			</exclusions>
		</dependency>
		<dependency>
			<groupId>org.geotools</groupId>
			<artifactId>gt-render</artifactId>
			<version>${geotools.version}</version>
			<exclusions>
				<exclusion>
					<groupId>it.geosolutions.imageio-ext</groupId>
					<artifactId>imageio-ext-tiff</artifactId>
				</exclusion>
			</exclusions>
		</dependency>
		<dependency>
			<groupId>org.neo4j.community</groupId>
			<artifactId>it-test-support</artifactId>
			<version>${neo4j.version}</version>
			<scope>test</scope>
		</dependency>
		<dependency>
			<groupId>org.neo4j</groupId>
			<artifactId>neo4j-kernel-test-utils</artifactId>
			<version>${neo4j.version}</version>
			<scope>test</scope>
		</dependency>
	</dependencies>

	<dependencyManagement>
		<dependencies>
			<dependency>
				<groupId>org.locationtech.jts</groupId>
				<artifactId>jts-core</artifactId>
				<version>1.20.0</version>
			</dependency>
			<dependency>
				<groupId>org.slf4j</groupId>
				<artifactId>slf4j-api</artifactId>
				<version>2.0.13</version>
			</dependency>
			<dependency>
				<groupId>org.apache.commons</groupId>
				<artifactId>commons-lang3</artifactId>
				<version>3.17.0</version>
			</dependency>
			<dependency>
				<groupId>jakarta.annotation</groupId>
				<artifactId>jakarta.annotation-api</artifactId>
				<version>1.3.5</version>
			</dependency>
			<dependency>
				<groupId>javax.measure</groupId>
				<artifactId>unit-api</artifactId>
				<version>2.2</version>
			</dependency>
			<dependency>
				<groupId>com.google.errorprone</groupId>
				<artifactId>error_prone_annotations</artifactId>
				<version>2.28.0</version>
			</dependency>
		</dependencies>
	</dependencyManagement>
>>>>>>> 794eb6af
	<repositories>
		<repository>
			<id>osgeo</id>
			<name>OSGeo Release Repository</name>
			<url>https://repo.osgeo.org/repository/release/</url>
			<releases>
				<enabled>true</enabled>
			</releases>
			<snapshots>
				<enabled>false</enabled>
			</snapshots>
		</repository>
		<repository>
			<id>neo4j-contrib-releases</id>
			<url>https://raw.github.com/neo4j-contrib/m2/master/releases</url>
			<releases>
				<enabled>true</enabled>
			</releases>
			<snapshots>
				<enabled>false</enabled>
			</snapshots>
		</repository>
	</repositories>
	<profiles>
		<profile>
			<id>release</id>
			<build>
				<plugins>
					<plugin>
						<groupId>org.apache.maven.plugins</groupId>
						<artifactId>maven-source-plugin</artifactId>
						<version>3.3.1</version>
						<executions>
							<execution>
								<id>attach-sources</id>
								<goals>
									<goal>jar-no-fork</goal>
								</goals>
							</execution>
						</executions>
					</plugin>
				</plugins>
			</build>
		</profile>
		<profile>
			<id>test-default</id>
			<activation>
				<property>
					<name>env</name>
					<value>default</value>
				</property>
			</activation>
			<properties>
				<spatial.test.mode>default</spatial.test.mode>
			</properties>
		</profile>
		<profile>
			<id>test-short</id>
			<activation>
				<property>
					<name>env</name>
					<value>short</value>
				</property>
			</activation>
			<properties>
				<spatial.test.mode>short</spatial.test.mode>
			</properties>
		</profile>
		<profile>
			<id>test-dev</id>
			<activation>
				<property>
					<name>env</name>
					<value>dev</value>
				</property>
			</activation>
			<properties>
				<spatial.test.mode>dev</spatial.test.mode>
			</properties>
		</profile>
		<profile>
			<id>test-long</id>
			<activation>
				<property>
					<name>env</name>
					<value>long</value>
				</property>
			</activation>
			<properties>
				<spatial.test.mode>long</spatial.test.mode>
			</properties>
		</profile>
	</profiles>
	<reporting>
		<plugins>
			<plugin>
				<artifactId>maven-javadoc-plugin</artifactId>
				<configuration>
					<groups>
						<group>
							<title>GIS and Spatial</title>
							<packages>org.neo4j.gis:org.neo4j.gis.*</packages>
						</group>
					</groups>
				</configuration>
			</plugin>
			<plugin>
				<groupId>org.apache.maven.plugins</groupId>
				<artifactId>maven-surefire-plugin</artifactId>
				<version>${maven-surefire-plugin.version}</version>
				<configuration>
					<argLine>-server -Xms512m -Xmx2G -XX:+UseConcMarkSweepGC -Djava.awt.headless=true</argLine>
				</configuration>
			</plugin>
		</plugins>
	</reporting>

</project>
<|MERGE_RESOLUTION|>--- conflicted
+++ resolved
@@ -2,34 +2,15 @@
 <project xmlns="http://maven.apache.org/POM/4.0.0" xmlns:xsi="http://www.w3.org/2001/XMLSchema-instance"
 		xsi:schemaLocation="http://maven.apache.org/POM/4.0.0 https://maven.apache.org/maven-v4_0_0.xsd">
 	<properties>
-<<<<<<< HEAD
-		<neo4j.version>5.26.2</neo4j.version>
-		<neo4j.java.version>17</neo4j.java.version>
-		<skinGroupId>org.neo4j.maven.skins</skinGroupId>
-		<skinArtifactId>default-skin</skinArtifactId>
-		<skinVersion>2</skinVersion>
-=======
 		<neo4j.version>5.26.5</neo4j.version>
 		<java.version>17</java.version>
->>>>>>> 794eb6af
 		<geotools.version>32.2</geotools.version>
 		<spatial.test.osm.version>20100819</spatial.test.osm.version>
 		<spatial.test.shp.version>20100819</spatial.test.shp.version>
 		<project.build.sourceEncoding>UTF-8</project.build.sourceEncoding>
-<<<<<<< HEAD
-		<bundle.namespace>org.neo4j.gis</bundle.namespace>
-		<github.global.server>github</github.global.server>
-		<junit.version>5.11.3</junit.version>
-		<maven-surefire-plugin.version>3.5.2</maven-surefire-plugin.version>
-
-		<maven.compiler.source>${neo4j.java.version}</maven.compiler.source>
-		<maven.compiler.target>${neo4j.java.version}</maven.compiler.target>
-		<project.build.sourceEncoding>UTF-8</project.build.sourceEncoding>
-=======
 		<maven-surefire-plugin.version>3.5.3</maven-surefire-plugin.version>
 		<maven.compiler.source>${java.version}</maven.compiler.source>
 		<maven.compiler.target>${java.version}</maven.compiler.target>
->>>>>>> 794eb6af
 	</properties>
 
 	<modelVersion>4.0.0</modelVersion>
@@ -38,7 +19,7 @@
 	<version>5.26.1-SNAPSHOT</version>
 	<name>Neo4j - Spatial Components</name>
 	<description>Spatial utilities and components for Neo4j</description>
-	<url>https://components.neo4j.org/${project.artifactId}/${project.version}</url>
+	<url>https://neo4j.com/labs/neo4j-spatial/5/</url>
 	<inceptionYear>2010</inceptionYear>
 	<packaging>pom</packaging>
 
@@ -55,54 +36,6 @@
 	<build>
 		<plugins>
 			<plugin>
-<<<<<<< HEAD
-=======
-				<artifactId>maven-dependency-plugin</artifactId>
-				<executions>
-					<execution>
-						<id>copy-dependencies</id>
-						<phase>process-resources</phase>
-						<goals>
-							<goal>copy-dependencies</goal>
-						</goals>
-						<configuration>
-							<excludeScope>provided</excludeScope>
-						</configuration>
-					</execution>
-					<execution>
-						<id>get-test-data</id>
-						<goals>
-							<goal>unpack-dependencies</goal>
-						</goals>
-						<configuration>
-							<outputDirectory>${project.build.directory}</outputDirectory>
-							<includeGroupIds>org.neo4j.spatial</includeGroupIds>
-						</configuration>
-					</execution>
-				</executions>
-			</plugin>
-			<plugin>
-				<artifactId>maven-assembly-plugin</artifactId>
-				<version>3.7.1</version>
-				<configuration>
-					<descriptors>
-						<descriptor>src/main/assembly/server-plugin.xml</descriptor>
-					</descriptors>
-				</configuration>
-				<executions>
-					<execution>
-						<id>make-assembly</id>
-						<!-- this is used for inheritance merges -->
-						<phase>package</phase>
-						<!-- bind to the packaging phase -->
-						<goals>
-							<goal>single</goal>
-						</goals>
-					</execution>
-				</executions>
-			</plugin>
-			<plugin>
->>>>>>> 794eb6af
 				<artifactId>maven-surefire-plugin</artifactId>
 				<version>${maven-surefire-plugin.version}</version>
 				<configuration>
@@ -171,110 +104,6 @@
 			</comments>
 		</license>
 	</licenses>
-<<<<<<< HEAD
-
-=======
-	<dependencies>
-		<dependency>
-			<groupId>org.neo4j</groupId>
-			<artifactId>neo4j</artifactId>
-			<version>${neo4j.version}</version>
-			<scope>provided</scope>
-		</dependency>
-		<dependency>
-			<groupId>com.google.code.gson</groupId>
-			<artifactId>gson</artifactId>
-			<version>2.13.1</version>
-			<scope>test</scope>
-		</dependency>
-		<dependency>
-			<groupId>org.neo4j</groupId>
-			<artifactId>neo4j-graphviz</artifactId>
-			<version>3.1.1</version>
-			<scope>test</scope>
-			<exclusions>
-				<exclusion>
-					<groupId>org.neo4j</groupId>
-					<artifactId>neo4j-kernel</artifactId>
-				</exclusion>
-			</exclusions>
-		</dependency>
-
-		<!-- The JUnit-Hamcrest-Mockito combo -->
-		<dependency>
-			<groupId>org.junit.jupiter</groupId>
-			<artifactId>junit-jupiter-engine</artifactId>
-			<version>5.11.3</version>
-			<scope>test</scope>
-		</dependency>
-		<dependency>
-			<groupId>org.neo4j.spatial</groupId>
-			<artifactId>osm-test-data</artifactId>
-			<version>${spatial.test.osm.version}</version>
-			<scope>test</scope>
-		</dependency>
-		<dependency>
-			<groupId>org.neo4j.spatial</groupId>
-			<artifactId>shp-test-data</artifactId>
-			<version>${spatial.test.shp.version}</version>
-			<scope>test</scope>
-		</dependency>
-		<dependency>
-			<groupId>org.geotools</groupId>
-			<artifactId>gt-main</artifactId>
-			<version>${geotools.version}</version>
-		</dependency>
-		<dependency>
-			<groupId>org.geotools</groupId>
-			<artifactId>gt-shapefile</artifactId>
-			<version>${geotools.version}</version>
-		</dependency>
-		<dependency>
-			<groupId>org.geotools</groupId>
-			<artifactId>gt-process</artifactId>
-			<version>${geotools.version}</version>
-		</dependency>
-		<dependency>
-			<groupId>org.geotools</groupId>
-			<artifactId>gt-geojson</artifactId>
-			<version>${geotools.version}</version>
-		</dependency>
-		<dependency>
-			<groupId>org.geotools.xsd</groupId>
-			<artifactId>gt-xsd-kml</artifactId>
-			<version>${geotools.version}</version>
-			<scope>provided</scope>
-			<exclusions>
-				<exclusion>
-					<groupId>picocontainer</groupId>
-					<artifactId>picocontainer</artifactId>
-				</exclusion>
-			</exclusions>
-		</dependency>
-		<dependency>
-			<groupId>org.geotools</groupId>
-			<artifactId>gt-render</artifactId>
-			<version>${geotools.version}</version>
-			<exclusions>
-				<exclusion>
-					<groupId>it.geosolutions.imageio-ext</groupId>
-					<artifactId>imageio-ext-tiff</artifactId>
-				</exclusion>
-			</exclusions>
-		</dependency>
-		<dependency>
-			<groupId>org.neo4j.community</groupId>
-			<artifactId>it-test-support</artifactId>
-			<version>${neo4j.version}</version>
-			<scope>test</scope>
-		</dependency>
-		<dependency>
-			<groupId>org.neo4j</groupId>
-			<artifactId>neo4j-kernel-test-utils</artifactId>
-			<version>${neo4j.version}</version>
-			<scope>test</scope>
-		</dependency>
-	</dependencies>
 
 	<dependencyManagement>
 		<dependencies>
@@ -306,11 +135,11 @@
 			<dependency>
 				<groupId>com.google.errorprone</groupId>
 				<artifactId>error_prone_annotations</artifactId>
-				<version>2.28.0</version>
+				<version>2.27.0</version>
 			</dependency>
 		</dependencies>
 	</dependencyManagement>
->>>>>>> 794eb6af
+
 	<repositories>
 		<repository>
 			<id>osgeo</id>
