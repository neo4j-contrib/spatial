<?xml version="1.0" encoding="UTF-8"?>
<project xmlns="http://maven.apache.org/POM/4.0.0" xmlns:xsi="http://www.w3.org/2001/XMLSchema-instance" xsi:schemaLocation="http://maven.apache.org/POM/4.0.0 http://maven.apache.org/maven-v4_0_0.xsd">
  <properties>
    <neo4j.version>1.3-1.3.M01</neo4j.version>
    <neo4j-bdje.version>0.1-SNAPSHOT</neo4j-bdje.version>
    <geotools.version>2.7-M3</geotools.version>
    <spatial.test.osm.version>20100819</spatial.test.osm.version>
    <spatial.test.shp.version>20100819</spatial.test.shp.version>
    <bundle.namespace>org.neo4j.gis</bundle.namespace>
  </properties>

  <modelVersion>4.0.0</modelVersion>
  <artifactId>neo4j-spatial</artifactId>
  <groupId>org.neo4j</groupId>
  <version>0.4-SNAPSHOT</version>
  <name>Neo4j Spatial Components</name>
  <description>Spatial utilities and components for neo4j</description>
  <url>http://github.com/neo4j/neo4j-spatial/</url>
  <inceptionYear>February 2010</inceptionYear>

  <packaging>bundle</packaging>
  <parent>
    <artifactId>parent-pom</artifactId>
    <groupId>org.neo4j</groupId>
    <version>15</version>
  </parent>

  <scm>
    <url>git@github.com:neo4j/neo4j-spatial.git</url>
  </scm>

  <build>
    <plugins>
      <plugin>
        <artifactId>maven-compiler-plugin</artifactId>
        <configuration>
          <source>1.6</source>
          <target>1.6</target>
        </configuration>
      </plugin>
      <plugin>
        <artifactId>maven-dependency-plugin</artifactId>
        <executions>
          <execution>
            <id>get-test-data</id>
            <goals>
              <goal>unpack-dependencies</goal>
            </goals>
            <configuration>
              <outputDirectory>${project.build.directory}</outputDirectory>
              <includeGroupIds>org.neo4j.spatial</includeGroupIds>
            </configuration>
          </execution>
        </executions>
      </plugin>
    </plugins>
  </build>

  <developers>
    <developer>
      <id>craigtaverner</id>
      <name>Craig Taverner</name>
      <email>craig [at] amanzi.com</email>
      <timezone>+1</timezone>
      <roles>
        <role>Developer</role>
      </roles>
    </developer>
    <developer>
      <id>svzdvd</id>
      <name>Davide Savazzi</name>
      <email>davide [at] davidesavazzi.net</email>
      <timezone>+1</timezone>
      <roles>
        <role>Developer</role>
      </roles>
    </developer>
    <developer>
      <id>peterneubauer</id>
      <name>Peter Neubauer</name>
      <email>peter [at] neotechnology.com</email>
      <timezone>+1</timezone>
      <roles>
        <role>Developer</role>
      </roles>
    </developer>
  </developers>

  <licenses>
    <license>
      <name>GNU Affero General Public License, Version 3</name>
      <url>http://www.gnu.org/licenses/agpl-3.0-standalone.html</url>
    </license>
  </licenses>

  <dependencies>
    <dependency>
      <groupId>org.neo4j</groupId>
      <artifactId>neo4j-kernel</artifactId>
      <version>${neo4j.version}</version>
    </dependency>
    <dependency>
      <groupId>org.neo4j</groupId>
      <artifactId>neo4j-berkeleydb-je-index</artifactId>
      <version>${neo4j-bdje.version}</version>
    </dependency>
    <dependency>
      <groupId>org.neo4j.app</groupId>
      <artifactId>neo4j-server</artifactId>
      <version>0.6-1.3.M01</version>
      <scope>provided</scope>
      <exclusions>
      	<exclusion>
      		<artifactId>neo4j-lucene-index</artifactId>
      		<groupId>org.neo4j</groupId>
      	</exclusion>
      </exclusions>
    </dependency>
	<!--
    <dependency>
      <groupId>junit</groupId>
      <artifactId>junit</artifactId>
      <version>4.8.1</version>
      <scope>provided</scope>
    </dependency>
	-->
    <dependency>
      <groupId>org.neo4j.spatial</groupId>
      <artifactId>osm-test-data</artifactId>
      <version>${spatial.test.osm.version}</version>
      <scope>test</scope>
    </dependency>
    <dependency>
      <groupId>org.neo4j.spatial</groupId>
      <artifactId>shp-test-data</artifactId>
      <version>${spatial.test.shp.version}</version>
      <scope>test</scope>
    </dependency>
    <dependency>
      <groupId>org.geotools</groupId>
      <artifactId>gt-main</artifactId>
      <version>${geotools.version}</version>
      <scope>provided</scope>
    </dependency>
    <dependency>
      <groupId>org.geotools</groupId>
      <artifactId>gt-shapefile</artifactId>
      <version>${geotools.version}</version>
      <scope>provided</scope>
    </dependency>
    <dependency>
      <groupId>org.geotools</groupId>
      <artifactId>gt-render</artifactId>
      <version>${geotools.version}</version>
      <scope>provided</scope>
    </dependency>
    <dependency>
      <groupId>log4j</groupId>
      <artifactId>log4j</artifactId>
      <version>1.2.14</version>
      <type>jar</type>
      <scope>provided</scope>
    </dependency>
    <dependency>
      <groupId>com.googlecode.json-simple</groupId>
      <artifactId>json-simple</artifactId>
      <version>1.1</version>
      <type>jar</type>
      <scope>provided</scope>
    </dependency>
    <dependency>
      <groupId>junit</groupId>
      <artifactId>junit-dep</artifactId>
    </dependency>
    <dependency>
      <groupId>org.hamcrest</groupId>
      <artifactId>hamcrest-all</artifactId>
    </dependency>
  </dependencies>
  <repositories>
    <repository>
      <id>osgeo</id>
      <name>Open Source Geospatial Foundation Repository</name>
      <url>http://download.osgeo.org/webdav/geotools/</url>
    </repository>
    <repository>
      <id>neo4j-public-repository</id>
      <name>Publically available Maven 2 repository for Neo4j</name>
      <url>http://m2.neo4j.org</url>
      <snapshots>
        <enabled>true</enabled>
      </snapshots>
    </repository>
  </repositories>

  <profiles>
    <profile>
      <id>test-default</id>
      <activation>
        <property>
          <name>env</name>
          <value>default</value>
        </property>
      </activation>
      <properties>
        <spatial.test.mode>default</spatial.test.mode>
      </properties>
    </profile>
    <profile>
      <id>test-short</id>
      <activation>
        <property>
          <name>env</name>
          <value>short</value>
        </property>
      </activation>
      <properties>
        <spatial.test.mode>short</spatial.test.mode>
      </properties>
    </profile>
    <profile>
      <id>test-dev</id>
      <activation>
        <property>
          <name>env</name>
          <value>dev</value>
        </property>
      </activation>
      <properties>
        <spatial.test.mode>dev</spatial.test.mode>
      </properties>
    </profile>
    <profile>
      <id>test-long</id>
      <activation>
        <property>
          <name>env</name>
          <value>long</value>
        </property>
      </activation>
      <properties>
        <spatial.test.mode>long</spatial.test.mode>
      </properties>
    </profile>
  </profiles>

  <reporting>
    <plugins>
      <plugin>
        <artifactId>maven-javadoc-plugin</artifactId>
        <configuration>
          <groups>
            <group>
              <title>GIS and Spatial</title>
              <packages>org.neo4j.gis:org.neo4j.gis.*</packages>
            </group>
          </groups>
        </configuration>
      </plugin>
      <plugin>
        <groupId>org.apache.maven.plugins</groupId>
        <artifactId>maven-surefire-plugin</artifactId>
        <version>2.5</version>
        <configuration>
<<<<<<< HEAD
          <argLine>-agentpath:"/Applications/YourKit.app/bin/mac/libyjpagent.jnilib" -server -Xms512m -Xmx2548m -XX:+UseConcMarkSweepGC</argLine>
=======
          <argLine>-server -Xms512m -Xmx1600m -XX:+UseConcMarkSweepGC</argLine>
>>>>>>> 86ccc573
        </configuration>
      </plugin>

    </plugins>
  </reporting>


</project><|MERGE_RESOLUTION|>--- conflicted
+++ resolved
@@ -1,7 +1,7 @@
 <?xml version="1.0" encoding="UTF-8"?>
 <project xmlns="http://maven.apache.org/POM/4.0.0" xmlns:xsi="http://www.w3.org/2001/XMLSchema-instance" xsi:schemaLocation="http://maven.apache.org/POM/4.0.0 http://maven.apache.org/maven-v4_0_0.xsd">
   <properties>
-    <neo4j.version>1.3-1.3.M01</neo4j.version>
+    <neo4j.version>1.3-SNAPSHOT</neo4j.version>
     <neo4j-bdje.version>0.1-SNAPSHOT</neo4j-bdje.version>
     <geotools.version>2.7-M3</geotools.version>
     <spatial.test.osm.version>20100819</spatial.test.osm.version>
@@ -262,11 +262,7 @@
         <artifactId>maven-surefire-plugin</artifactId>
         <version>2.5</version>
         <configuration>
-<<<<<<< HEAD
           <argLine>-agentpath:"/Applications/YourKit.app/bin/mac/libyjpagent.jnilib" -server -Xms512m -Xmx2548m -XX:+UseConcMarkSweepGC</argLine>
-=======
-          <argLine>-server -Xms512m -Xmx1600m -XX:+UseConcMarkSweepGC</argLine>
->>>>>>> 86ccc573
         </configuration>
       </plugin>
 
